#! /usr/bin/env python
#
# Copyright (C) 2011, 2012, 2013, 2014, 2015, 2016 David Maxwell and Constantine Khroulev
#
# This file is part of PISM.
#
# PISM is free software; you can redistribute it and/or modify it under the
# terms of the GNU General Public License as published by the Free Software
# Foundation; either version 3 of the License, or (at your option) any later
# version.
#
# PISM is distributed in the hope that it will be useful, but WITHOUT ANY
# WARRANTY; without even the implied warranty of MERCHANTABILITY or FITNESS
# FOR A PARTICULAR PURPOSE.  See the GNU General Public License for more
# details.
#
# You should have received a copy of the GNU General Public License
# along with PISM; if not, write to the Free Software
# Foundation, Inc., 51 Franklin St, Fifth Floor, Boston, MA  02110-1301  USA

# try to start coverage
try:                            # pragma: no cover
    import coverage
    cov = coverage.coverage(branch=True)
    try:
        # try to load coverage data and ignore failures
        cov.load()
    except:
        pass
    cov.start()
except ImportError:             # pragma: no cover
    pass

import PISM
import PISM.invert.ssa
import numpy as np
import sys
import os
import math
from PISM.logging import logMessage

class SSAForwardRun(PISM.invert.ssa.SSAForwardRunFromInputFile):

    def write(self, filename, append=False):
        if not append:
            PISM.invert.ssa.SSAForwardRunFromInputFile.write(self, filename)
        else:
            grid = self.grid
            vecs = self.modeldata.vecs

            pio = PISM.PIO(grid.com, "netcdf3", filename, PISM.PISM_READWRITE) # append mode!

            self.modeldata.vecs.write(filename)
            pio.close()


class InvSSAPlotListener(PISM.invert.listener.PlotListener):

    def __init__(self, grid, Vmax):
        PISM.invert.listener.PlotListener.__init__(self, grid)
        self.Vmax = Vmax
        self.l2_weight = None
        self.l2_weight_init = False

    def __call__(self, inverse_solver, count, data):

        if not self.l2_weight_init:
            vecs = inverse_solver.ssarun.modeldata.vecs
            if vecs.has('vel_misfit_weight'):
                self.l2_weight = self.toproczero(vecs.vel_misfit_weight)
            self.l2_weight_init = True

        method = inverse_solver.method

        r = self.toproczero(data.residual)
        Td = None
        if data.has_key('T_zeta_step'):
            Td = self.toproczero(data.T_zeta_step)
        TStarR = None
        if data.has_key('TStar_residual'):
            TStarR = self.toproczero(data.TStar_residual)
        d = None
        if data.has_key('zeta_step'):
            d = self.toproczero(data.zeta_step)
        zeta = self.toproczero(data.zeta)

        sys = self.grid.ctx().unit_system()
        secpera = PISM.convert(sys, 1.0, "year", "second")

        if self.grid.rank() == 0:
            import matplotlib.pyplot as pp

            pp.figure(self.figure())

            l2_weight = self.l2_weight

            pp.clf()

            V = self.Vmax

            pp.subplot(2, 3, 1)
            if l2_weight is not None:
                rx = l2_weight * r[0, :, :] * secpera
            else:
                rx = r[0, :, :] * secpera
            rx = np.maximum(rx, -V)
            rx = np.minimum(rx, V)
            pp.imshow(rx, origin='lower', interpolation='nearest')
            pp.colorbar()
            pp.title('r_x')
            pp.jet()

            pp.subplot(2, 3, 4)
            if l2_weight is not None:
                ry = l2_weight * r[1, :, :] * secpera
            else:
                ry = r[1, :, :] * secpera
            ry = np.maximum(ry, -V)
            ry = np.minimum(ry, V)
            pp.imshow(ry, origin='lower', interpolation='nearest')
            pp.colorbar()
            pp.title('r_y')
            pp.jet()

            if method == 'ign':
                pp.subplot(2, 3, 2)
                Tdx = Td[0, :, :] * secpera
                pp.imshow(Tdx, origin='lower', interpolation='nearest')
                pp.colorbar()
                pp.title('Td_x')
                pp.jet()

                pp.subplot(2, 3, 5)
                Tdy = Td[1, :, :] * secpera
                pp.imshow(Tdy, origin='lower', interpolation='nearest')
                pp.colorbar()
                pp.title('Td_y')
                pp.jet()
            elif method == 'sd' or method == 'nlcg':
                pp.subplot(2, 3, 2)
                pp.imshow(TStarR, origin='lower', interpolation='nearest')
                pp.colorbar()
                pp.title('TStarR')
                pp.jet()

            if d is not None:
                d *= -1
                pp.subplot(2, 3, 3)
                pp.imshow(d, origin='lower', interpolation='nearest')

                # colorbar does a divide by zero if 'd' is all zero,
                # as it will be at the start of iteration zero.
                # The warning message is a distraction, so we suppress it.
                import warnings
                with warnings.catch_warnings():
                    warnings.simplefilter("ignore")
                    pp.colorbar()
                    pp.jet()

                pp.title('-zeta_step')

            pp.subplot(2, 3, 6)
            pp.imshow(zeta, origin='lower', interpolation='nearest')
            pp.colorbar()
            pp.jet()
            pp.title('zeta')

            pp.ion()
            pp.draw()
            pp.show()


class InvSSALinPlotListener(PISM.invert.listener.PlotListener):

    def __init__(self, grid, Vmax):
        PISM.invert.listener.PlotListener.__init__(self, grid)
        self.Vmax = Vmax
        self.l2_weight = None
        self.l2_weight_init = False

    def __call__(self, inverse_solver, count, data):
        # On the first go-around, extract the l2_weight vector onto
        # processor zero.
        if self.l2_weight_init == False:
            vecs = inverse_solver.ssarun.modeldata.vecs
            self.l2_weight = self.toproczero(vecs.vel_misfit_weight)
            self.l2_init = True

        l2_weight = self.l2_weight
        r = self.toproczero(data.r)
        d = self.toproczero(data.d)

        if self.grid.rank() == 0:
            import matplotlib.pyplot as pp
            pp.figure(self.figure())
            pp.clf()

            V = self.Vmax
            pp.subplot(1, 3, 1)
            rx = l2_weight * r[0, :, :]
            rx = np.maximum(rx, -V)
            rx = np.minimum(rx, V)
            pp.imshow(rx, origin='lower', interpolation='nearest')
            pp.colorbar()
            pp.title('ru')
            pp.jet()

            pp.subplot(1, 3, 2)
            ry = l2_weight * r[1, :, :]
            ry = np.maximum(ry, -V)
            ry = np.minimum(ry, V)
            pp.imshow(ry, origin='lower', interpolation='nearest')
            pp.colorbar()
            pp.title('rv')
            pp.jet()

            d *= -1
            pp.subplot(1, 3, 3)
            pp.imshow(d, origin='lower', interpolation='nearest')
            pp.colorbar()
            pp.jet()
            pp.title('-d')

            pp.ion()
            pp.show()


def adjustTauc(mask, tauc):
    """Where ice is floating or land is ice-free, tauc should be adjusted to have some preset default values."""

    logMessage("  Adjusting initial estimate of 'tauc' to match PISM model for floating ice and ice-free bedrock.\n")

    grid = mask.get_grid()
    high_tauc = grid.ctx().config().get_double("basal_yield_stress.ice_free_bedrock")

    with PISM.vec.Access(comm=tauc, nocomm=mask):
        for (i, j) in grid.points():
            if mask.ocean(i, j):
                tauc[i, j] = 0
            elif mask.ice_free(i, j):
                tauc[i, j] = high_tauc


def createDesignVec(grid, design_var, name=None, **kwargs):
    if name is None:
        name = design_var
    if design_var == "tauc":
        design_vec = PISM.model.createYieldStressVec(grid, name=name, **kwargs)
    elif design_var == "hardav":
        design_vec = PISM.model.createAveragedHardnessVec(grid, name=name, **kwargs)
    else:
        raise ValueError("Unknown design variable %s" % design_var)
    return design_vec


# Main code starts here
def run():
    context = PISM.Context()
    config = context.config
    com = context.com
    PISM.set_abort_on_sigint(True)

    WIDE_STENCIL = int(config.get_double("grid.max_stencil_width"))

    usage = \
        """  pismi.py [-i IN.nc [-o OUT.nc]]/[-a INOUT.nc] [-inv_data inv_data.nc] [-inv_forward model] 
                [-inv_design design_var] [-inv_method meth] 
    where:
    -i            IN.nc       is input file in NetCDF format: contains PISM-written model state
    -o            OUT.nc      is output file in NetCDF format to be overwritten
    -a            INOUT.nc    is input/output file in NetCDF format to be appended to
    -inv_data     inv_data.nc is data file containing extra inversion data (e.g. observed surface velocities)
    -inv_forward  model       forward model: only 'ssa' supported
    -inv_design   design_var  design variable name; one of 'tauc'/'hardav' for SSA inversions
    -inv_method   meth        algorithm for inversion [sd,nlcg,ign,tikhonov_lmvm]

    notes:
      * only one of -i/-a is allowed; both specify the input file
      * only one of -o/-a is allowed; both specify the output file
      * if -o is used, only the variables involved in inversion are written to the output file.
      * if -a is used, the varaibles involved in inversion are appended to the given file. No
        original variables in the file are changed.
   """

    append_mode = False

    input_filename = PISM.optionsString("-i", "input file")
    append_filename = PISM.optionsString("-a", "append file", default=None)
    output_filename = PISM.optionsString("-o", "output file", default=None)

    if (input_filename is None) and (append_filename is None):
        PISM.verbPrintf(1, com, "\nError: No input file specified. Use one of -i [file.nc] or -a [file.nc].\n")
        sys.exit(0)

    if (input_filename is not None) and (append_filename is not None):
        PISM.verbPrintf(1, com, "\nError: Only one of -i/-a is allowed.\n")
        sys.exit(0)

    if (output_filename is not None) and (append_filename is not None):
        PISM.verbPrintf(1, com, "\nError: Only one of -a/-o is allowed.\n")
        sys.edit(0)

    if append_filename is not None:
        input_filename = append_filename
        output_filename = append_filename
        append_mode = True

    inv_data_filename = PISM.optionsString("-inv_data", "inverse data file", default=input_filename)

    do_plotting = PISM.optionsFlag("-inv_plot", "perform visualization during the computation", default=False)
    do_final_plot = PISM.optionsFlag("-inv_final_plot", "perform visualization at the end of the computation", default=False)
    Vmax = PISM.optionsReal("-inv_plot_vmax", "maximum velocity for plotting residuals", default=30)

    design_var = PISM.optionsList("-inv_ssa",
                                  "design variable for inversion",
                                  "tauc,hardav", "tauc")
    do_pause = PISM.optionsFlag("-inv_pause", "pause each iteration", default=False)

    do_restart = PISM.optionsFlag("-inv_restart", "Restart a stopped computation.", default=False)
    use_design_prior = PISM.optionsFlag("-inv_use_design_prior", "Use prior from inverse data file as initial guess.", default=True)

    prep_module = PISM.optionsString("-inv_prep_module", "Python module used to do final setup of inverse solver", default=None)

    is_regional = PISM.optionsFlag("-regional", "Compute SIA/SSA using regional model semantics", default=False)

    using_zeta_fixed_mask = PISM.optionsFlag("-inv_use_zeta_fixed_mask",
                                             "Enforce locations where the parameterized design variable should be fixed. (Automatically determined if not provided)", default=True)

    inv_method = config.get_string("inverse.ssa.method")

    if output_filename is None:
        output_filename = "pismi_" + os.path.basename(input_filename)

    saving_inv_data = (inv_data_filename != output_filename)

    forward_run = SSAForwardRun(input_filename, inv_data_filename, design_var)
    forward_run.setup()
    design_param = forward_run.designVariableParameterization()
    solver = PISM.invert.ssa.createInvSSASolver(forward_run)

    modeldata = forward_run.modeldata
    vecs = modeldata.vecs
    grid = modeldata.grid

    # Determine the prior guess for tauc/hardav. This can be one of
    # a) tauc/hardav from the input file (default)
    # b) tauc/hardav_prior from the inv_datafile if -inv_use_design_prior is set
    design_prior = createDesignVec(grid, design_var, '%s_prior' % design_var)
    long_name = design_prior.metadata().get_string("long_name")
    units = design_prior.metadata().get_string("units")
    design_prior.set_attrs("", "best prior estimate for %s (used for inversion)" % long_name, units, "")
    if PISM.util.fileHasVariable(inv_data_filename, "%s_prior" % design_var) and use_design_prior:
        PISM.logging.logMessage("  Reading '%s_prior' from inverse data file %s.\n" % (design_var, inv_data_filename))
        design_prior.regrid(inv_data_filename, critical=True)
        vecs.add(design_prior, writing=saving_inv_data)
    else:
        if not PISM.util.fileHasVariable(input_filename, design_var):
            PISM.verbPrintf(1, com, "Initial guess for design variable is not available as '%s' in %s.\nYou can provide an initial guess in the inverse data file.\n" % (design_var, input_filename))
            exit(1)
        PISM.logging.logMessage("Reading '%s_prior' from '%s' in input file.\n" % (design_var, design_var))
        design = createDesignVec(grid, design_var)
        design.regrid(input_filename, True)
        design_prior.copy_from(design)
        vecs.add(design_prior, writing=True)

    if using_zeta_fixed_mask:
        if PISM.util.fileHasVariable(inv_data_filename, "zeta_fixed_mask"):
            zeta_fixed_mask = PISM.model.createZetaFixedMaskVec(grid)
            zeta_fixed_mask.regrid(inv_data_filename)
            vecs.add(zeta_fixed_mask)
        else:
            if design_var == 'tauc':
                logMessage("  Computing 'zeta_fixed_mask' (i.e. locations where design variable '%s' has a fixed value).\n" % design_var)
                zeta_fixed_mask = PISM.model.createZetaFixedMaskVec(grid)
                zeta_fixed_mask.set(1)
                mask = vecs.mask
                with PISM.vec.Access(comm=zeta_fixed_mask, nocomm=mask):
                    for (i, j) in grid.points():
                        if mask.grounded_ice(i, j):
                            zeta_fixed_mask[i, j] = 0
                vecs.add(zeta_fixed_mask)

                adjustTauc(vecs.mask, design_prior)
            elif design_var == 'hardav':
                PISM.logging.logPrattle("Skipping 'zeta_fixed_mask' for design variable 'hardav'; no natural locations to fix its value.")
                pass
            else:
                raise NotImplementedError("Unable to build 'zeta_fixed_mask' for design variable %s.", design_var)

    # Convert design_prior -> zeta_prior
    zeta_prior = PISM.IceModelVec2S()
    zeta_prior.create(grid, "zeta_prior", PISM.WITH_GHOSTS, WIDE_STENCIL)
    design_param.convertFromDesignVariable(design_prior, zeta_prior)
    vecs.add(zeta_prior, writing=True)

    # Determine the initial guess for zeta.  If we are restarting, load it from
    # the output file.  Otherwise, if 'zeta_inv' is in the inverse data file, use it.
    # If none of the above, copy from 'zeta_prior'.
    zeta = PISM.IceModelVec2S()
    zeta.create(grid, "zeta_inv", PISM.WITH_GHOSTS, WIDE_STENCIL)
    zeta.set_attrs("diagnostic", "zeta_inv", "1", "zeta_inv")
    if do_restart:
        # Just to be sure, verify that we have a 'zeta_inv' in the output file.
        if not PISM.util.fileHasVariable(output_filename, 'zeta_inv'):
            PISM.verbPrintf(1, com, "Unable to restart computation: file %s is missing variable 'zeta_inv'", output_filename)
            exit(1)
        PISM.logging.logMessage("  Inversion starting from 'zeta_inv' found in %s\n" % output_filename)
        zeta.regrid(output_filename, True)

    elif PISM.util.fileHasVariable(inv_data_filename, 'zeta_inv'):
        PISM.logging.logMessage("  Inversion starting from 'zeta_inv' found in %s\n" % inv_data_filename)
        zeta.regrid(inv_data_filename, True)
    else:
        zeta.copy_from(zeta_prior)

    vel_ssa_observed = None
    vel_ssa_observed = PISM.model.create2dVelocityVec(grid, '_ssa_observed', stencil_width=2)
    if PISM.util.fileHasVariable(inv_data_filename, "u_ssa_observed"):
        vel_ssa_observed.regrid(inv_data_filename, True)
        vecs.add(vel_ssa_observed, writing=saving_inv_data)
    else:
        if not PISM.util.fileHasVariable(inv_data_filename, "u_surface_observed"):
            PISM.verbPrintf(1, context.com, "Neither u/v_ssa_observed nor u/v_surface_observed is available in %s.\nAt least one must be specified.\n" % inv_data_filename)
            exit(1)
        vel_surface_observed = PISM.model.create2dVelocityVec(grid, '_surface_observed', stencil_width=2)
        vel_surface_observed.regrid(inv_data_filename, True)
        vecs.add(vel_surface_observed, writing=saving_inv_data)

        sia_solver = PISM.SIAFD
        if is_regional:
            sia_solver = PISM.SIAFD_Regional
        vel_sia_observed = PISM.sia.computeSIASurfaceVelocities(modeldata, sia_solver)

        vel_sia_observed.metadata(0).set_name('u_sia_observed')
        vel_sia_observed.metadata(0).set_string('long_name', "x-component of the 'observed' SIA velocities")

        vel_sia_observed.metadata(1).set_name('v_sia_observed')
        vel_sia_observed.metadata(1).set_string('long_name', "y-component of the 'observed' SIA velocities")

        vel_ssa_observed.copy_from(vel_surface_observed)
        vel_ssa_observed.add(-1, vel_sia_observed)
        vecs.add(vel_ssa_observed, writing=True)

    # If the inverse data file has a variable tauc/hardav_true, this is probably
    # a synthetic inversion.  We'll load it now so that it will get written
    # out, if needed, at the end of the computation in the output file.
    if PISM.util.fileHasVariable(inv_data_filename, "%s_true" % design_var):
        design_true = createDesignVec(grid, design_var, '%s_true' % design_var)
        design_true.regrid(inv_data_filename, True)
        design_true.read_attributes(inv_data_filename)
        vecs.add(design_true, writing=saving_inv_data)

    # Establish a logger which will save logging messages to the output file.
    message_logger = PISM.logging.CaptureLogger(output_filename, 'pismi_log')
    PISM.logging.add_logger(message_logger)
    if append_mode or do_restart:
        message_logger.readOldLog()

    # Prep the output file from the grid so that we can save zeta to it during the runs.
    if not append_mode:
<<<<<<< HEAD
        pio = PISM.PIO(grid.com, "netcdf3", output_filename, PISM.PISM_READWRITE_MOVE)
        PISM.define_time(pio,
                         grid.ctx().config().get_string("time.dimension_name"),
                         grid.ctx().config().get_string("time.calendar"),
                         grid.ctx().time().units_string(),
                         grid.ctx().unit_system())
        PISM.append_time(pio,
                         grid.ctx().config().get_string("time.dimension_name"),
                         grid.ctx().time().current())
=======
        pio = PISM.util.prepare_output(output_filename)
>>>>>>> 83f4c8d9
        pio.close()
    zeta.write(output_filename)

    # Log the command line to the output file now so that we have a record of
    # what was attempted
    PISM.util.writeProvenance(output_filename)

    # Attach various iteration listeners to the solver as needed for:

    # Iteration report.
    solver.addIterationListener(PISM.invert.ssa.printIteration)

    # Misfit reporting/logging.
    misfit_logger = PISM.invert.ssa.MisfitLogger()
    solver.addIterationListener(misfit_logger)

    if inv_method.startswith('tikhonov'):
        solver.addIterationListener(PISM.invert.ssa.printTikhonovProgress)

    # Saving the current iteration
    solver.addDesignUpdateListener(PISM.invert.ssa.ZetaSaver(output_filename))

    # Plotting
    if do_plotting:
        solver.addIterationListener(InvSSAPlotListener(grid, Vmax))
        if solver.method == 'ign':
            solver.addLinearIterationListener(InvSSALinPlotListener(grid, Vmax))

    # Solver is set up.  Give the user's prep module a chance to do any final
    # setup.

    if prep_module is not None:
        if prep_module.endswith(".py"):
            prep_module = prep_module[0:-2]
        exec "import %s as user_prep_module" % prep_module
        user_prep_module.prep_solver(solver)

    # Pausing (add this after the user's listeners)
    if do_pause:
        solver.addIterationListener(PISM.invert.listener.pauseListener)

    # Run the inverse solver!
    if do_restart:
        PISM.logging.logMessage('************** Restarting inversion. ****************\n')
    else:
        PISM.logging.logMessage('============== Starting inversion. ==================\n')

    # Try solving
    reason = solver.solveInverse(zeta_prior, vel_ssa_observed, zeta)
    if reason.failed():
        PISM.logging.logError("Inverse solve FAILURE:\n%s\n" % reason.nested_description(1))
        quit()

    PISM.logging.logMessage("Inverse solve success (%s)!\n" % reason.description())

    (zeta, u) = solver.inverseSolution()

    # It may be that a 'tauc'/'hardav' was read in earlier.  We replace it with
    # our newly generated one.
    if vecs.has(design_var):
        design = vecs.get(design_var)
        design_param.convertToDesignVariable(zeta, design)
    else:
        # Convert back from zeta to tauc or hardav
        design = createDesignVec(grid, design_var)
        design_param.convertToDesignVariable(zeta, design)
        vecs.add(design, writing=True)

    vecs.add(zeta, writing=True)

    u.metadata(0).set_name("u_ssa_inv")
    u.metadata(0).set_string("long_name", "x-component of SSA velocity computed by inversion")

    u.metadata(1).set_name("v_ssa_inv")
    u.metadata(1).set_string("long_name", "y-component of SSA velocity computed by inversion")

    vecs.add(u, writing=True)

    residual = PISM.model.create2dVelocityVec(grid, name='_inv_ssa_residual')
    residual.copy_from(u)
    residual.add(-1, vel_ssa_observed)

    r_mag = PISM.IceModelVec2S()
    r_mag.create(grid, "inv_ssa_residual", PISM.WITHOUT_GHOSTS, 0)

    sys = grid.ctx().unit_system()
    r_mag.set_attrs("diagnostic", "magnitude of mismatch between observed surface velocities and their reconstrution by inversion",
                    "m s-1", "inv_ssa_residual", 0)
    r_mag.metadata().set_double("_FillValue", PISM.convert(sys, -0.01, 'm/year', 'm/s'))
    r_mag.metadata().set_double("valid_min", 0.0)
    r_mag.metadata().set_string("glaciological_units", "m year-1")
    r_mag.write_in_glaciological_units = True

    r_mag.set_to_magnitude(residual)
    r_mag.mask_by(vecs.land_ice_thickness)

    vecs.add(residual, writing=True)
    vecs.add(r_mag, writing=True)

    # Write solution out to netcdf file
    forward_run.write(output_filename, append=append_mode)
    # If we're not in append mode, the previous command just nuked
    # the output file.  So we rewrite the siple log.
    if not append_mode:
        message_logger.write(output_filename)

    # Save the misfit history
    misfit_logger.write(output_filename)

if __name__ == "__main__":
    run()

# try to stop coverage and save a report:
try:                            # pragma: no cover
    cov.stop()
    report = PISM.optionsFlag("-report_coverage", "save coverage information and a report",
                              default=False)
    if report:
        cov.save()
        cov.html_report(include=["pismi.py"], directory="pismi_coverage")
except:                         # pragma: no cover
    pass<|MERGE_RESOLUTION|>--- conflicted
+++ resolved
@@ -263,8 +263,8 @@
     WIDE_STENCIL = int(config.get_double("grid.max_stencil_width"))
 
     usage = \
-        """  pismi.py [-i IN.nc [-o OUT.nc]]/[-a INOUT.nc] [-inv_data inv_data.nc] [-inv_forward model] 
-                [-inv_design design_var] [-inv_method meth] 
+        """  pismi.py [-i IN.nc [-o OUT.nc]]/[-a INOUT.nc] [-inv_data inv_data.nc] [-inv_forward model]
+                [-inv_design design_var] [-inv_method meth]
     where:
     -i            IN.nc       is input file in NetCDF format: contains PISM-written model state
     -o            OUT.nc      is output file in NetCDF format to be overwritten
@@ -458,19 +458,7 @@
 
     # Prep the output file from the grid so that we can save zeta to it during the runs.
     if not append_mode:
-<<<<<<< HEAD
-        pio = PISM.PIO(grid.com, "netcdf3", output_filename, PISM.PISM_READWRITE_MOVE)
-        PISM.define_time(pio,
-                         grid.ctx().config().get_string("time.dimension_name"),
-                         grid.ctx().config().get_string("time.calendar"),
-                         grid.ctx().time().units_string(),
-                         grid.ctx().unit_system())
-        PISM.append_time(pio,
-                         grid.ctx().config().get_string("time.dimension_name"),
-                         grid.ctx().time().current())
-=======
         pio = PISM.util.prepare_output(output_filename)
->>>>>>> 83f4c8d9
         pio.close()
     zeta.write(output_filename)
 
