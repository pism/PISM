FROM ubuntu:22.04
ENV DEBIAN_FRONTEND=noninteractive

# Install required packages listed in the manual. This is done separately so that we can
# re-use this fs layer.
RUN set -eux; \
        apt-get update && apt-get install -y \
        ${PISM_DEBIAN_PACKAGE_LIST} \
        ; \
        rm -rf /var/lib/apt/lists/*

# Install tools:
# - ccache and lld to speed up builds,
# - Cython to build PETSc
# - wget to download sources of I/O libraries
# - NumPy is used by petsc4py and PISM's scripts
# - SciPy is used by at least one regression test
# - python-netcdf4 is use by many regression tests
# - NCO is used by many regression tests
# - PROJ is used by PISM's code computing lon,lat coordinates
# - python3-dev is needed to build Python bindings
# - python3-nose is used to run some regression tests
# - SWIG is needed to build Python bindings
# - MPICH is needed to build PETSc and PISM
# - doxygen and graphviz are needed to build the source code browser
# - python2 is needed to install old PETSc
<<<<<<< HEAD
RUN set -eux; \
        apt-get update && apt-get install -y \
        apt-utils \
        ccache \
        clang \
        cython3 \
        doxygen \
        graphviz \
        latexmk \
        libmpich-dev \
        libproj-dev \
        lld \
        m4 \
        nco \
        python2 \
        python3-dev \
        python3-netcdf4 \
        python3-nose \
        python3-numpy \
        python3-pip \
        python3-scipy \
        python3-sphinx \
        python3-sphinxcontrib.bibtex \
        swig \
        texlive-latex-extra \
        texlive-latex-recommended \
        wget \
        ; \
        rm -rf /var/lib/apt/lists/*
=======
# - gcc-10 and g++-10 are needed to build old CMake and for testing
RUN set -eux; \
    apt-get update && apt-get install -y \
    apt-utils \
    ccache \
    clang \
    clang-11 \
    clang-12 \
    clang-13 \
    clang-14 \
    clang-15 \
    cython3 \
    doxygen \
    g++-10 \
    g++-11 \
    g++-12 \
    g++-9 \
    gcc-10 \
    gcc-11 \
    gcc-12 \
    gcc-9 \
    graphviz \
    latexmk \
    libmpich-dev \
    libproj-dev \
    lld \
    m4 \
    nco \
    python2 \
    python3-dev \
    python3-netcdf4 \
    python3-nose \
    python3-numpy \
    python3-pip \
    python3-scipy \
    python3-sphinx \
    python3-sphinxcontrib.bibtex \
    swig \
    texlive-latex-extra \
    texlive-latex-recommended \
    wget \
    ; \
    rm -rf /var/lib/apt/lists/*
>>>>>>> f6dd13c5

RUN useradd --create-home --system --shell=/bin/false builder && usermod --lock builder
USER builder

# Install parallel HDF5, NetCDF, PnetCDF, and ParallelIO by building them from sources.
#
# Uses wget installed above.
#
# This step uses scripts that are used to describe how to install these libraries in the
# manual. Re-using them here makes it easier to keep this part of the manual up to date.

COPY hdf5.sh /tmp/
COPY netcdf.sh /tmp/
COPY pnetcdf.sh /tmp/
COPY parallelio.sh /tmp/

RUN set -eux; \
        cd /tmp && \
        ./hdf5.sh && \
        ./netcdf.sh && \
        ./pnetcdf.sh && \
        ./parallelio.sh && \
        rm -rf ~/local/build

# Build the current PETSc version
COPY petsc.sh /tmp/
RUN set -eux;\
        cd /tmp && \
        ./petsc.sh && \
        rm -rf ~/local/build

# Build the oldest supported PETSc version. The goal is to check if PISM's C++ code
# compiles with PETSc 3.7. We do not support PISM's Python bindings with old PETSc
# versions, so we build PETSc without petsc4py here.
<<<<<<< HEAD
COPY petsc-3_7_0.sh /tmp/
RUN set -eux;\
        cd /tmp && \
        ./petsc-3_7_0.sh && \
        rm -rf ~/local/build

# Build the oldest supported CMake version
COPY cmake-3_3_0.sh /tmp/
RUN set -eux;\
        cd /tmp && \
        ./cmake-3_3_0.sh && \
=======
COPY old-petsc.sh /tmp/
RUN set -eux;\
        cd /tmp && \
        version=3.7.0 ./old-petsc.sh && \
        rm -rf ~/local/build

# Build the oldest supported CMake version
COPY cmake-3_7_0.sh /tmp/
RUN set -eux;\
        cd /tmp && \
        ./cmake-3_7_0.sh && \
>>>>>>> f6dd13c5
        rm -rf ~/local/build

ENV PETSC_DIR="/home/builder/local/petsc" \
    PYTHONPATH="/home/builder/local/petsc/lib"<|MERGE_RESOLUTION|>--- conflicted
+++ resolved
@@ -24,37 +24,6 @@
 # - MPICH is needed to build PETSc and PISM
 # - doxygen and graphviz are needed to build the source code browser
 # - python2 is needed to install old PETSc
-<<<<<<< HEAD
-RUN set -eux; \
-        apt-get update && apt-get install -y \
-        apt-utils \
-        ccache \
-        clang \
-        cython3 \
-        doxygen \
-        graphviz \
-        latexmk \
-        libmpich-dev \
-        libproj-dev \
-        lld \
-        m4 \
-        nco \
-        python2 \
-        python3-dev \
-        python3-netcdf4 \
-        python3-nose \
-        python3-numpy \
-        python3-pip \
-        python3-scipy \
-        python3-sphinx \
-        python3-sphinxcontrib.bibtex \
-        swig \
-        texlive-latex-extra \
-        texlive-latex-recommended \
-        wget \
-        ; \
-        rm -rf /var/lib/apt/lists/*
-=======
 # - gcc-10 and g++-10 are needed to build old CMake and for testing
 RUN set -eux; \
     apt-get update && apt-get install -y \
@@ -98,7 +67,6 @@
     wget \
     ; \
     rm -rf /var/lib/apt/lists/*
->>>>>>> f6dd13c5
 
 RUN useradd --create-home --system --shell=/bin/false builder && usermod --lock builder
 USER builder
@@ -133,19 +101,6 @@
 # Build the oldest supported PETSc version. The goal is to check if PISM's C++ code
 # compiles with PETSc 3.7. We do not support PISM's Python bindings with old PETSc
 # versions, so we build PETSc without petsc4py here.
-<<<<<<< HEAD
-COPY petsc-3_7_0.sh /tmp/
-RUN set -eux;\
-        cd /tmp && \
-        ./petsc-3_7_0.sh && \
-        rm -rf ~/local/build
-
-# Build the oldest supported CMake version
-COPY cmake-3_3_0.sh /tmp/
-RUN set -eux;\
-        cd /tmp && \
-        ./cmake-3_3_0.sh && \
-=======
 COPY old-petsc.sh /tmp/
 RUN set -eux;\
         cd /tmp && \
@@ -157,7 +112,6 @@
 RUN set -eux;\
         cd /tmp && \
         ./cmake-3_7_0.sh && \
->>>>>>> f6dd13c5
         rm -rf ~/local/build
 
 ENV PETSC_DIR="/home/builder/local/petsc" \
