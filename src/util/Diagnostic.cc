<<<<<<< HEAD
/* Copyright (C) 2015, 2016, 2017, 2019, 2020, 2021, 2022 PISM Authors
=======
/* Copyright (C) 2015, 2016, 2017, 2019, 2020, 2021, 2022, 2023 PISM Authors
>>>>>>> f6dd13c5
 *
 * This file is part of PISM.
 *
 * PISM is free software; you can redistribute it and/or modify it under the
 * terms of the GNU General Public License as published by the Free Software
 * Foundation; either version 3 of the License, or (at your option) any later
 * version.
 *
 * PISM is distributed in the hope that it will be useful, but WITHOUT ANY
 * WARRANTY; without even the implied warranty of MERCHANTABILITY or FITNESS
 * FOR A PARTICULAR PURPOSE.  See the GNU General Public License for more
 * details.
 *
 * You should have received a copy of the GNU General Public License
 * along with PISM; if not, write to the Free Software
 * Foundation, Inc., 51 Franklin St, Fifth Floor, Boston, MA  02110-1301  USA
 */
#include <cmath>

#include "pism/util/Diagnostic.hh"
#include "pism/util/Time.hh"
#include "pism/util/error_handling.hh"
#include "pism/util/io/io_helpers.hh"
#include "pism/util/Logger.hh"
#include "pism/util/pism_utilities.hh"
#include "pism/util/Context.hh"

namespace pism {

Diagnostic::Diagnostic(std::shared_ptr<const Grid> grid)
  : m_grid(grid),
    m_sys(grid->ctx()->unit_system()),
    m_config(grid->ctx()->config()),
    m_fill_value(m_config->get_number("output.fill_value")) {
  // empty
}

void Diagnostic::update(double dt) {
  this->update_impl(dt);
}

void Diagnostic::update_impl(double dt) {
  (void) dt;
  // empty
}

void Diagnostic::reset() {
  this->reset_impl();
}

void Diagnostic::reset_impl() {
  // empty
}

/*!
 * Convert from external (output) units to internal units.
 */
double Diagnostic::to_internal(double x) const {
  std::string
    out = m_vars.at(0)["output_units"],
    in  = m_vars.at(0)["units"];
  return convert(m_sys, x, out, in);
}

/*!
 * Convert from internal to external (output) units.
 */
double Diagnostic::to_external(double x) const {
  std::string
    out = m_vars.at(0)["output_units"],
    in  = m_vars.at(0)["units"];
  return convert(m_sys, x, in, out);
}

//! Get the number of NetCDF variables corresponding to a diagnostic quantity.
unsigned int Diagnostic::n_variables() const {
  return m_vars.size();
}

void Diagnostic::init(const File &input, unsigned int time) {
  this->init_impl(input, time);
}

void Diagnostic::define_state(const File &output) const {
  this->define_state_impl(output);
}

void Diagnostic::write_state(const File &output) const {
  this->write_state_impl(output);
}

void Diagnostic::init_impl(const File &input, unsigned int time) {
  (void) input;
  (void) time;
  // empty
}

void Diagnostic::define_state_impl(const File &output) const {
  (void) output;
  // empty
}

void Diagnostic::write_state_impl(const File &output) const {
  (void) output;
  // empty
}

//! Get a metadata object corresponding to variable number N.
SpatialVariableMetadata& Diagnostic::metadata(unsigned int N) {
  if (N >= m_vars.size()) {
    throw RuntimeError::formatted(PISM_ERROR_LOCATION,
                                  "variable metadata index %d is out of bounds",
                                  N);
  }

  return m_vars[N];
}

void Diagnostic::define(const File &file, io::Type default_type) const {
  this->define_impl(file, default_type);
}

//! Define NetCDF variables corresponding to a diagnostic quantity.
void Diagnostic::define_impl(const File &file, io::Type default_type) const {
  for (const auto &v : m_vars) {
    io::define_spatial_variable(v, *m_grid, file, default_type);
  }
}

<<<<<<< HEAD
//! \brief A method for setting common variable attributes.
void Diagnostic::set_attrs(const std::string &long_name,
                           const std::string &standard_name,
                           const std::string &units,
                           const std::string &glaciological_units,
                           unsigned int N) {
  if (N >= m_vars.size()) {
    throw RuntimeError::formatted(PISM_ERROR_LOCATION,
                                  "N (%d) >= m_dof (%d)", N,
                                  static_cast<int>(m_vars.size()));
  }

  m_vars[N]["pism_intent"] = "diagnostic";

  m_vars[N]["long_name"] = long_name;

  m_vars[N]["standard_name"] = standard_name;

  if (units == glaciological_units) {
    // No unit conversion needed to write data, so we assume that we don't need to check
    // if units are valid. This is needed to be able to set units like "Pa s^(1/3)", which
    // are correct (ice hardness with the Glen exponent n=3) but are not supported by
    // UDUNITS.
    //
    // Also note that this automatically sets glaciological_units.
    m_vars[N].set_units_without_validation(units);
  } else {
    m_vars[N]["units"] = units;

    if (not (m_config->get_flag("output.use_MKS") or glaciological_units.empty())) {
      m_vars[N]["glaciological_units"] = glaciological_units;
    }
  }
}

IceModelVec::Ptr Diagnostic::compute() const {
  // use the name of the first variable
=======
std::shared_ptr<array::Array> Diagnostic::compute() const {
>>>>>>> f6dd13c5
  std::vector<std::string> names;
  for (const auto &v : m_vars) {
    names.push_back(v.get_name());
  }
  std::string all_names = join(names, ",");

  m_grid->ctx()->log()->message(3, "-  Computing %s...\n", all_names.c_str());
  auto result = this->compute_impl();
  m_grid->ctx()->log()->message(3, "-  Done computing %s.\n", all_names.c_str());

  return result;
}

TSDiagnostic::TSDiagnostic(std::shared_ptr<const Grid> grid, const std::string &name)
  : m_grid(grid),
    m_config(grid->ctx()->config()),
    m_sys(grid->ctx()->unit_system()),
    m_time_name(grid->ctx()->config()->get_string("time.dimension_name")),
    m_variable(name, m_sys),
    m_dimension(m_time_name, m_sys),
    m_time_bounds(m_time_name + "_bounds", m_sys) {

  m_current_time = 0;
  m_start        = 0;

  m_buffer_size = static_cast<size_t>(m_config->get_number("output.timeseries.buffer_size"));

  m_variable["ancillary_variables"] = name + "_aux";

  m_dimension["calendar"] = m_grid->ctx()->time()->calendar();
  m_dimension["long_name"] = "time";
  m_dimension["axis"] = "T";
  m_dimension["units"] = m_grid->ctx()->time()->units_string();
}

TSDiagnostic::~TSDiagnostic() {
  flush();
}

void TSDiagnostic::set_units(const std::string &units,
                             const std::string &output_units) {
  m_variable["units"] = units;

  if (not m_config->get_flag("output.use_MKS")) {
    m_variable["output_units"] = output_units;
  }
}

TSSnapshotDiagnostic::TSSnapshotDiagnostic(std::shared_ptr<const Grid> grid, const std::string &name)
  : TSDiagnostic(grid, name) {
  // empty
}

TSRateDiagnostic::TSRateDiagnostic(std::shared_ptr<const Grid> grid, const std::string &name)
  : TSDiagnostic(grid, name), m_accumulator(0.0), m_v_previous(0.0), m_v_previous_set(false) {
  // empty
}

TSFluxDiagnostic::TSFluxDiagnostic(std::shared_ptr<const Grid> grid, const std::string &name)
  : TSRateDiagnostic(grid, name) {
  // empty
}

void TSSnapshotDiagnostic::evaluate(double t0, double t1, double v) {

  // skip times before the beginning of this time step
  while (m_current_time < m_requested_times->size() and (*m_requested_times)[m_current_time] < t0) {
    m_current_time += 1;
  }

  while (m_current_time < m_requested_times->size() and (*m_requested_times)[m_current_time] <= t1) {
    const unsigned int k = m_current_time;
    m_current_time += 1;

    // skip the first time: it defines the beginning of a reporting interval
    if (k == 0) {
      continue;
    }

    const double t_s = (*m_requested_times)[k - 1];
    const double t_e = (*m_requested_times)[k];

    // store computed data in the buffer
    {
      m_time.push_back(t_e);
      m_values.push_back(v);
      m_bounds.push_back(t_s);
      m_bounds.push_back(t_e);
    }
  }
}

void TSRateDiagnostic::evaluate(double t0, double t1, double change) {
  static const double epsilon = 1e-4; // seconds
  assert(t1 > t0);

  // skip times before and including the beginning of this time step
  while (m_current_time < m_requested_times->size() and (*m_requested_times)[m_current_time] <= t0) {
    m_current_time += 1;
  }

  // number of requested times in this time step
  unsigned int N = 0;

  // loop through requested times that are within this time step
  while (m_current_time < m_requested_times->size() and (*m_requested_times)[m_current_time] <= t1) {
    const unsigned int k = m_current_time;
    m_current_time += 1;

    N += 1;

    // skip the first time: it defines the beginning of a reporting interval
    if (k == 0) {
      continue;
    }

    const double t_s = (*m_requested_times)[k - 1];
    const double t_e = (*m_requested_times)[k];

    double rate = 0.0;
    if (N == 1) {
      // it is the right end-point of the first reporting interval in this time step: count the
      // contribution from the last time step plus the one from the beginning of this time step
      const double
        total_change  = m_accumulator + change * (t_e - t0) / (t1 - t0);
      const double dt = t_e - t_s;

      rate = total_change / dt;

    } else {
      // this reporting interval is completely contained within the time step, so the rate of change
      // does not depend on its length
      rate = change / (t1 - t0);
    }

    // store computed data in the buffer
    {
      m_time.push_back(t_e);
      m_values.push_back(rate);
      m_bounds.push_back(t_s);
      m_bounds.push_back(t_e);
    }

    m_accumulator = 0.0;
  }

  if (N == 0) {
    // if this time step contained no requested times we need to add the whole change to the
    // accumulator
    m_accumulator += change;
  } else {
    // if this time step contained some requested times we need to add the change since the last one
    // to the accumulator
    const double dt = t1 - (*m_requested_times)[m_current_time - 1];
    if (dt > epsilon) {
      m_accumulator += change * (dt / (t1 - t0));
    }
  }
}

void TSDiagnostic::update(double t0, double t1) {
  this->update_impl(t0, t1);
}

void TSSnapshotDiagnostic::update_impl(double t0, double t1) {
  static const double epsilon = 1e-4; // seconds

  if (fabs(t1 - t0) < epsilon) {
    return;
  }

  assert(t1 > t0);

  evaluate(t0, t1, this->compute());
}

void TSRateDiagnostic::update_impl(double t0, double t1) {
  const double v = this->compute();

  if (m_v_previous_set) {
    assert(t1 > t0);
    evaluate(t0, t1, v - m_v_previous);
  }

  m_v_previous = v;
  m_v_previous_set = true;
}

void TSFluxDiagnostic::update_impl(double t0, double t1) {
  static const double epsilon = 1e-4; // seconds

  if (fabs(t1 - t0) < epsilon) {
    return;
  }

  assert(t1 > t0);

  evaluate(t0, t1, this->compute());
}

void TSDiagnostic::flush() {

  if (m_time.empty()) {
    return;
  }

  std::string dimension_name = m_dimension.get_name();

  File file(m_grid->com, m_output_filename, io::PISM_NETCDF3,
            io::PISM_READWRITE); // OK to use netcdf3

  unsigned int len = file.dimension_length(dimension_name);

  if (len > 0) {
    double last_time = vector_max(file.read_dimension(dimension_name));

    if (last_time < m_time.front()) {
      m_start = len;
    }
  }

  auto time_name = m_config->get_string("time.dimension_name");

  if (len == m_start) {
    io::define_timeseries(m_dimension, time_name, file, io::PISM_DOUBLE);
    io::define_time_bounds(m_time_bounds, time_name, "nv", file, io::PISM_DOUBLE);

    io::write_timeseries(file, m_dimension, m_start, m_time);
    io::write_time_bounds(file, m_time_bounds, m_start, m_bounds);
  }

  io::define_timeseries(m_variable, time_name, file, io::PISM_DOUBLE);
  io::write_timeseries(file, m_variable, m_start, m_values);

  m_start += m_time.size();

  {
    m_time.clear();
    m_bounds.clear();
    m_values.clear();
  }
}

void TSDiagnostic::init(const File &output_file,
                        std::shared_ptr<std::vector<double>> requested_times) {
  m_output_filename = output_file.filename();

  m_requested_times = std::move(requested_times);

  // Get the number of records in the file (for appending):
  m_start = output_file.dimension_length(m_dimension.get_name());
}

const VariableMetadata &TSDiagnostic::metadata() const {
  return m_variable;
}

} // end of namespace pism<|MERGE_RESOLUTION|>--- conflicted
+++ resolved
@@ -1,8 +1,4 @@
-<<<<<<< HEAD
-/* Copyright (C) 2015, 2016, 2017, 2019, 2020, 2021, 2022 PISM Authors
-=======
 /* Copyright (C) 2015, 2016, 2017, 2019, 2020, 2021, 2022, 2023 PISM Authors
->>>>>>> f6dd13c5
  *
  * This file is part of PISM.
  *
@@ -132,47 +128,7 @@
   }
 }
 
-<<<<<<< HEAD
-//! \brief A method for setting common variable attributes.
-void Diagnostic::set_attrs(const std::string &long_name,
-                           const std::string &standard_name,
-                           const std::string &units,
-                           const std::string &glaciological_units,
-                           unsigned int N) {
-  if (N >= m_vars.size()) {
-    throw RuntimeError::formatted(PISM_ERROR_LOCATION,
-                                  "N (%d) >= m_dof (%d)", N,
-                                  static_cast<int>(m_vars.size()));
-  }
-
-  m_vars[N]["pism_intent"] = "diagnostic";
-
-  m_vars[N]["long_name"] = long_name;
-
-  m_vars[N]["standard_name"] = standard_name;
-
-  if (units == glaciological_units) {
-    // No unit conversion needed to write data, so we assume that we don't need to check
-    // if units are valid. This is needed to be able to set units like "Pa s^(1/3)", which
-    // are correct (ice hardness with the Glen exponent n=3) but are not supported by
-    // UDUNITS.
-    //
-    // Also note that this automatically sets glaciological_units.
-    m_vars[N].set_units_without_validation(units);
-  } else {
-    m_vars[N]["units"] = units;
-
-    if (not (m_config->get_flag("output.use_MKS") or glaciological_units.empty())) {
-      m_vars[N]["glaciological_units"] = glaciological_units;
-    }
-  }
-}
-
-IceModelVec::Ptr Diagnostic::compute() const {
-  // use the name of the first variable
-=======
 std::shared_ptr<array::Array> Diagnostic::compute() const {
->>>>>>> f6dd13c5
   std::vector<std::string> names;
   for (const auto &v : m_vars) {
     names.push_back(v.get_name());
