// Copyright (C) 2012, 2013, 2014, 2015, 2016, 2017, 2019, 2020, 2021, 2023 PISM Authors
//
// This file is part of PISM.
//
// PISM is free software; you can redistribute it and/or modify it under the
// terms of the GNU General Public License as published by the Free Software
// Foundation; either version 3 of the License, or (at your option) any later
// version.
//
// PISM is distributed in the hope that it will be useful, but WITHOUT ANY
// WARRANTY; without even the implied warranty of MERCHANTABILITY or FITNESS
// FOR A PARTICULAR PURPOSE.  See the GNU General Public License for more
// details.
//
// You should have received a copy of the GNU General Public License
// along with PISM; if not, write to the Free Software
// Foundation, Inc., 51 Franklin St, Fifth Floor, Boston, MA  02110-1301  USA

#ifndef PISM_NCFILE_H
#define PISM_NCFILE_H

#include <memory>
#include <string>
#include <vector>

#include <mpi.h>

namespace pism {

class Grid;

namespace io {
enum Mode : int;
enum Type : int;
}

//! Input and output code (NetCDF wrappers, etc)
namespace io {

//! \brief The PISM wrapper for a subset of the NetCDF C API.
/*!
 * The goal of this class is to hide the fact that we need to communicate data
 * to and from the processor zero. Using this wrapper we should be able to
 * write code that looks good and works both on 1-processor and
 * multi-processor systems.
 *
 * Moreover, this way we can switch underlying I/O implementations.
 *
 * Notes:
 * - It uses C++ STL strings instead of C character arrays
 * - It hides NetCDF ncid, dimid and varid and uses strings to reference
 *   dimensions and variables instead.
 * - This class does not and should not use any PETSc API calls.
 * - This wrapper provides access to a very small portion of the NetCDF C API.
 *   (Only calls used in PISM.) This is intentional.
 * - Methods of this class should do what corresponding NetCDF C API calls do,
 *   no more and no less.
 */
class NCFile {
public:
  typedef std::shared_ptr<NCFile> Ptr;

  NCFile(MPI_Comm com);
  virtual ~NCFile() = default;

  // open/create/close
  void open(const std::string &filename, io::Mode mode);

  void create(const std::string &filename);

  void sync() const;

  void close();

  // redef/enddef
  void enddef() const;

  void redef() const;

  // dim
  void def_dim(const std::string &name, size_t length) const;

  void inq_dimid(const std::string &dimension_name, bool &exists) const;

  void inq_dimlen(const std::string &dimension_name, unsigned int &result) const;

  void inq_unlimdim(std::string &result) const;

  // var
  void def_var(const std::string &name, io::Type nctype,
               const std::vector<std::string> &dims) const;

  void def_var_chunking(const std::string &name, std::vector<size_t> &dimensions) const;

  void get_vara_double(const std::string &variable_name, const std::vector<unsigned int> &start,
                       const std::vector<unsigned int> &count, double *ip) const;

  void put_vara_double(const std::string &variable_name, const std::vector<unsigned int> &start,
                       const std::vector<unsigned int> &count, const double *op) const;

<<<<<<< HEAD
  void write_darray(const std::string &variable_name,
                    const IceGrid &grid,
                    unsigned int z_count,
                    bool time_dependent,
                    unsigned int record,
                    const double *input);
=======
  void write_darray(const std::string &variable_name, const Grid &grid, unsigned int z_count,
                    bool time_dependent, unsigned int record, const double *input);
>>>>>>> f6dd13c5

  void get_varm_double(const std::string &variable_name, const std::vector<unsigned int> &start,
                       const std::vector<unsigned int> &count,
                       const std::vector<unsigned int> &imap, double *ip) const;

  void inq_nvars(int &result) const;

  void inq_vardimid(const std::string &variable_name, std::vector<std::string> &result) const;

  void inq_varnatts(const std::string &variable_name, int &result) const;

  void inq_varid(const std::string &variable_name, bool &result) const;

  void inq_varname(unsigned int j, std::string &result) const;

  void set_compression_level(int level) const;

  // att
  void get_att_double(const std::string &variable_name, const std::string &att_name,
                      std::vector<double> &result) const;

  void get_att_text(const std::string &variable_name, const std::string &att_name,
                    std::string &result) const;

  void put_att_double(const std::string &variable_name, const std::string &att_name, io::Type xtype,
                      const std::vector<double> &data) const;

  void put_att_text(const std::string &variable_name, const std::string &att_name,
                    const std::string &value) const;

  void inq_attname(const std::string &variable_name, unsigned int n, std::string &result) const;

  void inq_atttype(const std::string &variable_name, const std::string &att_name,
                   io::Type &result) const;

  // misc
  void set_fill(int fillmode, int &old_modep) const;

  std::string filename() const;

  void del_att(const std::string &variable_name, const std::string &att_name) const;

protected:
  // implementations:

  // open/create/close
  virtual void open_impl(const std::string &filename, io::Mode mode) = 0;
  virtual void create_impl(const std::string &filename)              = 0;
  virtual void sync_impl() const                                     = 0;
  virtual void close_impl()                                          = 0;

  // redef/enddef
  virtual void enddef_impl() const = 0;

  virtual void redef_impl() const = 0;

  // dim
  virtual void def_dim_impl(const std::string &name, size_t length) const = 0;

  virtual void inq_dimid_impl(const std::string &dimension_name, bool &exists) const = 0;

  virtual void inq_dimlen_impl(const std::string &dimension_name, unsigned int &result) const = 0;

  virtual void inq_unlimdim_impl(std::string &result) const = 0;

  // var
  virtual void def_var_impl(const std::string &name, io::Type nctype,
                            const std::vector<std::string> &dims) const = 0;

  virtual void def_var_chunking_impl(const std::string &name,
                                     std::vector<size_t> &dimensions) const;

  virtual void get_vara_double_impl(const std::string &variable_name,
                                    const std::vector<unsigned int> &start,
                                    const std::vector<unsigned int> &count, double *ip) const = 0;

  virtual void put_vara_double_impl(const std::string &variable_name,
<<<<<<< HEAD
                                   const std::vector<unsigned int> &start,
                                   const std::vector<unsigned int> &count,
                                   const double *op) const = 0;

  virtual void write_darray_impl(const std::string &variable_name,
                                 const IceGrid &grid,
                                 unsigned int z_count,
                                 bool time_dependent,
                                 unsigned int record,
=======
                                    const std::vector<unsigned int> &start,
                                    const std::vector<unsigned int> &count,
                                    const double *op) const = 0;

  virtual void write_darray_impl(const std::string &variable_name, const Grid &grid,
                                 unsigned int z_count, bool time_dependent, unsigned int record,
>>>>>>> f6dd13c5
                                 const double *input);

  virtual void get_varm_double_impl(const std::string &variable_name,
                                    const std::vector<unsigned int> &start,
                                    const std::vector<unsigned int> &count,
                                    const std::vector<unsigned int> &imap, double *ip) const = 0;

  virtual void inq_nvars_impl(int &result) const = 0;

  virtual void inq_vardimid_impl(const std::string &variable_name,
                                 std::vector<std::string> &result) const = 0;

  virtual void inq_varnatts_impl(const std::string &variable_name, int &result) const = 0;

  virtual void inq_varid_impl(const std::string &variable_name, bool &exists) const = 0;

  virtual void inq_varname_impl(unsigned int j, std::string &result) const = 0;

  virtual void set_compression_level_impl(int level) const = 0;

  // att
  virtual void get_att_double_impl(const std::string &variable_name, const std::string &att_name,
                                   std::vector<double> &result) const = 0;

  virtual void get_att_text_impl(const std::string &variable_name, const std::string &att_name,
                                 std::string &result) const = 0;

  virtual void put_att_double_impl(const std::string &variable_name, const std::string &att_name,
                                   io::Type xtype, const std::vector<double> &data) const = 0;

  virtual void put_att_text_impl(const std::string &variable_name, const std::string &att_name,
                                 const std::string &value) const = 0;

  virtual void inq_attname_impl(const std::string &variable_name, unsigned int n,
                                std::string &result) const = 0;

  virtual void inq_atttype_impl(const std::string &variable_name, const std::string &att_name,
                                io::Type &result) const = 0;

  // misc
  virtual void set_fill_impl(int fillmode, int &old_modep) const = 0;

  virtual void del_att_impl(const std::string &variable_name, const std::string &att_name) const = 0;

protected:                      // data members

  MPI_Comm m_com;
  int m_file_id;
  std::string m_filename;
private:
  mutable bool m_define_mode;
};

} // end of namespace io
} // end of namespace pism

#endif /* PISM_NCFILE_H */<|MERGE_RESOLUTION|>--- conflicted
+++ resolved
@@ -98,17 +98,8 @@
   void put_vara_double(const std::string &variable_name, const std::vector<unsigned int> &start,
                        const std::vector<unsigned int> &count, const double *op) const;
 
-<<<<<<< HEAD
-  void write_darray(const std::string &variable_name,
-                    const IceGrid &grid,
-                    unsigned int z_count,
-                    bool time_dependent,
-                    unsigned int record,
-                    const double *input);
-=======
   void write_darray(const std::string &variable_name, const Grid &grid, unsigned int z_count,
                     bool time_dependent, unsigned int record, const double *input);
->>>>>>> f6dd13c5
 
   void get_varm_double(const std::string &variable_name, const std::vector<unsigned int> &start,
                        const std::vector<unsigned int> &count,
@@ -186,24 +177,12 @@
                                     const std::vector<unsigned int> &count, double *ip) const = 0;
 
   virtual void put_vara_double_impl(const std::string &variable_name,
-<<<<<<< HEAD
-                                   const std::vector<unsigned int> &start,
-                                   const std::vector<unsigned int> &count,
-                                   const double *op) const = 0;
-
-  virtual void write_darray_impl(const std::string &variable_name,
-                                 const IceGrid &grid,
-                                 unsigned int z_count,
-                                 bool time_dependent,
-                                 unsigned int record,
-=======
                                     const std::vector<unsigned int> &start,
                                     const std::vector<unsigned int> &count,
                                     const double *op) const = 0;
 
   virtual void write_darray_impl(const std::string &variable_name, const Grid &grid,
                                  unsigned int z_count, bool time_dependent, unsigned int record,
->>>>>>> f6dd13c5
                                  const double *input);
 
   virtual void get_varm_double_impl(const std::string &variable_name,
