--- conflicted
+++ resolved
@@ -70,17 +70,8 @@
                             const std::vector<unsigned int> &start,
                             const std::vector<unsigned int> &count, const double *op) const;
 
-<<<<<<< HEAD
-  void write_darray_impl(const std::string &variable_name,
-                         const IceGrid &grid,
-                         unsigned int z_count,
-                         bool time_dependent,
-                         unsigned int record,
-                         const double *input);
-=======
   void write_darray_impl(const std::string &variable_name, const Grid &grid, unsigned int z_count,
                          bool time_dependent, unsigned int record, const double *input);
->>>>>>> f6dd13c5
 
   void get_varm_double_impl(const std::string &variable_name,
                             const std::vector<unsigned int> &start,
