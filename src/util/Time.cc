--- conflicted
+++ resolved
@@ -1,4 +1,4 @@
-// Copyright (C) 2011, 2012, 2013, 2014, 2015, 2016, 2017 Constantine Khroulev
+// Copyright (C) 2011, 2012, 2013, 2014, 2015, 2016, 2017, 2019 Constantine Khroulev
 //
 // This file is part of PISM.
 //
@@ -387,26 +387,14 @@
 }
 
 std::vector<double> Time::parse_times(const std::string &spec) const {
-<<<<<<< HEAD
-  std::vector<double> result;
-  if (spec.find(',') != std::string::npos) {
-    // a list will always contain a comma because at least two numbers are
-    // needed to specify reporting intervals
-    parse_list(spec, result);
-=======
   if (spec.find(',') != std::string::npos) {
     // a list will always contain a comma because at least two numbers are
     // needed to specify reporting intervals
     return parse_list(spec);
->>>>>>> dd4eaf92
   } else {
     // it must be a range specification
     return parse_range(spec);
   }
-<<<<<<< HEAD
-  return result;
-=======
->>>>>>> dd4eaf92
 }
 
 std::vector<double> Time::parse_list(const std::string &spec) const {
