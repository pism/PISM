--- conflicted
+++ resolved
@@ -105,33 +105,22 @@
 
   const bool dry_mode = m_config->get_flag("ocean.always_grounded");
 
-<<<<<<< HEAD
-  IceModelVec::AccessList list{&sea_level, &lake_level, &H, &bed, &mask, result.get()};
-=======
-  IceModelVec::AccessList list{&H, &bed, &mask, &sea_level, result.get()};
->>>>>>> ef4fed80
+  IceModelVec::AccessList list{&H, &bed, &mask, &sea_level, &lake_level, result.get()};
 
   ParallelSection loop(m_grid->com);
   try {
     for (Points p(*m_grid); p; p.next()) {
       const int i = p.i(), j = p.j();
 
-<<<<<<< HEAD
-      if (mask.icy(i, j) and mask.next_to_ice_free_ocean(i, j)) {
-        const double water_level = gc.water_level(sea_level(i, j), bed(i,j), lake_level(i, j));
-        const double rho = !gc.islake(lake_level(i, j)) ? rho_ocean : rho_fresh;
-        (*result)(i, j) = stressbalance::ocean_pressure_difference(mask.ocean(i, j), dry_mode,
-                                                                   H(i, j), bed(i, j), water_level,
-                                                                   rho_ice, rho, g);
-=======
       double delta_p = 0.0;
       if (mask.grounded_ice(i, j) and grid_edge(*m_grid, i, j)) {
         delta_p = 0.0;
       } else if (mask.icy(i, j) and mask.next_to_ice_free_ocean(i, j)) {
+        const double water_level = gc.water_level(sea_level(i, j), bed(i,j), lake_level(i, j)),
+                     rho         = !gc.islake(lake_level(i, j)) ? rho_ocean : rho_fresh;
         delta_p = stressbalance::margin_pressure_difference(mask.ocean(i, j), dry_mode,
-                                                            H(i, j), bed(i, j), sea_level(i, j),
-                                                            rho_ice, rho_ocean, g);
->>>>>>> ef4fed80
+                                                            H(i, j), bed(i, j), water_level,
+                                                            rho_ice, rho, g);
       } else {
         delta_p = m_fill_value;
       }
@@ -3119,96 +3108,6 @@
   return result;
 }
 
-<<<<<<< HEAD
-//! Computes the ice volume, in m^3.
-double IceModel::ice_volume(double thickness_threshold) const {
-  IceModelVec::AccessList list{&m_geometry.ice_thickness};
-
-  double volume = 0.0;
-
-  auto cell_area = m_grid->cell_area();
-
-  {
-    for (Points p(*m_grid); p; p.next()) {
-      const int i = p.i(), j = p.j();
-
-      if (m_geometry.ice_thickness(i,j) >= thickness_threshold) {
-        volume += m_geometry.ice_thickness(i,j) * cell_area;
-      }
-    }
-  }
-
-  // Add the volume of the ice in Href:
-  if (m_config->get_flag("geometry.part_grid.enabled")) {
-    list.add(m_geometry.ice_area_specific_volume);
-    for (Points p(*m_grid); p; p.next()) {
-      const int i = p.i(), j = p.j();
-
-      volume += m_geometry.ice_area_specific_volume(i,j) * cell_area;
-    }
-  }
-
-  return GlobalSum(m_grid->com, volume);
-}
-
-double IceModel::ice_volume_not_displacing_seawater(double thickness_threshold) const {
-  const double
-    sea_water_density = m_config->get_number("constants.sea_water.density"),
-    ice_density       = m_config->get_number("constants.ice.density"),
-    cell_area         = m_grid->cell_area();
-    
-  GeometryCalculator gc(*m_config);
-
-  IceModelVec::AccessList list{&m_geometry.cell_type, &m_geometry.ice_thickness,
-      &m_geometry.bed_elevation, &m_geometry.sea_level_elevation,
-      &m_geometry.lake_level_elevation};
-
-  double volume = 0.0;
-
-  for (Points p(*m_grid); p; p.next()) {
-    const int i = p.i(), j = p.j();
-
-    const double
-      bed         = m_geometry.bed_elevation(i, j),
-      thickness   = m_geometry.ice_thickness(i, j),
-      sea_level   = m_geometry.sea_level_elevation(i, j),
-      lake_level  = m_geometry.lake_level_elevation(i, j),
-      water_level = gc.valid_sea_level(sea_level, bed);
-
-    if (m_geometry.cell_type.grounded(i, j) and thickness > thickness_threshold) {
-      const double cell_ice_volume = thickness * cell_area;
-      if (bed > sea_level) {
-        volume += cell_ice_volume;
-      } else {
-        const double max_floating_volume = (sea_level - bed) * cell_area * (sea_water_density / ice_density);
-        volume += cell_ice_volume - max_floating_volume;
-      }
-    } else if (m_geometry.cell_type.floating_ice(i, j) and gc.islake(lake_level) and thickness > thickness_threshold) {
-      const double cell_ice_volume = thickness * cell_area;
-      volume += cell_ice_volume;
-    }
-  } // end of the loop over grid points
-
-  return GlobalSum(m_grid->com, volume);
-}
-
-//! Computes the sea level rise that would result if all the ice were melted.
-double IceModel::sea_level_rise_potential(double thickness_threshold) const {
-  const double
-    water_density = m_config->get_number("constants.fresh_water.density"),
-    ice_density   = m_config->get_number("constants.ice.density"),
-    ocean_area    = m_config->get_number("constants.global_ocean_area");
-
-  const double
-    volume                  = ice_volume_not_displacing_seawater(thickness_threshold),
-    additional_water_volume = (ice_density / water_density) * volume,
-    sea_level_change        = additional_water_volume / ocean_area;
-
-  return sea_level_change;
-}
-=======
->>>>>>> ef4fed80
-
 //! Computes the temperate ice volume, in m^3.
 double IceModel::ice_volume_temperate(double thickness_threshold) const {
 
