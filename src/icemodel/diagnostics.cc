--- conflicted
+++ resolved
@@ -91,30 +91,17 @@
     &sea_level  = model->geometry().sea_level_elevation,
     &lake_level = model->geometry().lake_level_elevation;
 
-<<<<<<< HEAD
-  const double H_threshold = m_config->get_double("stress_balance.ice_free_thickness_standard");
+  const double H_threshold = m_config->get_number("stress_balance.ice_free_thickness_standard");
   GeometryCalculator gc(*m_config);
   gc.set_icefree_thickness(H_threshold);
-=======
-  {
-    const double H_threshold = m_config->get_number("stress_balance.ice_free_thickness_standard");
-    GeometryCalculator gc(*m_config);
-    gc.set_icefree_thickness(H_threshold);
->>>>>>> ecd6e36f
 
   gc.compute_mask(sea_level, bed, H, lake_level, mask);
 
   const double
-<<<<<<< HEAD
-    rho_ice   = m_config->get_double("constants.ice.density"),
-    rho_ocean = m_config->get_double("constants.sea_water.density"),
-    rho_fresh = m_config->get_double("constants.fresh_water.density"),
-    g         = m_config->get_double("constants.standard_gravity");
-=======
     rho_ice   = m_config->get_number("constants.ice.density"),
     rho_ocean = m_config->get_number("constants.sea_water.density"),
+    rho_fresh = m_config->get_number("constants.fresh_water.density"),
     g         = m_config->get_number("constants.standard_gravity");
->>>>>>> ecd6e36f
 
   const bool dry_mode = m_config->get_flag("ocean.always_grounded");
 
@@ -1814,14 +1801,9 @@
   result->metadata() = m_vars[0];
 
   const double
-<<<<<<< HEAD
-    ice_density   = m_config->get_double("constants.ice.density"),
-    ocean_density = m_config->get_double("constants.sea_water.density"),
-    freshwater_density = m_config->get_double("constants.fresh_water.density");
-=======
     ice_density   = m_config->get_number("constants.ice.density"),
-    ocean_density = m_config->get_number("constants.sea_water.density");
->>>>>>> ecd6e36f
+    ocean_density = m_config->get_number("constants.sea_water.density"),
+    freshwater_density = m_config->get_number("constants.fresh_water.density");
 
   auto
     &ice_thickness  = model->geometry().ice_thickness,
@@ -1903,14 +1885,9 @@
   const IceModelVec2CellType &cell_type = model->geometry().cell_type;
 
   const double
-<<<<<<< HEAD
-    ice_density        = m_config->get_double("constants.ice.density"),
-    ocean_density      = m_config->get_double("constants.sea_water.density"),
-    freshwater_density = m_config->get_double("constants.fresh_water.density");
-=======
-    ice_density   = m_config->get_number("constants.ice.density"),
-    ocean_density = m_config->get_number("constants.sea_water.density");
->>>>>>> ecd6e36f
+    ice_density        = m_config->get_number("constants.ice.density"),
+    ocean_density      = m_config->get_number("constants.sea_water.density"),
+    freshwater_density = m_config->get_number("constants.fresh_water.density");
 
   auto
     &sea_level      = model->geometry().sea_level_elevation,
