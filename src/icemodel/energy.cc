// Copyright (C) 2004-2011, 2013, 2014, 2015, 2016, 2017, 2018 Jed Brown, Ed Bueler and Constantine Khroulev
//
// This file is part of PISM.
//
// PISM is free software; you can redistribute it and/or modify it under the
// terms of the GNU General Public License as published by the Free Software
// Foundation; either version 3 of the License, or (at your option) any later
// version.
//
// PISM is distributed in the hope that it will be useful, but WITHOUT ANY
// WARRANTY; without even the implied warranty of MERCHANTABILITY or FITNESS
// FOR A PARTICULAR PURPOSE.  See the GNU General Public License for more
// details.
//
// You should have received a copy of the GNU General Public License
// along with PISM; if not, write to the Free Software
// Foundation, Inc., 51 Franklin St, Fifth Floor, Boston, MA  02110-1301  USA

#include <cassert>

#include "IceModel.hh"

#include "pism/energy/BedThermalUnit.hh"
#include "pism/util/IceGrid.hh"
#include "pism/util/Mask.hh"
#include "pism/util/ConfigInterface.hh"
#include "pism/util/error_handling.hh"
#include "pism/util/pism_utilities.hh"
#include "pism/coupler/SurfaceModel.hh"
#include "pism/util/EnthalpyConverter.hh"
#include "pism/util/Profiling.hh"

#include "pism/hydrology/Hydrology.hh"
#include "pism/stressbalance/StressBalance.hh"
#include "pism/energy/EnergyModel.hh"
#include "pism/energy/utilities.hh"

namespace pism {

//! \file energy.cc Methods of IceModel which address conservation of energy.
//! Common to enthalpy (polythermal) and temperature (cold-ice) methods.

void IceModel::bedrock_thermal_model_step() {

  const Profiling &profiling = m_ctx->profiling();

  IceModelVec2S &basal_enthalpy = m_work2d[2];

  m_energy_model->enthalpy().getHorSlice(basal_enthalpy, 0.0);

  bedrock_surface_temperature(m_geometry.sea_level_elevation,
                              m_geometry.lake_level_elevation,
                              m_geometry.cell_type,
                              m_geometry.bed_elevation,
                              m_geometry.ice_thickness,
                              basal_enthalpy,
                              m_surface->temperature(),
                              m_bedtoptemp);

  profiling.begin("btu");
  m_btu->update(m_bedtoptemp, t_TempAge, dt_TempAge);
  profiling.end("btu");
}

//! Manage the solution of the energy equation, and related parallel communication.
void IceModel::energy_step() {

  // operator-splitting occurs here (ice and bedrock energy updates are split):
  //   tell BedThermalUnit* btu that we have an ice base temp; it will return
  //   the z=0 value of geothermal flux when called inside temperatureStep() or
  //   enthalpyStep()
  bedrock_thermal_model_step();

  m_energy_model->update(t_TempAge, dt_TempAge, energy_model_inputs());

  m_stdout_flags = m_energy_model->stdout_flags() + m_stdout_flags;
}

//! @brief Combine basal melt rate in grounded and floating areas.
/**
 * Grounded basal melt rate is computed as a part of the energy
 * (enthalpy or temperature) step; floating basal melt rate is
 * provided by an ocean model.
 *
 * This method updates IceModel::basal_melt_rate (in meters per second
 * ice-equivalent).
 *
 * The sub shelf mass flux provided by an ocean model is in [kg m-2
 * s-1], so we divide by the ice density to convert to [m second-1].
 */
void IceModel::combine_basal_melt_rate(const Geometry &geometry,
                                       const IceModelVec2S &shelf_base_mass_flux,
                                       const IceModelVec2S &grounded_basal_melt_rate,
                                       IceModelVec2S &result) {

  const bool sub_gl = (m_config->get_flag("geometry.grounded_cell_fraction") and
                       m_config->get_flag("energy.basal_melt.use_grounded_cell_fraction"));

  IceModelVec::AccessList list{&geometry.cell_type,
      &grounded_basal_melt_rate, &shelf_base_mass_flux, &result};
  if (sub_gl) {
    list.add(geometry.cell_grounded_fraction);
  }

  double ice_density = m_config->get_number("constants.ice.density");

  for (Points p(*m_grid); p; p.next()) {
    const int i = p.i(), j = p.j();

    double lambda = 1.0;      // 1.0 corresponds to the grounded case
    // Note: here we convert shelf base mass flux from [kg m-2 s-1] to [m s-1]:
    const double
      M_shelf_base = shelf_base_mass_flux(i,j) / ice_density;

    // Use the fractional floatation mask to adjust the basal melt
    // rate near the grounding line:
    if (sub_gl) {
      lambda = geometry.cell_grounded_fraction(i,j);
    } else if (geometry.cell_type.ocean(i,j)) {
      lambda = 0.0;
    }
    result(i,j) = lambda * grounded_basal_melt_rate(i, j) + (1.0 - lambda) * M_shelf_base;
  }
}

//! @brief Compute the temperature seen by the top of the bedrock thermal layer.
void bedrock_surface_temperature(const IceModelVec2S &sea_level,
                                 const IceModelVec2S &lake_level,
                                 const IceModelVec2CellType &cell_type,
                                 const IceModelVec2S &bed_topography,
                                 const IceModelVec2S &ice_thickness,
                                 const IceModelVec2S &basal_enthalpy,
                                 const IceModelVec2S &ice_surface_temperature,
                                 IceModelVec2S &result) {

  IceGrid::ConstPtr grid  = result.grid();
  Config::ConstPtr config = grid->ctx()->config();
  GeometryCalculator gc(*config);

  const double
<<<<<<< HEAD
    T0                       =  config->get_double("constants.fresh_water.melting_point_temperature"),
    beta_CC_grad_sea_water   = (config->get_double("constants.ice.beta_Clausius_Clapeyron") *
                                config->get_double("constants.sea_water.density") *
                                config->get_double("constants.standard_gravity")),
    beta_CC_grad_fresh_water = (config->get_double("constants.ice.beta_Clausius_Clapeyron") *
                                config->get_double("constants.fresh_water.density") *
                                config->get_double("constants.standard_gravity")); // K m-1
=======
    T0                     = config->get_number("constants.fresh_water.melting_point_temperature"),
    beta_CC_grad_sea_water = (config->get_number("constants.ice.beta_Clausius_Clapeyron") *
                              config->get_number("constants.sea_water.density") *
                              config->get_number("constants.standard_gravity")); // K m-1
>>>>>>> ecd6e36f

  EnthalpyConverter::Ptr EC = grid->ctx()->enthalpy_converter();

  IceModelVec::AccessList list{&cell_type, &bed_topography, &sea_level, &lake_level,
      &ice_thickness, &ice_surface_temperature, &basal_enthalpy, &result};
  ParallelSection loop(grid->com);
  try {
    for (Points p(*grid); p; p.next()) {
      const int i = p.i(), j = p.j();

      if (cell_type.grounded(i,j)) {
        if (cell_type.ice_free(i,j)) { // no ice: sees air temp
          result(i,j) = ice_surface_temperature(i,j);
        } else { // ice: sees temp of base of ice
          const double pressure = EC->pressure(ice_thickness(i,j));
          result(i,j) = EC->temperature(basal_enthalpy(i,j), pressure);
        }
      } else { // floating: apply pressure melting temp as top of bedrock temp
        const double water_level = gc.water_level(sea_level(i,j), bed_topography(i,j), lake_level(i, j));
        const double beta = !gc.islake(lake_level(i, j)) ? beta_CC_grad_sea_water : beta_CC_grad_fresh_water;
        result(i,j) = T0 - (water_level - bed_topography(i,j)) * beta;
      }
    }
  } catch (...) {
    loop.failed();
  }
  loop.check();
}

} // end of namespace pism<|MERGE_RESOLUTION|>--- conflicted
+++ resolved
@@ -138,20 +138,13 @@
   GeometryCalculator gc(*config);
 
   const double
-<<<<<<< HEAD
-    T0                       =  config->get_double("constants.fresh_water.melting_point_temperature"),
-    beta_CC_grad_sea_water   = (config->get_double("constants.ice.beta_Clausius_Clapeyron") *
-                                config->get_double("constants.sea_water.density") *
-                                config->get_double("constants.standard_gravity")),
-    beta_CC_grad_fresh_water = (config->get_double("constants.ice.beta_Clausius_Clapeyron") *
-                                config->get_double("constants.fresh_water.density") *
-                                config->get_double("constants.standard_gravity")); // K m-1
-=======
-    T0                     = config->get_number("constants.fresh_water.melting_point_temperature"),
-    beta_CC_grad_sea_water = (config->get_number("constants.ice.beta_Clausius_Clapeyron") *
-                              config->get_number("constants.sea_water.density") *
-                              config->get_number("constants.standard_gravity")); // K m-1
->>>>>>> ecd6e36f
+    T0                       =  config->get_number("constants.fresh_water.melting_point_temperature"),
+    beta_CC_grad_sea_water   = (config->get_number("constants.ice.beta_Clausius_Clapeyron") *
+                                config->get_number("constants.sea_water.density") *
+                                config->get_number("constants.standard_gravity")),
+    beta_CC_grad_fresh_water = (config->get_number("constants.ice.beta_Clausius_Clapeyron") *
+                                config->get_number("constants.fresh_water.density") *
+                                config->get_number("constants.standard_gravity")); // K m-1
 
   EnthalpyConverter::Ptr EC = grid->ctx()->enthalpy_converter();
 
