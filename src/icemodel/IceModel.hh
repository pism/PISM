--- conflicted
+++ resolved
@@ -271,17 +271,11 @@
 
   std::shared_ptr<FrontRetreat> m_front_retreat;
 
-<<<<<<< HEAD
   std::shared_ptr<surface::SurfaceModel>        m_surface;
   std::shared_ptr<ocean::OceanModel>            m_ocean;
+  std::shared_ptr<frontalmelt::FrontalMelt>     m_frontal_melt;
   std::shared_ptr<ocean::sea_level::SeaLevel>   m_sea_level;
   std::shared_ptr<ocean::lake_level::LakeLevel> m_lake_level;
-=======
-  std::shared_ptr<surface::SurfaceModel>      m_surface;
-  std::shared_ptr<ocean::OceanModel>          m_ocean;
-  std::shared_ptr<frontalmelt::FrontalMelt>   m_frontal_melt;
-  std::shared_ptr<ocean::sea_level::SeaLevel> m_sea_level;
->>>>>>> ef4fed80
 
   bed::BedDef *m_beddef;
 
