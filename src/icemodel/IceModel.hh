// Copyright (C) 2004-2019 Jed Brown, Ed Bueler and Constantine Khroulev
//
// This file is part of PISM.
//
// PISM is free software; you can redistribute it and/or modify it under the
// terms of the GNU General Public License as published by the Free Software
// Foundation; either version 3 of the License, or (at your option) any later
// version.
//
// PISM is distributed in the hope that it will be useful, but WITHOUT ANY
// WARRANTY; without even the implied warranty of MERCHANTABILITY or FITNESS
// FOR A PARTICULAR PURPOSE.  See the GNU General Public License for more
// details.
//
// You should have received a copy of the GNU General Public License
// along with PISM; if not, write to the Free Software
// Foundation, Inc., 51 Franklin St, Fifth Floor, Boston, MA  02110-1301  USA

#ifndef __iceModel_hh
#define __iceModel_hh

//! \file IceModel.hh Definition of class IceModel.
/*! \file IceModel.hh
  IceModel is a big class which is an ice flow model.  It contains all parts that
  are not well-defined, separated components.  Such components are better places
  to put sub-models that have a clear, general interface to the rest of an ice
  sheet model.

  IceModel has pointers to well-defined components, when they exist.

  IceModel generally interprets user options, and initializes components based on
  such options.  It manages the initialization sequences (%e.g. a restart from a
  file containing a complete model state, versus bootstrapping).
*/

#include <map>
#include <set>
#include <string>
#include <vector>
#include <memory>

// IceModel owns a bunch of fields, so we have to include this.
#include "pism/util/iceModelVec.hh"
#include "pism/util/IceModelVec2CellType.hh"
#include "pism/util/ConfigInterface.hh"
#include "pism/util/Context.hh"
#include "pism/util/Logger.hh"
#include "pism/util/Time.hh"
#include "pism/util/Diagnostic.hh"
#include "pism/util/MaxTimestep.hh"
#include "pism/geometry/Geometry.hh"
#include "pism/geometry/GeometryEvolution.hh"
#include "pism/stressbalance/StressBalance.hh"
#include "pism/basalstrength/YieldStress.hh"

namespace pism {

namespace ocean {
class OceanModel;
namespace sea_level {
class SeaLevel;
}
}

namespace surface {
class SurfaceModel;
}

namespace hydrology {
class Hydrology;
}

namespace calving {
class EigenCalving;
class vonMisesCalving;
class FloatKill;
class HayhurstCalving;
class CalvingAtThickness;
class IcebergRemover;
}

<<<<<<< HEAD
class FrontalMelt;
class FractureDensity;

=======
>>>>>>> e783d014
namespace energy {
class BedThermalUnit;
class Inputs;
class EnergyModelStats;
class EnergyModel;
}

namespace frontalmelt {
  class FrontalMelt;
}

namespace bed {
class BedDef;
}

class IceGrid;
class AgeModel;
class IceModelVec2CellType;
class IceModelVec2T;
class Component;
class FrontRetreat;
class PrescribedRetreat;

//! The base class for PISM. Contains all essential variables, parameters, and flags for modelling
//! an ice sheet.
class IceModel {
public:
  IceModel(IceGrid::Ptr g, Context::Ptr context);

  // the destructor must be virtual merely because some members are virtual
  virtual ~IceModel();

  IceGrid::Ptr grid() const;
  Context::Ptr ctx() const;

  void init();

  /** Run PISM in the "standalone" mode. */
  virtual void run();

  /** Advance the current PISM run to a specific time */
  virtual void run_to(double time);

  virtual void save_results();

  void list_diagnostics() const;
  void list_diagnostics_json() const;
  std::map<std::string, std::vector<VariableMetadata>> describe_diagnostics() const;
  std::map<std::string, std::vector<VariableMetadata>> describe_ts_diagnostics() const;

  const IceModelVec2S &calving() const;
  const IceModelVec2S &frontal_melt() const;
  const IceModelVec2S &forced_retreat() const;

  double ice_volume_temperate(double thickness_threshold) const;
  double ice_volume_cold(double thickness_threshold) const;
  double ice_area_temperate(double thickness_threshold) const;
  double ice_area_cold(double thickness_threshold) const;

  const stressbalance::StressBalance* stress_balance() const;
  const ocean::OceanModel* ocean_model() const;
  const frontalmelt::FrontalMelt* frontalmelt_model() const;
  const bed::BedDef* bed_model() const;
  const energy::BedThermalUnit* bedrock_thermal_model() const;
  const energy::EnergyModel* energy_balance_model() const;

  const Geometry& geometry() const;
  const GeometryEvolution& geometry_evolution() const;

  double dt() const;

protected:
  virtual void allocate_submodels();
  virtual void allocate_stressbalance();
  virtual void allocate_age_model();
  virtual void allocate_bed_deformation();
  virtual void allocate_bedrock_thermal_unit();
  virtual void allocate_energy_model();
  virtual void allocate_subglacial_hydrology();
  virtual void allocate_basal_yield_stress();
  virtual void allocate_couplers();
  virtual void allocate_geometry_evolution();
  virtual void allocate_iceberg_remover();

  virtual stressbalance::Inputs stress_balance_inputs();

  virtual energy::Inputs energy_model_inputs();

  virtual YieldStressInputs yield_stress_inputs();

  virtual void time_setup();
  virtual void model_state_setup();
  virtual void misc_setup();
  virtual void init_diagnostics();
  virtual void init_calving();
  virtual void init_frontal_melt();
  virtual void init_front_retreat();
  virtual void prune_diagnostics();
  virtual void update_diagnostics(double dt);
  virtual void reset_diagnostics();

  virtual void step(bool do_mass_continuity, bool do_skip);
  virtual void pre_step_hook();
  virtual void post_step_hook();

  void reset_counters();

  // see iMbootstrap.cc
  virtual void bootstrap_2d(const PIO &input_file);

  // see iMoptions.cc
  virtual void process_options();
  virtual std::set<std::string> output_variables(const std::string &keyword);

  virtual void compute_lat_lon();

  // see iMIO.cc
  virtual void restart_2d(const PIO &input_file, unsigned int record);
  virtual void initialize_2d();

  enum OutputKind {INCLUDE_MODEL_STATE = 0, JUST_DIAGNOSTICS};
  virtual void save_variables(const PIO &file,
                              OutputKind kind,
                              const std::set<std::string> &variables,
                              double time,
                              IO_Type default_diagnostics_type = PISM_FLOAT);

  virtual void define_model_state(const PIO &file);
  virtual void write_model_state(const PIO &file);

  enum HistoryTreatment {OVERWRITE_HISTORY = 0, PREPEND_HISTORY};
  enum MappingTreatment {WRITE_MAPPING = 0, SKIP_MAPPING};
  virtual void write_metadata(const PIO &file, MappingTreatment mapping_flag,
                              HistoryTreatment history_flag);

  virtual void write_mapping(const PIO &file);
  virtual void write_run_stats(const PIO &file);


  virtual void define_diagnostics(const PIO &file,
                                  const std::set<std::string> &variables,
                                  IO_Type default_type);
  virtual void write_diagnostics(const PIO &file,
                                 const std::set<std::string> &variables);

  //! Computational grid
  const IceGrid::Ptr m_grid;
  //! Configuration flags and parameters
  const Config::Ptr m_config;
  //! Execution context
  const Context::Ptr m_ctx;
  //! Unit system
  const units::System::Ptr m_sys;
  //! Logger
  const Logger::Ptr m_log;
  //! Time manager
  const Time::Ptr m_time;

  //! stores global attributes saved in a PISM output file
  VariableMetadata m_output_global_attributes;

  //! run statistics
  VariableMetadata m_run_stats;

  //! the list of sub-models, for writing model states and obtaining diagnostics
  std::map<std::string,const Component*> m_submodels;

  std::unique_ptr<hydrology::Hydrology> m_subglacial_hydrology;
  std::unique_ptr<YieldStress> m_basal_yield_stress_model;

  std::shared_ptr<IceModelVec2T> m_surface_input_for_hydrology;

  energy::BedThermalUnit *m_btu;
  energy::EnergyModel *m_energy_model;

  std::shared_ptr<AgeModel> m_age_model;

  std::shared_ptr<calving::IcebergRemover>     m_iceberg_remover;
  std::shared_ptr<calving::FloatKill>          m_float_kill_calving;
  std::shared_ptr<calving::CalvingAtThickness> m_thickness_threshold_calving;
  std::shared_ptr<calving::EigenCalving>       m_eigen_calving;
  std::shared_ptr<calving::HayhurstCalving>    m_hayhurst_calving;
  std::shared_ptr<calving::vonMisesCalving>    m_vonmises_calving;
  std::shared_ptr<PrescribedRetreat>           m_prescribed_retreat;

  std::shared_ptr<FrontRetreat> m_front_retreat;

  std::shared_ptr<surface::SurfaceModel>      m_surface;
  std::shared_ptr<ocean::OceanModel>          m_ocean;
  std::shared_ptr<frontalmelt::FrontalMelt>   m_frontal_melt;
  std::shared_ptr<ocean::sea_level::SeaLevel> m_sea_level;

  bed::BedDef *m_beddef;

  // state variables and some diagnostics/internals

  Geometry m_geometry;
  std::unique_ptr<GeometryEvolution> m_geometry_evolution;
  bool m_new_bed_elevation;

  //! ghosted
  IceModelVec2S m_basal_yield_stress;
  //! rate of production of basal meltwater (ice-equivalent); no ghosts
  IceModelVec2S m_basal_melt_rate;
  //! temperature at the top surface of the bedrock thermal layer
  IceModelVec2S m_bedtoptemp;

  std::shared_ptr<FractureDensity> m_fracture;

  //! mask to determine Dirichlet boundary locations
  IceModelVec2Int m_ssa_dirichlet_bc_mask;
  //! Dirichlet boundary velocities
  IceModelVec2V m_ssa_dirichlet_bc_values;

  // parameters
  //! mass continuity time step, s
  double m_dt;
  //! time of last update for enthalpy/temperature
  double t_TempAge;
  //! enthalpy/temperature and age time-steps
  double dt_TempAge;

  unsigned int m_skip_countdown;

  std::string m_adaptive_timestep_reason;

  std::string m_stdout_flags;

  // see iceModel.cc
  virtual void allocate_storage();

  virtual MaxTimestep max_timestep_diffusivity();
  virtual void max_timestep(double &dt_result, unsigned int &skip_counter);
  virtual unsigned int skip_counter(double input_dt, double input_dt_diffusivity);

  // see energy.cc
  virtual void bedrock_thermal_model_step();
  virtual void energy_step();

  virtual void hydrology_step();

  virtual void combine_basal_melt_rate(const Geometry &geometry,
                                       const IceModelVec2S &shelf_base_mass_flux,
                                       const IceModelVec2S &grounded_basal_melt_rate,
                                       IceModelVec2S &result);

  enum ConsistencyFlag {REMOVE_ICEBERGS, DONT_REMOVE_ICEBERGS};
  void enforce_consistency_of_geometry(ConsistencyFlag flag);

  virtual void front_retreat_step();

  void compute_geometry_change(const IceModelVec2S &thickness,
                               const IceModelVec2S &Href,
                               const IceModelVec2S &thickness_old,
                               const IceModelVec2S &Href_old,
                               InsertMode flag,
                               IceModelVec2S &output);

  // see iMIO.cc
  virtual void regrid();

  // see iMfractures.cc
  virtual void update_fracture_density();

  // see iMreport.cc
  virtual double compute_temperate_base_fraction(double ice_area);
  virtual double compute_original_ice_fraction(double ice_volume);
  virtual void print_summary(bool tempAndAge);
  virtual void print_summary_line(bool printPrototype, bool tempAndAge,
                                  double delta_t,
                                  double volume, double area,
                                  double meltfrac, double max_diffusivity);


  // see iMutil.cc
  virtual int process_signals();
  virtual void prepend_history(const std::string &string);
  virtual void update_run_stats();

  // working space (a convenience)
  static const int m_n_work2d = 3;
  mutable IceModelVec2S m_work2d[m_n_work2d];

  std::shared_ptr<stressbalance::StressBalance> m_stress_balance;

  struct ThicknessChanges {
    ThicknessChanges(IceGrid::ConstPtr grid);

    // calving during the last time step
    IceModelVec2S calving;

    // frontal melt during the last time step
    IceModelVec2S frontal_melt;

    // parameterized retreat
    IceModelVec2S forced_retreat;
  };

  ThicknessChanges m_thickness_change;

  /*!
   * The set of variables that the "state" of IceModel consists of.
   */
  std::set<IceModelVec*> m_model_state;
  //! Requested spatially-variable diagnostics.
  std::map<std::string,Diagnostic::Ptr> m_diagnostics;
  //! Requested scalar diagnostics.
  std::map<std::string,TSDiagnostic::Ptr> m_ts_diagnostics;

  // Set of variables to put in the output file:
  std::set<std::string> m_output_vars;

  // This is related to the snapshot saving feature
  std::string m_snapshots_filename;
  bool m_save_snapshots, m_snapshots_file_is_ready, m_split_snapshots;
  std::vector<double> m_snapshot_times;
  std::set<std::string> m_snapshot_vars;
  unsigned int m_current_snapshot;
  void init_snapshots();
  void write_snapshot();
  MaxTimestep save_max_timestep(double my_t);

  //! file to write scalar time-series to
  std::string m_ts_filename;
  //! requested times for scalar time-series
  std::shared_ptr<std::vector<double>> m_ts_times;
  std::set<std::string> m_ts_vars;
  void init_timeseries();
  void flush_timeseries();
  MaxTimestep ts_max_timestep(double my_t);

  // spatially-varying time-series
  bool m_save_extra, m_extra_file_is_ready, m_split_extra;
  std::string m_extra_filename;
  std::vector<double> m_extra_times;
  unsigned int m_next_extra;
  double m_last_extra;
  std::set<std::string> m_extra_vars;
  TimeBoundsMetadata m_extra_bounds;
  void init_extras();
  void write_extras();
  MaxTimestep extras_max_timestep(double my_t);

  // automatic backups
  std::string m_backup_filename;
  double m_last_backup_time;
  std::set<std::string> m_backup_vars;
  void init_backups();
  void write_backup();

  // last time at which PISM hit a multiple of X years, see the configuration parameter
  // time_stepping.hit_multiples
  double m_timestep_hit_multiples_last_time;

  // diagnostic viewers; see iMviewers.cc
  virtual void update_viewers();
  virtual void view_field(const IceModelVec *field);
  std::map<std::string,petsc::Viewer::Ptr> m_viewers;

private:
  TimeseriesMetadata m_timestamp;
  double m_start_time;    // this is used in the wall-clock-time backup code
};

MaxTimestep reporting_max_timestep(const std::vector<double> &times, double t,
                                   const std::string &description);

void check_minimum_ice_thickness(const IceModelVec2S &ice_thickness);
bool check_maximum_ice_thickness(const IceModelVec2S &ice_thickness);

void bedrock_surface_temperature(const IceModelVec2S &sea_level,
                                 const IceModelVec2CellType &cell_type,
                                 const IceModelVec2S &bed_topography,
                                 const IceModelVec2S &ice_thickness,
                                 const IceModelVec2S &basal_enthalpy,
                                 const IceModelVec2S &ice_surface_temperature,
                                 IceModelVec2S &result);

} // end of namespace pism

#endif /* __iceModel_hh */<|MERGE_RESOLUTION|>--- conflicted
+++ resolved
@@ -79,12 +79,8 @@
 class IcebergRemover;
 }
 
-<<<<<<< HEAD
-class FrontalMelt;
 class FractureDensity;
 
-=======
->>>>>>> e783d014
 namespace energy {
 class BedThermalUnit;
 class Inputs;
