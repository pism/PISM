--- conflicted
+++ resolved
@@ -1,8 +1,4 @@
-<<<<<<< HEAD
-// Copyright (C) 2004--2020 Torsten Albrecht and Constantine Khroulev
-=======
 // Copyright (C) 2004--2021 Torsten Albrecht and Constantine Khroulev
->>>>>>> 67885791
 //
 // This file is part of PISM.
 //
@@ -46,10 +42,6 @@
 namespace pism {
 
 void IceModel::front_retreat_step() {
-  const bool
-    add_values    = true,
-    insert_values = false;
-
   // compute retreat rates due to eigencalving, von Mises calving, Hayhurst calving,
   // and frontal melt.
   // We do this first to make sure that all three mechanisms use the same ice geometry.
@@ -109,11 +101,7 @@
     compute_geometry_change(m_geometry.ice_thickness,
                             m_geometry.ice_area_specific_volume,
                             old_H, old_Href,
-<<<<<<< HEAD
-                            insert_values,
-=======
-                            add_values,
->>>>>>> 67885791
+                            add_values,
                             m_thickness_change.frontal_melt);
   } else {
     m_thickness_change.frontal_melt.set(0.0);
@@ -179,11 +167,7 @@
     compute_geometry_change(m_geometry.ice_thickness,
                             m_geometry.ice_area_specific_volume,
                             old_H, old_Href,
-<<<<<<< HEAD
-                            insert_values,
-=======
-                            add_values,
->>>>>>> 67885791
+                            add_values,
                             m_thickness_change.calving);
   } else {
     m_thickness_change.calving.set(0.0);
@@ -203,11 +187,7 @@
     compute_geometry_change(m_geometry.ice_thickness,
                             m_geometry.ice_area_specific_volume,
                             old_H, old_Href,
-<<<<<<< HEAD
-                            insert_values,
-=======
-                            add_values,
->>>>>>> 67885791
+                            add_values,
                             m_thickness_change.forced_retreat);
 
   } else {
