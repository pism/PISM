--- conflicted
+++ resolved
@@ -45,11 +45,11 @@
 
   virtual PetscErrorCode init(Vars &vars) {
     variables = &vars;
-    return 0; }
+    return 0;
+  }
 
   virtual PetscErrorCode set_boundary_conditions(IceModelVec2Int &locations,
-                                                 IceModelVec2V &velocities)
-  {
+                                                 IceModelVec2V &velocities) {
     m_vel_bc = &velocities;
     bc_locations = &locations;
     return 0;
@@ -57,8 +57,9 @@
 
   //! \brief Set the sea level used to check for floatation. (Units: meters,
   //! relative to the geoid.)
-  void set_sea_level_elevation(double new_sea_level)
-  { sea_level = new_sea_level; }
+  void set_sea_level_elevation(double new_sea_level) {
+    sea_level = new_sea_level;
+  }
 
   virtual void update(bool fast, IceModelVec2S &melange_back_pressure) = 0;
 
@@ -91,13 +92,6 @@
                                                 IceModelVec2S &result);
   // helpers:
 
-<<<<<<< HEAD
-  //! \brief Extends the computational grid (vertically).
-  virtual PetscErrorCode extend_the_grid(int /*old_Mz*/) {
-    return 0;
-  }
-=======
->>>>>>> 2a45f945
   //! \brief Produce a report string for the standard output.
   virtual PetscErrorCode stdout_report(std::string &result) {
     result = "";
