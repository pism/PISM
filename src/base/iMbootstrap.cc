// Copyright (C) 2004-2015 Jed Brown, Nathan Shemonski, Ed Bueler and
// Constantine Khroulev
//
// This file is part of PISM.
//
// PISM is free software; you can redistribute it and/or modify it under the
// terms of the GNU General Public License as published by the Free Software
// Foundation; either version 3 of the License, or (at your option) any later
// version.
//
// PISM is distributed in the hope that it will be useful, but WITHOUT ANY
// WARRANTY; without even the implied warranty of MERCHANTABILITY or FITNESS
// FOR A PARTICULAR PURPOSE.  See the GNU General Public License for more
// details.
//
// You should have received a copy of the GNU General Public License
// along with PISM; if not, write to the Free Software
// Foundation, Inc., 51 Franklin St, Fifth Floor, Boston, MA  02110-1301  USA

#include "iceModel.hh"
#include "PIO.hh"
#include "PISMSurface.hh"
#include "PISMOcean.hh"
#include "enthalpyConverter.hh"
#include "PISMTime.hh"
#include "IceGrid.hh"
#include "pism_options.hh"
#include <cmath>                // for erf() in method 1 in putTempAtDepth()
#include <cassert>
#include "error_handling.hh"

namespace pism {

//! Read file and use heuristics to initialize PISM from typical 2d data available through remote sensing.
/*! 
This procedure is called by the base class when option `-boot_file` is used.

See chapter 4 of the User's Manual.  We read only 2D information from the bootstrap file.
 */
void IceModel::bootstrapFromFile(const std::string &filename) {

  // Bootstrap 2D fields:
  bootstrap_2d(filename);

  // Regrid 2D fields:
  regrid(2);

  // Check the consistency of geometry fields:
  updateSurfaceElevationAndMask();

  // save age, temperature, and enthalpy "revision numbers". If they
  // changed, then the corresponding field was initialized using
  // regridding.
  int age_revision = age3.get_state_counter(),
    temperature_revision = T3.get_state_counter(),
    enthalpy_revision = Enth3.get_state_counter();

  regrid(3);

  verbPrintf(2, grid.com,
             "bootstrapping 3D variables...\n");

  // Fill 3D fields using heuristics:
  {
    // set the initial age of the ice if appropriate
    if (config.get_flag("do_age")) {
<<<<<<< HEAD
      if (age_revision == tau3.get_state_counter()) {
        verbPrintf(2, grid.com,
                   " - setting initial age to %.4f years\n",
                   config.get("initial_age_of_ice_years"));
        tau3.set(config.get("initial_age_of_ice_years", "years", "seconds"));
=======
      if (age_revision == age3.get_state_counter()) {
        ierr = verbPrintf(2, grid.com,
                          " - setting initial age to %.4f years\n",
                          config.get("initial_age_of_ice_years"));
        CHKERRQ(ierr);
        ierr = age3.set(config.get("initial_age_of_ice_years", "years", "seconds")); CHKERRQ(ierr);
>>>>>>> b831944d

      } else {
        verbPrintf(2, grid.com,
                   " - age of the ice was set already\n");
      }
    }

    if (config.get_flag("do_cold_ice_methods") == true) {
      if (temperature_revision == T3.get_state_counter()) {
        verbPrintf(2, grid.com,
                   "getting surface B.C. from couplers...\n");
        init_step_couplers();

        // this call will set ice temperature
        putTempAtDepth();
      } else {
        verbPrintf(2, grid.com,
                   " - ice temperature was set already\n");
      }

      // make sure that enthalpy gets initialized:
      compute_enthalpy_cold(T3, Enth3);
      verbPrintf(2, grid.com,
                 " - ice enthalpy set from temperature, as cold ice (zero liquid fraction)\n");

    } else {
      // enthalpy mode
      if (enthalpy_revision == Enth3.get_state_counter()) {
        verbPrintf(2, grid.com,
                   "getting surface B.C. from couplers...\n");
        init_step_couplers();

        // this call will set ice enthalpy
        putTempAtDepth();
      } else {
        verbPrintf(2, grid.com,
                   " - ice enthalpy was set already\n");
      }
    }
  } // end of heuristics

  verbPrintf(2, grid.com, "done reading %s; bootstrapping done\n",filename.c_str());
}

void IceModel::bootstrap_2d(const std::string &filename) {

  PIO nc(grid, "guess_mode");
  nc.open(filename, PISM_READONLY);

  verbPrintf(2, grid.com, 
             "bootstrapping by PISM default method from file %s\n", filename.c_str());

  // report on resulting computational box, rescale grid
  verbPrintf(2, grid.com, 
             "  rescaling computational box for ice from -boot_file file and\n"
             "    user options to dimensions:\n"
             "    [%6.2f km, %6.2f km] x [%6.2f km, %6.2f km] x [0 m, %6.2f m]\n",
             (grid.x0() - grid.Lx())/1000.0,
             (grid.x0() + grid.Lx())/1000.0,
             (grid.y0() - grid.Ly())/1000.0,
             (grid.y0() + grid.Ly())/1000.0,
             grid.Lz());

  std::string usurf_name;
  bool usurf_found = false, mask_found = false, usurf_found_by_std_name = false;
  nc.inq_var("usurf", "surface_altitude",
             usurf_found, usurf_name, usurf_found_by_std_name);
  mask_found = nc.inq_var("mask");

  std::string lon_name, lat_name;
  bool lon_found = false, lat_found = false,
    lon_found_by_std_name = false, lat_found_by_std_name = false;
  nc.inq_var("lon", "longitude", lon_found, lon_name, lon_found_by_std_name);
  nc.inq_var("lat", "latitude",  lat_found, lat_name, lat_found_by_std_name);

  nc.close();

  // now work through all the 2d variables, regridding if present and otherwise
  // setting to default values appropriately

  if (mask_found) {
    verbPrintf(2, grid.com, 
               "  WARNING: 'mask' found; IGNORING IT!\n");
  }

  if (usurf_found) {
    verbPrintf(2, grid.com, 
               "  WARNING: surface elevation 'usurf' found; IGNORING IT!\n");
  }

  verbPrintf(2, grid.com, 
             "  reading 2D model state variables by regridding ...\n");

  vLongitude.regrid(filename, OPTIONAL);
  if (not lon_found) {
    vLongitude.metadata().set_string("missing_at_bootstrap","true");
  }

  vLatitude.regrid(filename, OPTIONAL);
  if (not lat_found) {
    vLatitude.metadata().set_string("missing_at_bootstrap","true");
  }

  basal_melt_rate.regrid(filename, OPTIONAL,
                         config.get("bootstrapping_bmelt_value_no_var"));
  geothermal_flux.regrid(filename, OPTIONAL,
                         config.get("bootstrapping_geothermal_flux_value_no_var"));

  ice_thickness.regrid(filename, OPTIONAL,
                       config.get("bootstrapping_H_value_no_var"));
  // check the range of the ice thickness
  {
    double thk_min = 0.0, thk_max = 0.0;
    ice_thickness.range(thk_min, thk_max);

    if (thk_max >= grid.Lz() + 1e-6) {
      throw RuntimeError::formatted("Maximum ice thickness (%f meters)\n"
                                    "exceeds the height of the computational domain (%f meters).",
                                    thk_max, grid.Lz());
    }
  }

  if (config.get_flag("part_grid")) {
    // Read the Href field from an input file. This field is
    // grid-dependent, so interpolating it from one grid to a
    // different one does not make sense in general.
    // (IceModel::Href_cleanup() will take care of the side effects of
    // such interpolation, though.)
    //
    // On the other hand, we need to read it in to be able to re-start
    // from a PISM output file using the -boot_file option.
    vHref.regrid(filename, OPTIONAL, 0.0);
  }

  if (config.get_string("calving_methods").find("eigen_calving") != std::string::npos) {
    strain_rates.set(0.0);
  }

  if (config.get_flag("ssa_dirichlet_bc")) {
    // Do not use Dirichlet B.C. anywhere if bcflag is not present.
    vBCMask.regrid(filename, OPTIONAL, 0.0);
    // In the absence of u_ssa_bc and v_ssa_bc in the file the only B.C. that
    // makes sense is the zero Dirichlet B.C.
    vBCvel.regrid(filename, OPTIONAL,  0.0);
  }

  // check if Lz is valid
  double thk_min, thk_max;
  ice_thickness.range(thk_min, thk_max);

  if (thk_max > grid.Lz()) {
    throw RuntimeError::formatted("Max. ice thickness (%3.3f m)\n"
                                  "exceeds the height of the computational domain (%3.3f m).",
                                  thk_max, grid.Lz());
  }
}

//! Create a temperature field within the ice from provided ice thickness, surface temperature, surface mass balance, and geothermal flux.
/*!
In bootstrapping we need to determine initial values for the temperature within
the ice (and the bedrock).  There are various data available at bootstrapping,
but not the 3D temperature field needed as initial values for the temperature.  Here 
we take a "guess" based on an assumption of steady state and a simple model of
the vertical velocity in the column.  The rule is certainly heuristic but it
seems to work well anyway.

The result is *not* the temperature field which is in steady state with the ice
dynamics.  Spinup is most-definitely needed in many applications.  Such spinup
usually starts from the temperature field computed by this procedure and then
runs for a long time (e.g. \f$10^4\f$ to \f$10^6\f$ years), possibly with fixed
geometry, to get closer to thermomechanically-coupled equilibrium.

Consider a horizontal grid point.  Suppose the surface temperature
\f$T_s\f$, surface mass balance \f$m\f$, and geothermal flux \f$g\f$ are given at that location.
Within the column denote the temperature by \f$T(z)\f$ at height \f$z\f$ above
the base of the ice.  Suppose the column of ice has height \f$H\f$, the ice
thickness.

There are two alternative bootstrap methods determined by the configuration parameter
`config.get("bootstrapping_temperature_heuristic"))`. Allowed values are `"smb"` and `"quartic_guess"`.

1. If the `smb` method is chosen, which is the default, and if \f$m>0\f$,
then the method sets the ice
temperature to the solution of the steady problem [\ref Paterson]
  \f[\rho_i c w \frac{\partial T}{\partial z} = k_i \frac{\partial^2 T}{\partial z^2} \qquad \text{with boundary conditions} \qquad T(H) = T_s \quad \text{and} \quad \frac{\partial T}{\partial z}(0) = - \frac{g}{k_i}, \f]
where the vertical velocity is linear between the surface value \f$w=-m\f$ and
a velocity of zero at the base:
  \f[w(z) = - m z / H.\f]
(Note that because \f$m>0\f$, this vertical velocity is downward.)
This is a two-point boundary value problem for a linear ODE.  In fact, if
\f$K = k_i / (\rho_i c)\f$ then we can write the ODE as
  \f[K T'' + \frac{m z}{H} T' = 0.\f]
Then let
  \f[C_0 = \frac{g \sqrt{\pi H K}}{k_i \sqrt{2 m}}, \qquad \gamma_0 = \sqrt{\frac{mH}{2K}}.\f]
(Note \f$\gamma_0\f$ is, up to a constant, the square root of the Peclet number
[\ref Paterson]; compare [\ref vanderWeletal2013].)  The solution to the
two-point boundary value problem is then
  \f[T(z) = T_s + C_0 \left(\operatorname{erf}(\gamma_0) - \operatorname{erf}\left(\gamma_0 \frac{z}{H}\right)\right).\f]
If `usesmb` is true and \f$m \le 0\f$, then the velocity in the column, relative
to the base, is taken to be zero.  Thus the solution is
  \f[ T(z) = \frac{g}{k_i} \left( H - z \right) + T_s, \f]
a straight line whose slope is determined by the geothermal flux and whose value
at the ice surface is the surface temperature, \f$T(H) = T_s\f$.
2. If the `quartic_guess` method is chosen, the "quartic guess" formula which was in older
versions of PISM is used.  Namely, within the ice we set
\f[T(z) = T_s + \alpha (H-z)^2 + \beta (H-z)^4\f]
where \f$\alpha,\beta\f$ are chosen so that
\f[\frac{\partial T}{\partial z}\Big|_{z=0} = - \frac{g}{k_i} \qquad \text{and} \qquad \frac{\partial T}{\partial z}\Big|_{z=H/4} = - \frac{g}{2 k_i}.\f]
The purpose of the second condition is that when ice is advecting downward then
the temperature gradient is much larger in roughly the bottom quarter of the
ice column.  However, without the surface mass balance, much less the solution
of the stress balance equations, we cannot estimate the vertical velocity, so
we make such a rough guess.

In either case the temperature within the ice is not allowed to exceed the
pressure-melting temperature.

We set \f$T(z)=T_s\f$ above the top of the ice.

This method determines \f$T(0)\f$, the ice temperature at the ice base.  This
temperature is used by BedThermalUnit::bootstrap() to determine a
bootstrap temperature profile in the bedrock.
*/
void IceModel::putTempAtDepth() {

  verbPrintf(2, grid.com, " - filling ice temperatures using surface temps (and %s)\n",
             (config.get_string("bootstrapping_temperature_heuristic") == "quartic_guess"
              ? "quartic guess sans smb" : "mass balance for velocity estimate"));

  const bool do_cold = config.get_flag("do_cold_ice_methods"),
             usesmb  = config.get_string("bootstrapping_temperature_heuristic") == "smb";
  const double
    ice_k = config.get("ice_thermal_conductivity"),
    melting_point_temp = config.get("water_melting_point_temperature"),
    ice_density = config.get("ice_density"),
    beta_CC_grad = config.get("beta_CC") * ice_density * config.get("standard_gravity"),
    KK = ice_k / (ice_density * config.get("ice_specific_heat_capacity"));

  assert(surface != NULL);

  // Note that surface->update was called in bootstrapFromFile()
  {
    surface->ice_surface_temperature(ice_surface_temp);
    if (usesmb == true) {
      surface->ice_surface_mass_flux(climatic_mass_balance);
      // convert from [kg m-2 s-1] to [m / s]
      climatic_mass_balance.scale(1.0 / config.get("ice_density"));
    }
  }

  IceModelVec3 *result;
  if (do_cold) {
    result = &T3;
  } else {
    result = &Enth3;
  }

  IceModelVec::AccessList list;
  list.add(ice_surface_temp);
  list.add(climatic_mass_balance);
  list.add(ice_thickness);
  list.add(geothermal_flux);
  list.add(*result);

  for (Points p(grid); p; p.next()) {
    const int i = p.i(), j = p.j();

    const double HH = ice_thickness(i,j),
      Ts = ice_surface_temp(i,j),
      gg = geothermal_flux(i,j);
    const unsigned int ks = grid.kBelowHeight(HH);

    double *T = NULL;
    result->getInternalColumn(i, j, &T);

    // within ice
    if (usesmb == true) { // method 1:  includes surface mass balance in estimate
      const double mm = climatic_mass_balance(i,j);
      if (mm <= 0.0) { // negative or zero surface mass balance case: linear
        for (unsigned int k = 0; k < ks; k++) {
          const double z = grid.z(k),
            Tpmp = melting_point_temp - beta_CC_grad * (HH - z);
          T[k] = gg / ice_k * (HH - z) + Ts;
          T[k] = std::min(Tpmp,T[k]);
        }
      } else { // positive surface mass balance case
        const double C0 = (gg * sqrt(M_PI * HH * KK)) / (ice_k * sqrt(2.0 * mm)),
          gamma0 = sqrt(mm * HH / (2.0 * KK));

        for (unsigned int k = 0; k < ks; k++) {
          const double z = grid.z(k),
            Tpmp = melting_point_temp - beta_CC_grad * (HH - z);
          T[k] = Ts + C0 * (erf(gamma0) - erf(gamma0 * z / HH));
          T[k] = std::min(Tpmp,T[k]);
        }
      }
    } else { // method 2:  does not use smb
      const double beta = (4.0/21.0) * (gg / (2.0 * ice_k * HH * HH * HH)),
        alpha = (gg / (2.0 * HH * ice_k)) - 2.0 * HH * HH * beta;
      for (unsigned int k = 0; k < ks; k++) {
        const double depth = HH - grid.z(k),
          Tpmp = melting_point_temp - beta_CC_grad * depth,
          d2 = depth * depth;
        T[k] = std::min(Tpmp, Ts + alpha * d2 + beta * d2 * d2);
      }
    }

    // above ice
    for (unsigned int k = ks; k < grid.Mz(); k++) {
      T[k] = Ts;
    }

    // convert to enthalpy if that's what we are calculating
    if (do_cold == false) {
      for (unsigned int k = 0; k < grid.Mz(); ++k) {
        const double depth = HH - grid.z(k);
        const double pressure = EC->getPressureFromDepth(depth);
        // reuse T to store enthalpy; assume that the ice is cold
        T[k]= EC->getEnthPermissive(T[k], 0.0, pressure);
      }
    }

  }


  result->update_ghosts();
}


} // end of namespace pism<|MERGE_RESOLUTION|>--- conflicted
+++ resolved
@@ -64,20 +64,11 @@
   {
     // set the initial age of the ice if appropriate
     if (config.get_flag("do_age")) {
-<<<<<<< HEAD
-      if (age_revision == tau3.get_state_counter()) {
+      if (age_revision == age3.get_state_counter()) {
         verbPrintf(2, grid.com,
                    " - setting initial age to %.4f years\n",
                    config.get("initial_age_of_ice_years"));
-        tau3.set(config.get("initial_age_of_ice_years", "years", "seconds"));
-=======
-      if (age_revision == age3.get_state_counter()) {
-        ierr = verbPrintf(2, grid.com,
-                          " - setting initial age to %.4f years\n",
-                          config.get("initial_age_of_ice_years"));
-        CHKERRQ(ierr);
-        ierr = age3.set(config.get("initial_age_of_ice_years", "years", "seconds")); CHKERRQ(ierr);
->>>>>>> b831944d
+        age3.set(config.get("initial_age_of_ice_years", "years", "seconds"));
 
       } else {
         verbPrintf(2, grid.com,
