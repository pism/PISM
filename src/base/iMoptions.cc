--- conflicted
+++ resolved
@@ -135,15 +135,10 @@
     variables += "," + m_config->get_string("output_big");
   }
 
-<<<<<<< HEAD
-    if (not m_config->get_boolean("age.enabled")) {
-      result.erase("age");
-=======
   std::vector<std::string> list = split(variables, ',');
   for (unsigned int k = 0; k < list.size(); ++k) {
     if (not list[k].empty()) {
       result.insert(list[k]);
->>>>>>> 708d91a6
     }
   }
 
