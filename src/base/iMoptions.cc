--- conflicted
+++ resolved
@@ -140,47 +140,6 @@
     }
   }
 
-<<<<<<< HEAD
-
-  if (m_age_model != NULL) {
-    m_age_model->add_vars_to_output(keyword, result);
-  }
-
-  if (m_ocean_kill_calving != NULL) {
-    m_ocean_kill_calving->add_vars_to_output(keyword, result);
-  }
-
-  if (m_beddef != NULL) {
-    m_beddef->add_vars_to_output(keyword, result);
-  }
-
-  if (m_btu != NULL) {
-    m_btu->add_vars_to_output(keyword, result);
-  }
-
-  if (m_basal_yield_stress_model != NULL) {
-    m_basal_yield_stress_model->add_vars_to_output(keyword, result);
-  }
-
-  // Ask the stress balance module to add more variables:
-  if (m_stress_balance != NULL) {
-    m_stress_balance->add_vars_to_output(keyword, result);
-  }
-
-  if (m_subglacial_hydrology != NULL) {
-    m_subglacial_hydrology->add_vars_to_output(keyword, result);
-  }
-
-  // Ask ocean and surface models to add more variables to the list:
-  if (m_ocean != NULL) {
-    m_ocean->add_vars_to_output(keyword, result);
-  }
-
-  if (m_surface != NULL) {
-    m_surface->add_vars_to_output(keyword, result);
-  }
-=======
->>>>>>> 83f4c8d9
   return result;
 }
 
