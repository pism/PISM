// Copyright (C) 2004-2016 Jed Brown, Ed Bueler and Constantine Khroulev
//
// This file is part of PISM.
//
// PISM is free software; you can redistribute it and/or modify it under the
// terms of the GNU General Public License as published by the Free Software
// Foundation; either version 3 of the License, or (at your option) any later
// version.
//
// PISM is distributed in the hope that it will be useful, but WITHOUT ANY
// WARRANTY; without even the implied warranty of MERCHANTABILITY or FITNESS
// FOR A PARTICULAR PURPOSE.  See the GNU General Public License for more
// details.
//
// You should have received a copy of the GNU General Public License
// along with PISM; if not, write to the Free Software
// Foundation, Inc., 51 Franklin St, Fifth Floor, Boston, MA  02110-1301  USA

#include <cstring>
#include <petscsys.h>
#include <cstdlib>

#include "iceModel.hh"

#include "base/stressbalance/PISMStressBalance.hh"
#include "base/util/IceGrid.hh"
#include "base/util/Mask.hh"
#include "base/util/PISMConfigInterface.hh"
#include "base/util/PISMTime.hh"
#include "base/util/error_handling.hh"
#include "coupler/PISMOcean.hh"
#include "earth/PISMBedDef.hh"
#include "enthalpyConverter.hh"
#include "base/util/pism_utilities.hh"
#include "base/age/AgeModel.hh"
<<<<<<< HEAD

namespace pism {

=======
#include "base/energy/EnergyModel.hh"

namespace pism {

const IceModelVec2S & IceModel::cell_area() const {
  return m_cell_area;
}

const IceModelVec2CellType & IceModel::cell_type_mask() const {
  return m_cell_type;
}

>>>>>>> 83f4c8d9
/*!
  Computes fraction of the base which is melted.

  Communication occurs here.

  FIXME: energyStats should use cell_area(i,j).
 */
double IceModel::compute_temperate_base_fraction(double total_ice_area) {

  EnthalpyConverter::Ptr EC = m_ctx->enthalpy_converter();

  double result = 0.0, meltarea = 0.0;
  const double a = m_grid->dx() * m_grid->dy() * 1e-3 * 1e-3; // area unit (km^2)

  IceModelVec2S &E_basal = m_work2d[0];

  m_energy_model->enthalpy().getHorSlice(E_basal, 0.0);  // z=0 slice

  IceModelVec::AccessList list;
  list.add(m_cell_type);
  list.add(m_ice_thickness);
  list.add(E_basal);
  ParallelSection loop(m_grid->com);
  try {
    for (Points p(*m_grid); p; p.next()) {
      const int i = p.i(), j = p.j();

      if (m_cell_type.icy(i, j)) {
        // accumulate area of base which is at melt point
        if (EC->is_temperate_relaxed(E_basal(i,j), EC->pressure(m_ice_thickness(i,j)))) { // FIXME issue #15
          meltarea += a;
        }
      }
    }
  } catch (...) {
    loop.failed();
  }
  loop.check();


  // communication
  result = GlobalSum(m_grid->com, meltarea);

  // normalize fraction correctly
  if (total_ice_area > 0.0) {
    result = result / total_ice_area;
  } else {
    result = 0.0;
  }
  return result;
}


/*!
  Computes fraction of the ice which is as old as the start of the run (original).
  Communication occurs here.

  FIXME: ageStats should use cell_area(i,j).
 */
double IceModel::compute_original_ice_fraction(double total_ice_volume) {

  double result = -1.0;  // result value if not age.enabled

  if (m_age_model == NULL) {
    return result;  // leave now
  }

  const double a = m_grid->dx() * m_grid->dy() * 1e-3 * 1e-3, // area unit (km^2)
    currtime = m_time->current(); // seconds

  const IceModelVec3 &ice_age = m_age_model->age();

  IceModelVec::AccessList list;
  list.add(m_cell_type);
  list.add(m_ice_thickness);
  list.add(ice_age);

  const double one_year = units::convert(m_sys, 1.0, "year", "seconds");
  double original_ice_volume = 0.0;

  // compute local original volume
  ParallelSection loop(m_grid->com);
  try {
    for (Points p(*m_grid); p; p.next()) {
      const int i = p.i(), j = p.j();

      if (m_cell_type.icy(i, j)) {
        // accumulate volume of ice which is original
        const double *age = ice_age.get_column(i, j);
        const int  ks = m_grid->kBelowHeight(m_ice_thickness(i,j));
        for (int k = 1; k <= ks; k++) {
          // ice in segment is original if it is as old as one year less than current time
          if (0.5 * (age[k - 1] + age[k]) > currtime - one_year) {
            original_ice_volume += a * 1.0e-3 * (m_grid->z(k) - m_grid->z(k - 1));
          }
        }
      }
    }
  } catch (...) {
    loop.failed();
  }
  loop.check();


  // communicate to turn into global original fraction
  result = GlobalSum(m_grid->com, original_ice_volume);

  // normalize fraction correctly
  if (total_ice_volume > 0.0) {
    result = result / total_ice_volume;
  } else {
    result = 0.0;
  }
  return result;
}

//! Because of the -skip mechanism it is still possible that we can have CFL violations: count them.
/*! This applies to the horizontal part of the 3D advection problem solved by AgeModel and the
horizontal part of the 3D convection-diffusion problems solved by EnthalpyModel and
TemperatureModel.
*/
unsigned int count_CFL_violations(const IceModelVec3 &u3,
                                  const IceModelVec3 &v3,
                                  const IceModelVec2S &ice_thickness,
                                  double dt) {


  IceGrid::ConstPtr grid = u3.get_grid();

  const double
    CFL_x = grid->dx() / dt,
    CFL_y = grid->dy() / dt;

  IceModelVec::AccessList list;
  list.add(ice_thickness);
  list.add(u3);
  list.add(v3);

  unsigned int CFL_violation_count = 0;
  ParallelSection loop(grid->com);
  try {
    for (Points p(*grid); p; p.next()) {
      const int i = p.i(), j = p.j();

      const int ks = grid->kBelowHeight(ice_thickness(i,j));

      const double
        *u = u3.get_column(i, j),
        *v = v3.get_column(i, j);

      // check horizontal CFL conditions at each point
      for (int k = 0; k <= ks; k++) {
        if (fabs(u[k]) > CFL_x) {
          CFL_violation_count += 1;
        }
        if (fabs(v[k]) > CFL_y) {
          CFL_violation_count += 1;
        }
      }
    }
  } catch (...) {
    loop.failed();
  }
  loop.check();

  return (unsigned int)GlobalMax(grid->com, CFL_violation_count);
}

void IceModel::summary(bool tempAndAge) {

  const IceModelVec3
    &u3 = m_stress_balance->velocity_u(),
    &v3 = m_stress_balance->velocity_v();

  unsigned int n_CFL_violations = count_CFL_violations(u3, v3, m_ice_thickness,
                                                       dt_TempAge);

  // report CFL violations
  if (n_CFL_violations > 0.0) {
    const double CFLviolpercent = 100.0 * n_CFL_violations / (m_grid->Mx() * m_grid->My() * m_grid->Mz());
    // at default verbosity level, only report CFL viols if above:
    const double CFLVIOL_REPORT_VERB2_PERCENT = 0.1;
    if (CFLviolpercent > CFLVIOL_REPORT_VERB2_PERCENT ||
        m_log->get_threshold() > 2) {
      char tempstr[90] = "";
      snprintf(tempstr,90,
              "  [!CFL#=%d (=%5.2f%% of 3D grid)] ",
              n_CFL_violations,CFLviolpercent);
      m_stdout_flags = tempstr + m_stdout_flags;
    }
  }

  // get maximum diffusivity
  double max_diffusivity = m_stress_balance->max_diffusivity();
  // get volumes in m^3 and areas in m^2
  double volume = ice_volume(0.0);
  double area = ice_area(0.0);

  double meltfrac = 0.0;
  if (tempAndAge or m_log->get_threshold() >= 3) {
    meltfrac = compute_temperate_base_fraction(area);
  }

  // main report: 'S' line
  summaryPrintLine(false, tempAndAge, m_dt,
                   volume, area, meltfrac, max_diffusivity);
}


//! Print a line to stdout which summarizes the state of the modeled ice sheet at the end of the time step.
/*!
This method is for casual inspection of model behavior, and to provide the user
with some indication of the state of the run.  Use of DiagnosticTimeseries is
superior for precise analysis of model output.

Generally, two lines are printed to stdout, the first starting with a space
and the second starting with the character 'S' in the left-most column (column 1).

The first line shows flags for which processes executed, and the length of the
time step (and/or substeps under option -skip).  See IceModel::run()
for meaning of these flags.

If printPrototype is TRUE then the first line does not appear and
the second line has alternate appearance.  Specifically, different column 1
characters are printed:
  - 'P' line gives names of the quantities reported in the 'S' line, the
    "prototype", while
  - 'U' line gives units of these quantities.
This column 1 convention allows automatic tools to read PISM stdout
and produce time-series.  The 'P' and 'U' lines are intended to appear once at
the beginning of the run, while an 'S' line appears at every time step.

These quantities are reported in this base class version:
  - `time` is the current model time
  - `ivol` is the total ice sheet volume
  - `iarea` is the total area occupied by positive thickness ice
  - `max_diffusivity` is the maximum diffusivity
  - `max_hor_vel` is the maximum diffusivity

Configuration parameters `output.runtime.time_unit_name`, `output.runtime.volume_scale_factor_log10`,
and `output.runtime.area_scale_factor_log10` control the appearance and units.

For more description and examples, see the PISM User's Manual.
Derived classes of IceModel may redefine this method and print alternate
information.
 */
void IceModel::summaryPrintLine(bool printPrototype,  bool tempAndAge,
                                double delta_t,
                                double volume,  double area,
                                double /* meltfrac */,  double max_diffusivity) {
  const bool do_energy = m_config->get_boolean("energy.enabled");
  const int log10scalevol  = static_cast<int>(m_config->get_double("output.runtime.volume_scale_factor_log10")),
            log10scalearea = static_cast<int>(m_config->get_double("output.runtime.area_scale_factor_log10"));
  const std::string time_units = m_config->get_string("output.runtime.time_unit_name");
  const bool use_calendar = m_config->get_boolean("output.runtime.time_use_calendar");

  const double scalevol  = pow(10.0, static_cast<double>(log10scalevol)),
               scalearea = pow(10.0, static_cast<double>(log10scalearea));
  char  volscalestr[10] = "     ", areascalestr[10] = "   "; // blank when 10^0 = 1 scaling
  if (log10scalevol != 0) {
    snprintf(volscalestr, sizeof(volscalestr), "10^%1d_", log10scalevol);
  }
  if (log10scalearea != 0) {
    snprintf(areascalestr, sizeof(areascalestr), "10^%1d_", log10scalearea);
  }

  if (printPrototype == true) {
    m_log->message(2,
               "P         time:       ivol      iarea  max_diffusivity  max_hor_vel\n");
    m_log->message(2,
               "U         %s   %skm^3  %skm^2         m^2 s^-1       m/%s\n",
               time_units.c_str(),volscalestr,areascalestr,time_units.c_str());
    return;
  }

  // this version keeps track of what has been done so as to minimize stdout:
  // FIXME: turn these static variables into class members.
  static std::string stdout_flags_count0;
  static int         mass_cont_sub_counter = 0;
  static double      mass_cont_sub_dtsum   = 0.0;
  if (mass_cont_sub_counter == 0) {
    stdout_flags_count0 = m_stdout_flags;
  }
  if (delta_t > 0.0) {
    mass_cont_sub_counter++;
    mass_cont_sub_dtsum += delta_t;
  }

  if ((tempAndAge == true) || (!do_energy) || (m_log->get_threshold() > 2)) {
    char tempstr[90]    = "";

    const double major_dt = m_time->convert_time_interval(mass_cont_sub_dtsum, time_units);
    if (mass_cont_sub_counter <= 1) {
      snprintf(tempstr,90, " (dt=%.5f)", major_dt);
    } else {
      snprintf(tempstr,90, " (dt=%.5f in %d substeps; av dt_sub_mass_cont=%.5f)",
               major_dt, mass_cont_sub_counter, major_dt / mass_cont_sub_counter);
    }
    stdout_flags_count0 += tempstr;

    if (delta_t > 0.0) { // avoids printing an empty line if we have not done anything
      stdout_flags_count0 += "\n";
      m_log->message(2, stdout_flags_count0);
    }

    if (use_calendar) {
      snprintf(tempstr,90, "%12s", m_time->date().c_str());
    } else {
      snprintf(tempstr,90, "%.3f", m_time->convert_time_interval(m_time->current(), time_units));
    }



    const CFLData cfl = m_stress_balance->max_timestep_cfl_2d();
    std::string velocity_units = "meters / (" + time_units + ")";
    const double maxvel = units::convert(m_sys, std::max(cfl.u_max, cfl.v_max),
                                         "m second-1", velocity_units);

    m_log->message(2,
               "S %s:   %8.5f  %9.5f     %12.5f %12.5f\n",
               tempstr,
               volume/(scalevol*1.0e9), area/(scalearea*1.0e6),
               max_diffusivity, maxvel);

    mass_cont_sub_counter = 0;
    mass_cont_sub_dtsum = 0.0;
  }
}


//! Computes the ice volume, in m^3.
double IceModel::ice_volume(double thickness_threshold) const {
  IceModelVec::AccessList list;
  list.add(m_cell_area);

  double volume = 0.0;

  {
    list.add(m_ice_thickness);
    for (Points p(*m_grid); p; p.next()) {
      const int i = p.i(), j = p.j();

      if (m_ice_thickness(i,j) >= thickness_threshold) {
        volume += m_ice_thickness(i,j) * m_cell_area(i,j);
      }
    }
  }

  // Add the volume of the ice in Href:
  if (m_config->get_boolean("geometry.part_grid.enabled")) {
    list.add(m_Href);
    for (Points p(*m_grid); p; p.next()) {
      const int i = p.i(), j = p.j();

      volume += m_Href(i,j) * m_cell_area(i,j);
    }
  }

  return GlobalSum(m_grid->com, volume);
}

double IceModel::ice_volume_not_displacing_seawater(double thickness_threshold) const {
  const double
    sea_water_density = m_config->get_double("constants.sea_water.density"),
    ice_density       = m_config->get_double("constants.ice.density");

  assert(m_ocean != NULL);
  double sea_level = m_ocean->sea_level_elevation();

  assert(m_beddef != NULL);
  const IceModelVec2S &bed_topography = m_beddef->bed_elevation();

  IceModelVec::AccessList list;
  list.add(m_cell_type);
  list.add(m_ice_thickness);
  list.add(bed_topography);
  list.add(m_cell_area);

  double volume = 0.0;

  for (Points p(*m_grid); p; p.next()) {
    const int i = p.i(), j = p.j();

    const double
      bed       = bed_topography(i, j),
      thickness = m_ice_thickness(i, j);

    if (m_cell_type.grounded(i, j) and thickness > thickness_threshold) {
        const double cell_ice_volume = thickness * m_cell_area(i,j);
        if (bed > sea_level) {
          volume += cell_ice_volume;
        } else {
          const double max_floating_volume = (sea_level - bed) * (sea_water_density / ice_density);
          volume += cell_ice_volume - max_floating_volume;
        }
    }
  } // end of the loop over grid points

  return GlobalSum(m_grid->com, volume);
}

//! Computes the ice volume, which is relevant for sea-level rise in m^3 in SEA-WATER EQUIVALENT.
double IceModel::sealevel_volume(double thickness_threshold) const {
  const double
    sea_water_density = m_config->get_double("constants.sea_water.density"),
    ice_density       = m_config->get_double("constants.ice.density");

  const double
    ocean_area = 3.61e14, // units: meter^2
    volume = ice_volume_not_displacing_seawater(thickness_threshold),
    sea_water_volume = (ice_density / sea_water_density) * volume, // corresponding sea water volume
    sea_level_change = sea_water_volume / ocean_area;

  return sea_level_change;
}

//! Computes the temperate ice volume, in m^3.
double  IceModel::ice_volume_temperate(double thickness_threshold) const {

  EnthalpyConverter::Ptr EC = m_ctx->enthalpy_converter();

  const IceModelVec3 &ice_enthalpy = m_energy_model->enthalpy();

  double volume = 0.0;

  IceModelVec::AccessList list;
  list.add(m_ice_thickness);
  list.add(ice_enthalpy);
  list.add(m_cell_area);

  ParallelSection loop(m_grid->com);
  try {
    for (Points p(*m_grid); p; p.next()) {
      const int i = p.i(), j = p.j();

      if (m_ice_thickness(i,j) >= thickness_threshold) {
        const int ks = m_grid->kBelowHeight(m_ice_thickness(i,j));
        const double *Enth = ice_enthalpy.get_column(i,j);
        const double A = m_cell_area(i, j);

        for (int k = 0; k < ks; ++k) {
          if (EC->is_temperate_relaxed(Enth[k],EC->pressure(m_ice_thickness(i,j)))) { // FIXME issue #15
            volume += (m_grid->z(k + 1) - m_grid->z(k)) * A;
          }
        }

        if (EC->is_temperate_relaxed(Enth[ks],EC->pressure(m_ice_thickness(i,j)))) { // FIXME issue #15
          volume += (m_ice_thickness(i,j) - m_grid->z(ks)) * A;
        }
      }
    }
  } catch (...) {
    loop.failed();
  }
  loop.check();


  return GlobalSum(m_grid->com, volume);
}

//! Computes the cold ice volume, in m^3.
double IceModel::ice_volume_cold(double thickness_threshold) const {

  EnthalpyConverter::Ptr EC = m_ctx->enthalpy_converter();

  const IceModelVec3 &ice_enthalpy = m_energy_model->enthalpy();

  double volume = 0.0;

  IceModelVec::AccessList list;
  list.add(m_ice_thickness);
  list.add(ice_enthalpy);
  list.add(m_cell_area);

  ParallelSection loop(m_grid->com);
  try {
    for (Points p(*m_grid); p; p.next()) {
      const int i = p.i(), j = p.j();

      const double thickness = m_ice_thickness(i, j);

      // count all ice, including cells which have so little they
      // are considered "ice-free"
<<<<<<< HEAD
      if (thickness >= thickness_threshold) {
        const int ks = m_grid->kBelowHeight(thickness);
        const double *Enth = m_ice_enthalpy.get_column(i, j);
=======
      if (m_ice_thickness(i,j) > 0) {
        const int ks = m_grid->kBelowHeight(m_ice_thickness(i,j));
        const double *Enth = ice_enthalpy.get_column(i,j);
>>>>>>> 83f4c8d9
        const double A = m_cell_area(i, j);

        for (int k=0; k<ks; ++k) {
          if (not EC->is_temperate_relaxed(Enth[k], EC->pressure(thickness))) { // FIXME issue #15
            volume += (m_grid->z(k+1) - m_grid->z(k)) * A;
          }
        }

        if (not EC->is_temperate_relaxed(Enth[ks], EC->pressure(thickness))) { // FIXME issue #15
          volume += (thickness - m_grid->z(ks)) * A;
        }
      }
    }
  } catch (...) {
    loop.failed();
  }
  loop.check();


  return GlobalSum(m_grid->com, volume);
}

//! Computes ice area, in m^2.
double IceModel::ice_area(double thickness_threshold) const {
  double area = 0.0;

  IceModelVec::AccessList list;
  list.add(m_ice_thickness);
  list.add(m_cell_area);
  for (Points p(*m_grid); p; p.next()) {
    const int i = p.i(), j = p.j();

    if (m_ice_thickness(i, j) >= thickness_threshold) {
      area += m_cell_area(i,j);
    }
  }

  return GlobalSum(m_grid->com, area);
}

//! Computes area of basal ice which is temperate, in m^2.
<<<<<<< HEAD
double IceModel::ice_area_temperate(double thickness_threshold) const {
=======
double IceModel::ice_area_temperate() const {
>>>>>>> 83f4c8d9

  EnthalpyConverter::Ptr EC = m_ctx->enthalpy_converter();

  double area = 0.0;
<<<<<<< HEAD

  IceModelVec::AccessList list;
=======
  IceModelVec2S &E_basal = m_work2d[0];

  m_energy_model->enthalpy().getHorSlice(E_basal, 0.0);  // z=0 enthalpy slice

  IceModelVec::AccessList list;
  list.add(m_cell_type);
  list.add(E_basal);
>>>>>>> 83f4c8d9
  list.add(m_ice_thickness);
  list.add(m_ice_enthalpy);
  list.add(m_cell_area);
  ParallelSection loop(m_grid->com);
  try {
    for (Points p(*m_grid); p; p.next()) {
      const int i = p.i(), j = p.j();

<<<<<<< HEAD
      const double
        thickness = m_ice_thickness(i, j),
        basal_enthalpy = m_ice_enthalpy.get_column(i, j)[0];

      if (thickness >= thickness_threshold and
          EC->is_temperate_relaxed(basal_enthalpy, EC->pressure(thickness))) { // FIXME issue #15
=======
      if (m_cell_type.icy(i, j) and
          EC->is_temperate_relaxed(E_basal(i,j), EC->pressure(m_ice_thickness(i,j)))) { // FIXME issue #15
>>>>>>> 83f4c8d9
        area += m_cell_area(i,j);
      }
    }
  } catch (...) {
    loop.failed();
  }
  loop.check();


  return GlobalSum(m_grid->com, area);
}

//! Computes area of basal ice which is cold, in m^2.
<<<<<<< HEAD
double IceModel::ice_area_cold(double thickness_threshold) const {
=======
double IceModel::ice_area_cold() const {
>>>>>>> 83f4c8d9

  EnthalpyConverter::Ptr EC = m_ctx->enthalpy_converter();

  double area = 0.0;
<<<<<<< HEAD
=======
  IceModelVec2S &Enthbase = m_work2d[0];

  m_energy_model->enthalpy().getHorSlice(Enthbase, 0.0);  // z=0 enthalpy slice
>>>>>>> 83f4c8d9

  IceModelVec::AccessList list;
  list.add(m_ice_enthalpy);
  list.add(m_ice_thickness);
  list.add(m_cell_area);
  ParallelSection loop(m_grid->com);
  try {
    for (Points p(*m_grid); p; p.next()) {
      const int i = p.i(), j = p.j();

      const double
        thickness = m_ice_thickness(i, j),
        basal_enthalpy = m_ice_enthalpy.get_column(i, j)[0];

      if (thickness >= thickness_threshold and
          not EC->is_temperate_relaxed(basal_enthalpy, EC->pressure(thickness))) { // FIXME issue #15
        area += m_cell_area(i,j);
      }
    }
  } catch (...) {
    loop.failed();
  }
  loop.check();


  return GlobalSum(m_grid->com, area);
}

//! Computes grounded ice area, in m^2.
double IceModel::ice_area_grounded(double thickness_threshold) const {
  double area = 0.0;

  IceModelVec::AccessList list;
  list.add(m_cell_type);
  list.add(m_ice_thickness);
  list.add(m_cell_area);
  for (Points p(*m_grid); p; p.next()) {
    const int i = p.i(), j = p.j();

    if (m_cell_type.grounded(i, j) and m_ice_thickness(i, j) >= thickness_threshold) {
      area += m_cell_area(i,j);
    }
  }

  return GlobalSum(m_grid->com, area);
}

//! Computes floating ice area, in m^2.
double IceModel::ice_area_floating(double thickness_threshold) const {
  double area = 0.0;

  IceModelVec::AccessList list;
  list.add(m_cell_type);
  list.add(m_ice_thickness);
  list.add(m_cell_area);
  for (Points p(*m_grid); p; p.next()) {
    const int i = p.i(), j = p.j();

    if (m_cell_type.ocean(i, j) and m_ice_thickness(i, j) >= thickness_threshold) {
      area += m_cell_area(i,j);
    }
  }

  return GlobalSum(m_grid->com, area);
}

} // end of namespace pism<|MERGE_RESOLUTION|>--- conflicted
+++ resolved
@@ -33,24 +33,10 @@
 #include "enthalpyConverter.hh"
 #include "base/util/pism_utilities.hh"
 #include "base/age/AgeModel.hh"
-<<<<<<< HEAD
+#include "base/energy/EnergyModel.hh"
 
 namespace pism {
 
-=======
-#include "base/energy/EnergyModel.hh"
-
-namespace pism {
-
-const IceModelVec2S & IceModel::cell_area() const {
-  return m_cell_area;
-}
-
-const IceModelVec2CellType & IceModel::cell_type_mask() const {
-  return m_cell_type;
-}
-
->>>>>>> 83f4c8d9
 /*!
   Computes fraction of the base which is melted.
 
@@ -534,15 +520,9 @@
 
       // count all ice, including cells which have so little they
       // are considered "ice-free"
-<<<<<<< HEAD
       if (thickness >= thickness_threshold) {
         const int ks = m_grid->kBelowHeight(thickness);
-        const double *Enth = m_ice_enthalpy.get_column(i, j);
-=======
-      if (m_ice_thickness(i,j) > 0) {
-        const int ks = m_grid->kBelowHeight(m_ice_thickness(i,j));
-        const double *Enth = ice_enthalpy.get_column(i,j);
->>>>>>> 83f4c8d9
+        const double *Enth = ice_enthalpy.get_column(i, j);
         const double A = m_cell_area(i, j);
 
         for (int k=0; k<ks; ++k) {
@@ -584,46 +564,29 @@
 }
 
 //! Computes area of basal ice which is temperate, in m^2.
-<<<<<<< HEAD
 double IceModel::ice_area_temperate(double thickness_threshold) const {
-=======
-double IceModel::ice_area_temperate() const {
->>>>>>> 83f4c8d9
 
   EnthalpyConverter::Ptr EC = m_ctx->enthalpy_converter();
 
+  const IceModelVec3 &ice_enthalpy = m_energy_model->enthalpy();
+
   double area = 0.0;
-<<<<<<< HEAD
-
-  IceModelVec::AccessList list;
-=======
-  IceModelVec2S &E_basal = m_work2d[0];
-
-  m_energy_model->enthalpy().getHorSlice(E_basal, 0.0);  // z=0 enthalpy slice
-
-  IceModelVec::AccessList list;
-  list.add(m_cell_type);
-  list.add(E_basal);
->>>>>>> 83f4c8d9
-  list.add(m_ice_thickness);
-  list.add(m_ice_enthalpy);
+
+  IceModelVec::AccessList list;
+  list.add(m_ice_thickness);
+  list.add(ice_enthalpy);
   list.add(m_cell_area);
   ParallelSection loop(m_grid->com);
   try {
     for (Points p(*m_grid); p; p.next()) {
       const int i = p.i(), j = p.j();
 
-<<<<<<< HEAD
       const double
         thickness = m_ice_thickness(i, j),
-        basal_enthalpy = m_ice_enthalpy.get_column(i, j)[0];
+        basal_enthalpy = ice_enthalpy.get_column(i, j)[0];
 
       if (thickness >= thickness_threshold and
           EC->is_temperate_relaxed(basal_enthalpy, EC->pressure(thickness))) { // FIXME issue #15
-=======
-      if (m_cell_type.icy(i, j) and
-          EC->is_temperate_relaxed(E_basal(i,j), EC->pressure(m_ice_thickness(i,j)))) { // FIXME issue #15
->>>>>>> 83f4c8d9
         area += m_cell_area(i,j);
       }
     }
@@ -637,24 +600,16 @@
 }
 
 //! Computes area of basal ice which is cold, in m^2.
-<<<<<<< HEAD
 double IceModel::ice_area_cold(double thickness_threshold) const {
-=======
-double IceModel::ice_area_cold() const {
->>>>>>> 83f4c8d9
 
   EnthalpyConverter::Ptr EC = m_ctx->enthalpy_converter();
 
+  const IceModelVec3 &ice_enthalpy = m_energy_model->enthalpy();
+
   double area = 0.0;
-<<<<<<< HEAD
-=======
-  IceModelVec2S &Enthbase = m_work2d[0];
-
-  m_energy_model->enthalpy().getHorSlice(Enthbase, 0.0);  // z=0 enthalpy slice
->>>>>>> 83f4c8d9
-
-  IceModelVec::AccessList list;
-  list.add(m_ice_enthalpy);
+
+  IceModelVec::AccessList list;
+  list.add(ice_enthalpy);
   list.add(m_ice_thickness);
   list.add(m_cell_area);
   ParallelSection loop(m_grid->com);
@@ -664,7 +619,7 @@
 
       const double
         thickness = m_ice_thickness(i, j),
-        basal_enthalpy = m_ice_enthalpy.get_column(i, j)[0];
+        basal_enthalpy = ice_enthalpy.get_column(i, j)[0];
 
       if (thickness >= thickness_threshold and
           not EC->is_temperate_relaxed(basal_enthalpy, EC->pressure(thickness))) { // FIXME issue #15
