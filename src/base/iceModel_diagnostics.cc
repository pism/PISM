// Copyright (C) 2010, 2011, 2012, 2013, 2014, 2015, 2016 Constantine Khroulev
//
// This file is part of PISM.
//
// PISM is free software; you can redistribute it and/or modify it under the
// terms of the GNU General Public License as published by the Free Software
// Foundation; either version 3 of the License, or (at your option) any later
// version.
//
// PISM is distributed in the hope that it will be useful, but WITHOUT ANY
// WARRANTY; without even the implied warranty of MERCHANTABILITY or FITNESS
// FOR A PARTICULAR PURPOSE.  See the GNU General Public License for more
// details.
//
// You should have received a copy of the GNU General Public License
// along with PISM; if not, write to the Free Software
// Foundation, Inc., 51 Franklin St, Fifth Floor, Boston, MA  02110-1301  USA

#include <gsl/gsl_math.h>

#include "iceModel_diagnostics.hh"

#include "base/rheology/FlowLaw.hh"
#include "base/stressbalance/PISMStressBalance.hh"
#include "base/stressbalance/SSB_Modifier.hh"
#include "base/stressbalance/ShallowStressBalance.hh"
#include "base/util/PISMDiagnostic.hh"
#include "base/util/error_handling.hh"
#include "base/util/iceModelVec3Custom.hh"
#include "enthalpyConverter.hh"
#include "base/util/PISMVars.hh"
#include "base/util/pism_utilities.hh"
#include "coupler/PISMOcean.hh"
#include "earth/PISMbedDef.hh"

#include "base/grounded_cell_fraction.hh"
#include "base/part_grid_threshold_thickness.hh"
#include "base/util/projection.hh"
<<<<<<< HEAD
#include "base/age/AgeModel.hh"
=======
#include "base/energy/utilities.hh"
#include "base/energy/EnergyModel.hh"
>>>>>>> 83f4c8d9

#if (PISM_USE_PROJ4==1)
#include "base/util/Proj.hh"
#endif

namespace pism {

// Horrendous names used by InitMIP (and ISMIP6, and CMIP5). Ugh.
static const char* land_ice_area_fraction_name           = "sftgif";
static const char* grounded_ice_sheet_area_fraction_name = "sftgrf";
static const char* floating_ice_sheet_area_fraction_name = "sftflf";

void IceModel::init_diagnostics() {

  // Add IceModel diagnostics:
  m_diagnostics["cts"]              = Diagnostic::Ptr(new IceModel_cts(this));
  m_diagnostics["enthalpybase"]     = Diagnostic::Ptr(new IceModel_enthalpybase(this));
  m_diagnostics["enthalpysurf"]     = Diagnostic::Ptr(new IceModel_enthalpysurf(this));
  m_diagnostics["hardav"]           = Diagnostic::Ptr(new IceModel_hardav(this));
  m_diagnostics["hardness"]         = Diagnostic::Ptr(new IceModel_hardness(this));
  m_diagnostics["liqfrac"]          = Diagnostic::Ptr(new IceModel_liqfrac(this));
  m_diagnostics["proc_ice_area"]    = Diagnostic::Ptr(new IceModel_proc_ice_area(this));
  m_diagnostics["rank"]             = Diagnostic::Ptr(new IceModel_rank(this));
  m_diagnostics["temp"]             = Diagnostic::Ptr(new IceModel_temp(this));
  m_diagnostics["temp_pa"]          = Diagnostic::Ptr(new IceModel_temp_pa(this));
  m_diagnostics["tempbase"]         = Diagnostic::Ptr(new IceModel_tempbase(this));
  m_diagnostics["tempicethk"]       = Diagnostic::Ptr(new IceModel_tempicethk(this));
  m_diagnostics["tempicethk_basal"] = Diagnostic::Ptr(new IceModel_tempicethk_basal(this));
  m_diagnostics["temppabase"]       = Diagnostic::Ptr(new IceModel_temppabase(this));
  m_diagnostics["tempsurf"]         = Diagnostic::Ptr(new IceModel_tempsurf(this));
  m_diagnostics["dHdt"]             = Diagnostic::Ptr(new IceModel_dHdt(this));
  m_diagnostics["effective_viscosity"] = Diagnostic::Ptr(new IceModel_viscosity(this));

  m_diagnostics[land_ice_area_fraction_name]           = Diagnostic::Ptr(new IceModel_land_ice_area_fraction(this));
  m_diagnostics[grounded_ice_sheet_area_fraction_name] = Diagnostic::Ptr(new IceModel_grounded_ice_sheet_area_fraction(this));
  m_diagnostics[floating_ice_sheet_area_fraction_name] = Diagnostic::Ptr(new IceModel_floating_ice_sheet_area_fraction(this));

  m_diagnostics["flux_divergence"]                  = Diagnostic::Ptr(new IceModel_flux_divergence(this));
  m_diagnostics["climatic_mass_balance_cumulative"] = Diagnostic::Ptr(new IceModel_climatic_mass_balance_cumulative(this));
  m_diagnostics["nonneg_flux_cumulative"]           = Diagnostic::Ptr(new IceModel_nonneg_flux_2D_cumulative(this));
  m_diagnostics["grounded_basal_flux_cumulative"]   = Diagnostic::Ptr(new IceModel_grounded_basal_flux_2D_cumulative(this));
  m_diagnostics["floating_basal_flux_cumulative"]   = Diagnostic::Ptr(new IceModel_floating_basal_flux_2D_cumulative(this));
  m_diagnostics["discharge_flux_cumulative"]        = Diagnostic::Ptr(new IceModel_discharge_flux_2D_cumulative(this));
  m_diagnostics["discharge_flux"]                   = Diagnostic::Ptr(new IceModel_discharge_flux_2D(this));

  m_diagnostics["surface_mass_balance_average"] = Diagnostic::Ptr(new IceModel_surface_mass_balance_average(this));
  m_diagnostics["basal_mass_balance_average"]   = Diagnostic::Ptr(new IceModel_basal_mass_balance_average(this));
  m_diagnostics["height_above_flotation"]       = Diagnostic::Ptr(new IceModel_height_above_flotation(this));
  m_diagnostics["ice_mass"]                     = Diagnostic::Ptr(new IceModel_ice_mass(this));
  m_diagnostics["topg_sl_adjusted"]             = Diagnostic::Ptr(new IceModel_topg_sl_adjusted(this));

#if (PISM_USE_PROJ4==1)
  std::string proj4 = m_grid->get_mapping_info().proj4;
  if (not proj4.empty()) {
    m_diagnostics["lat_bnds"] = Diagnostic::Ptr(new IceModel_lat_lon_bounds(this, "lat", proj4));
    m_diagnostics["lon_bnds"] = Diagnostic::Ptr(new IceModel_lat_lon_bounds(this, "lon", proj4));
  }
#endif

  m_ts_diagnostics["volume_glacierized"]                   = TSDiagnostic::Ptr(new IceModel_volume_glacierized(this));
  m_ts_diagnostics["volume_nonglacierized"]                = TSDiagnostic::Ptr(new IceModel_volume_nonglacierized(this));
  m_ts_diagnostics["slvol"]                                = TSDiagnostic::Ptr(new IceModel_slvol(this));
  m_ts_diagnostics["volume_rate_of_change_glacierized"]    = TSDiagnostic::Ptr(new IceModel_volume_rate_of_change_glacierized(this));
  m_ts_diagnostics["volume_rate_of_change_nonglacierized"] = TSDiagnostic::Ptr(new IceModel_volume_rate_of_change_nonglacierized(this));
  m_ts_diagnostics["area_glacierized"]                     = TSDiagnostic::Ptr(new IceModel_area_glacierized(this));
  m_ts_diagnostics["mass_glacierized"]                     = TSDiagnostic::Ptr(new IceModel_mass_glacierized(this));
  m_ts_diagnostics["mass_nonglacierized"]                  = TSDiagnostic::Ptr(new IceModel_mass_nonglacierized(this));
  m_ts_diagnostics["mass_rate_of_change_glacierized"]      = TSDiagnostic::Ptr(new IceModel_mass_rate_of_change_glacierized(this));
  m_ts_diagnostics["mass_rate_of_change_nonglacierized"]   = TSDiagnostic::Ptr(new IceModel_mass_rate_of_change_nonglacierized(this));
  m_ts_diagnostics["volume_glacierized_temperate"]         = TSDiagnostic::Ptr(new IceModel_volume_glacierized_temperate(this));
  m_ts_diagnostics["volume_nonglacierized_temperate"]      = TSDiagnostic::Ptr(new IceModel_volume_nonglacierized_temperate(this));
  m_ts_diagnostics["volume_glacierized_cold"]              = TSDiagnostic::Ptr(new IceModel_volume_glacierized_cold(this));
  m_ts_diagnostics["volume_nonglacierized_cold"]           = TSDiagnostic::Ptr(new IceModel_volume_nonglacierized_cold(this));
  m_ts_diagnostics["volume_glacierized_grounded"]          = TSDiagnostic::Ptr(new IceModel_volume_glacierized_grounded(this));
  m_ts_diagnostics["volume_glacierized_shelf"]             = TSDiagnostic::Ptr(new IceModel_volume_glacierized_shelf(this));
  m_ts_diagnostics["area_glacierized_temperate_base"]      = TSDiagnostic::Ptr(new IceModel_area_glacierized_temperate_base(this));
  m_ts_diagnostics["area_glacierized_cold_base"]           = TSDiagnostic::Ptr(new IceModel_area_glacierized_cold_base(this));
  m_ts_diagnostics["area_glacierized_grounded"]            = TSDiagnostic::Ptr(new IceModel_area_glacierized_grounded(this));
  m_ts_diagnostics["area_glacierized_shelf"]               = TSDiagnostic::Ptr(new IceModel_area_glacierized_shelf(this));
  m_ts_diagnostics["dt"]                                   = TSDiagnostic::Ptr(new IceModel_dt(this));
  m_ts_diagnostics["max_diffusivity"]                      = TSDiagnostic::Ptr(new IceModel_max_diffusivity(this));
  m_ts_diagnostics["enthalpy_glacierized"]                 = TSDiagnostic::Ptr(new IceModel_enthalpy_glacierized(this));
  m_ts_diagnostics["enthalpy_nonglacierized"]              = TSDiagnostic::Ptr(new IceModel_enthalpy_nonglacierized(this));
  m_ts_diagnostics["max_hor_vel"]                          = TSDiagnostic::Ptr(new IceModel_max_hor_vel(this));
  m_ts_diagnostics["limnsw"]                               = TSDiagnostic::Ptr(new IceModel_limnsw(this));

  m_ts_diagnostics["surface_ice_flux"]                   = TSDiagnostic::Ptr(new IceModel_surface_flux(this));
  m_ts_diagnostics["surface_ice_flux_cumulative"]        = TSDiagnostic::Ptr(new IceModel_surface_flux_cumulative(this));
  m_ts_diagnostics["grounded_basal_ice_flux"]            = TSDiagnostic::Ptr(new IceModel_grounded_basal_flux(this));
  m_ts_diagnostics["grounded_basal_ice_flux_cumulative"] = TSDiagnostic::Ptr(new IceModel_grounded_basal_flux_cumulative(this));
  m_ts_diagnostics["sub_shelf_ice_flux"]                 = TSDiagnostic::Ptr(new IceModel_sub_shelf_flux(this));
  m_ts_diagnostics["sub_shelf_ice_flux_cumulative"]      = TSDiagnostic::Ptr(new IceModel_sub_shelf_flux_cumulative(this));
  m_ts_diagnostics["nonneg_rule_flux"]                   = TSDiagnostic::Ptr(new IceModel_nonneg_flux(this));
  m_ts_diagnostics["nonneg_rule_flux_cumulative"]        = TSDiagnostic::Ptr(new IceModel_nonneg_flux_cumulative(this));
  m_ts_diagnostics["discharge_flux"]                     = TSDiagnostic::Ptr(new IceModel_discharge_flux(this));
  m_ts_diagnostics["discharge_flux_cumulative"]          = TSDiagnostic::Ptr(new IceModel_discharge_flux_cumulative(this));
  m_ts_diagnostics["H_to_Href_flux"]                     = TSDiagnostic::Ptr(new IceModel_H_to_Href_flux(this));
  m_ts_diagnostics["Href_to_H_flux"]                     = TSDiagnostic::Ptr(new IceModel_Href_to_H_flux(this));
  m_ts_diagnostics["sum_divQ_flux"]                      = TSDiagnostic::Ptr(new IceModel_sum_divQ_flux(this));

  // get diagnostics from submodels
  std::map<std::string, const Component*>::const_iterator j = m_submodels.begin();
  while (j != m_submodels.end()) {
    j->second->get_diagnostics(m_diagnostics, m_ts_diagnostics);
    ++j;
  }
}

void IceModel::list_diagnostics() {

  m_log->message(1, "\n");

  // quantities with dedicated storage
  {
    std::set<std::string> list = m_grid->variables().keys();

<<<<<<< HEAD
    if (m_beddef != NULL) {
      m_beddef->add_vars_to_output("big", list);
      m_beddef->add_vars_to_output("big_2d", list);
    }

    if (m_age_model != NULL) {
      m_age_model->add_vars_to_output("big", list);
    }

    if (m_btu != NULL) {
      m_btu->add_vars_to_output("big", list);
      m_btu->add_vars_to_output("big_2d", list);
    }

    if (m_basal_yield_stress_model != NULL) {
      m_basal_yield_stress_model->add_vars_to_output("big", list);
      m_basal_yield_stress_model->add_vars_to_output("big_2d", list);
    }

    if (m_subglacial_hydrology != NULL) {
      m_subglacial_hydrology->add_vars_to_output("big", list);
      m_subglacial_hydrology->add_vars_to_output("big_2d", list);
    }

    if (m_stress_balance != NULL) {
      m_stress_balance->add_vars_to_output("big", list);
      m_stress_balance->add_vars_to_output("big_2d", list);
    }

    if (m_ocean != NULL) {
      m_ocean->add_vars_to_output("big", list);
      m_ocean->add_vars_to_output("big_2d", list);
    }

    if (m_surface != NULL) {
      m_surface->add_vars_to_output("big", list);
      m_surface->add_vars_to_output("big_2d", list);
    }

=======
>>>>>>> 83f4c8d9
    for (unsigned int d = 3; d > 1; --d) {

      m_log->message(1,
                     "======== Available %dD quantities with dedicated storage ========\n",
                     d);

      std::set<std::string>::iterator j;
      for (j = list.begin(); j != list.end(); ++j) {
        const IceModelVec *v = NULL;

        if (m_grid->variables().is_available(*j)) {
          v = m_grid->variables().get(*j);
        }

        if (v != NULL && v->get_ndims() == d) {
          const SpatialVariableMetadata &var = v->metadata();

          std::string
            name                = var.get_name(),
            units               = var.get_string("units"),
            glaciological_units = var.get_string("glaciological_units"),
            long_name           = var.get_string("long_name");

          if (not glaciological_units.empty()) {
            units = glaciological_units;
          }

          m_log->message(1,
                         "   Name: %s [%s]\n"
                         "       - %s\n\n", name.c_str(), units.c_str(), long_name.c_str());
        }
      }
    }

  } // done with quantities with dedicated storage

  // 2D and 3D diagnostics
  for (unsigned int d = 3; d > 1; --d) {

    m_log->message(1,
                   "======== Available %dD diagnostic quantities ========\n",
                   d);

    std::map<std::string, Diagnostic::Ptr>::iterator j = m_diagnostics.begin();
    while (j != m_diagnostics.end()) {
      Diagnostic::Ptr diag = j->second;

      std::string
        name                = j->first,
        units               = diag->get_metadata().get_string("units"),
        glaciological_units = diag->get_metadata().get_string("glaciological_units");

      if (not glaciological_units.empty()) {
        units = glaciological_units;
      }

      if (diag->get_metadata().get_n_spatial_dimensions() == d) {

        m_log->message(1, "   Name: %s [%s]\n", name.c_str(), units.c_str());

        for (int k = 0; k < diag->get_nvars(); ++k) {
          SpatialVariableMetadata var = diag->get_metadata(k);

          std::string long_name = var.get_string("long_name");

          m_log->message(1, "      -  %s\n", long_name.c_str());
        }

        m_log->message(1, "\n");
      }

      ++j;
    }
  }

  // scalar time-series
  m_log->message(1, "======== Available time-series ========\n");

  std::map<std::string, TSDiagnostic::Ptr>::iterator j = m_ts_diagnostics.begin();
  while (j != m_ts_diagnostics.end()) {
    TSDiagnostic::Ptr diag = j->second;

    std::string name = j->first,
      long_name = diag->get_string("long_name"),
      units = diag->get_string("units"),
      glaciological_units = diag->get_string("glaciological_units");

    if (not glaciological_units.empty()) {
      units = glaciological_units;
    }

    m_log->message(1,
                   "   Name: %s [%s]\n"
                   "      -  %s\n\n",
                   name.c_str(), units.c_str(), long_name.c_str());

    ++j;
  }
}


IceModel_hardav::IceModel_hardav(const IceModel *m)
  : Diag<IceModel>(m) {

  // set metadata:
  m_vars.push_back(SpatialVariableMetadata(m_sys, "hardav"));

  // choice to use SSA power; see #285
  const double power = 1.0 / m_config->get_double("stress_balance.ssa.Glen_exponent");
  char unitstr[TEMPORARY_STRING_LENGTH];
  snprintf(unitstr, sizeof(unitstr), "Pa s%f", power);

  set_attrs("vertical average of ice hardness", "",
            unitstr, unitstr, 0);

  m_vars[0].set_double("valid_min", 0);
  m_vars[0].set_double("_FillValue", m_fill_value);
}

//! \brief Computes vertically-averaged ice hardness.
IceModelVec::Ptr IceModel_hardav::compute_impl() {

  const rheology::FlowLaw *flow_law = model->stress_balance()->shallow()->flow_law();
  if (flow_law == NULL) {
    flow_law = model->stress_balance()->modifier()->flow_law();
    if (flow_law == NULL) {
      throw RuntimeError(PISM_ERROR_LOCATION, "Can't compute vertically-averaged hardness: no flow law is used.");
    }
  }

  IceModelVec2S::Ptr result(new IceModelVec2S);
  result->create(m_grid, "hardav", WITHOUT_GHOSTS);
  result->metadata() = m_vars[0];

  const IceModelVec2CellType &cell_type = model->cell_type();

  const IceModelVec3& ice_enthalpy = model->energy_balance_model()->enthalpy();
  const IceModelVec2S& ice_thickness = model->ice_thickness();

  IceModelVec::AccessList list;
  list.add(cell_type);
  list.add(ice_enthalpy);
  list.add(ice_thickness);
  list.add(*result);
  ParallelSection loop(m_grid->com);
  try {
    for (Points p(*m_grid); p; p.next()) {
      const int i = p.i(), j = p.j();

      const double *Eij = ice_enthalpy.get_column(i,j);
      const double H = ice_thickness(i,j);
      if (cell_type.icy(i, j)) {
        (*result)(i,j) = rheology::averaged_hardness(*flow_law,
                                                     H, m_grid->kBelowHeight(H),
                                                     &(m_grid->z()[0]), Eij);
      } else { // put negative value below valid range
        (*result)(i,j) = m_fill_value;
      }
    }
  } catch (...) {
    loop.failed();
  }
  loop.check();

  return result;
}


IceModel_rank::IceModel_rank(const IceModel *m)
  : Diag<IceModel>(m) {

  // set metadata:
  m_vars.push_back(SpatialVariableMetadata(m_sys, "rank"));

  set_attrs("processor rank", "", "1", "", 0);
  m_vars[0].set_time_independent(true);
}

IceModelVec::Ptr IceModel_rank::compute_impl() {

  IceModelVec2S::Ptr result(new IceModelVec2S);
  result->create(m_grid, "rank", WITHOUT_GHOSTS);
  result->metadata() = m_vars[0];

  IceModelVec::AccessList list;
  list.add(*result);

  for (Points p(*m_grid); p; p.next()) {
    (*result)(p.i(),p.j()) = m_grid->rank();
  }

  return result;
}


IceModel_cts::IceModel_cts(const IceModel *m)
  : Diag<IceModel>(m) {

  // set metadata:
  m_vars.push_back(SpatialVariableMetadata(m_sys, "cts", m_grid->z()));

  set_attrs("cts = E/E_s(p), so cold-temperate transition surface is at cts = 1", "",
            "", "", 0);
}

IceModelVec::Ptr IceModel_cts::compute_impl() {

  IceModelVec3::Ptr result(new IceModelVec3);
  result->create(m_grid, "cts", WITHOUT_GHOSTS);
  result->metadata() = m_vars[0];

  energy::compute_cts(model->energy_balance_model()->enthalpy(), model->ice_thickness(), *result);

  return result;
}

IceModel_proc_ice_area::IceModel_proc_ice_area(const IceModel *m)
  : Diag<IceModel>(m) {

  // set metadata:
  m_vars.push_back(SpatialVariableMetadata(m_sys, "proc_ice_area"));

  set_attrs("number of cells containing ice in a processor's domain", "",
            "", "", 0);
  m_vars[0].set_time_independent(true);
}

IceModelVec::Ptr IceModel_proc_ice_area::compute_impl() {

  const IceModelVec2S        &thickness = *m_grid->variables().get_2d_scalar("land_ice_thickness");
  const IceModelVec2CellType &cell_type = model->cell_type();

  IceModelVec2S::Ptr result(new IceModelVec2S);
  result->create(m_grid, "proc_ice_area", WITHOUT_GHOSTS);
  result->metadata() = m_vars[0];

  int ice_filled_cells = 0;

  IceModelVec::AccessList list;
  list.add(cell_type);
  list.add(thickness);
  for (Points p(*m_grid); p; p.next()) {
    if (cell_type.icy(p.i(), p.j())) {
      ice_filled_cells += 1;
    }
  }

  for (Points p(*m_grid); p; p.next()) {
    (*result)(p.i(), p.j()) = ice_filled_cells;
  }

  return result;
}


IceModel_temp::IceModel_temp(const IceModel *m)
  : Diag<IceModel>(m) {

  // set metadata:
  m_vars.push_back(SpatialVariableMetadata(m_sys, "temp", m_grid->z()));

  set_attrs("ice temperature", "land_ice_temperature", "K", "K", 0);
  m_vars[0].set_double("valid_min", 0);
}

IceModelVec::Ptr IceModel_temp::compute_impl() {

  // update vertical levels (in case the grid was extended
  m_vars[0].set_levels(m_grid->z());

  IceModelVec3::Ptr result(new IceModelVec3);
  result->create(m_grid, "temp", WITHOUT_GHOSTS);
  result->metadata() = m_vars[0];

  const IceModelVec2S *thickness = m_grid->variables().get_2d_scalar("land_ice_thickness");
  const IceModelVec3 *enthalpy = m_grid->variables().get_3d_scalar("enthalpy");

  EnthalpyConverter::Ptr EC = model->ctx()->enthalpy_converter();

  double *Tij;
  const double *Enthij; // columns of these values

  IceModelVec::AccessList list;
  list.add(*result);
  list.add(*enthalpy);
  list.add(*thickness);

  ParallelSection loop(m_grid->com);
  try {
    for (Points p(*m_grid); p; p.next()) {
      const int i = p.i(), j = p.j();

      Tij = result->get_column(i,j);
      Enthij = enthalpy->get_column(i,j);
      for (unsigned int k=0; k <m_grid->Mz(); ++k) {
        const double depth = (*thickness)(i,j) - m_grid->z(k);
        Tij[k] = EC->temperature(Enthij[k], EC->pressure(depth));
      }
    }
  } catch (...) {
    loop.failed();
  }
  loop.check();

  return result;
}


IceModel_temp_pa::IceModel_temp_pa(const IceModel *m)
  : Diag<IceModel>(m) {

  // set metadata:
  m_vars.push_back(SpatialVariableMetadata(m_sys, "temp_pa", m_grid->z()));

  set_attrs("pressure-adjusted ice temperature (degrees above pressure-melting point)", "",
            "deg_C", "deg_C", 0);
  m_vars[0].set_double("valid_max", 0);
}

IceModelVec::Ptr IceModel_temp_pa::compute_impl() {
  bool cold_mode = m_config->get_boolean("energy.temperature_based");
  double melting_point_temp = m_config->get_double("constants.fresh_water.melting_point_temperature");

  // update vertical levels (in case the m_grid was extended
  m_vars[0].set_levels(m_grid->z());

  IceModelVec3::Ptr result(new IceModelVec3);
  result->create(m_grid, "temp_pa", WITHOUT_GHOSTS);
  result->metadata() = m_vars[0];

  const IceModelVec2S *thickness = m_grid->variables().get_2d_scalar("land_ice_thickness");
  const IceModelVec3  *enthalpy  = m_grid->variables().get_3d_scalar("enthalpy");

  EnthalpyConverter::Ptr EC = model->ctx()->enthalpy_converter();

  double *Tij;
  const double *Enthij; // columns of these values

  IceModelVec::AccessList list;
  list.add(*result);
  list.add(*enthalpy);
  list.add(*thickness);

  ParallelSection loop(m_grid->com);
  try {
    for (Points pt(*m_grid); pt; pt.next()) {
      const int i = pt.i(), j = pt.j();

      Tij = result->get_column(i,j);
      Enthij = enthalpy->get_column(i,j);
      for (unsigned int k=0; k < m_grid->Mz(); ++k) {
        const double depth = (*thickness)(i,j) - m_grid->z(k),
          p = EC->pressure(depth);
        Tij[k] = EC->pressure_adjusted_temperature(Enthij[k], p);

        if (cold_mode) { // if ice is temperate then its pressure-adjusted temp
          // is 273.15
          if (EC->is_temperate_relaxed(Enthij[k],p) && ((*thickness)(i,j) > 0)) {
            Tij[k] = melting_point_temp;
          }
        }

      }
    }
  } catch (...) {
    loop.failed();
  }
  loop.check();

  result->shift(-melting_point_temp);

  return result;
}

IceModel_temppabase::IceModel_temppabase(const IceModel *m)
  : Diag<IceModel>(m) {

  // set metadata:
  m_vars.push_back(SpatialVariableMetadata(m_sys, "temppabase"));

  set_attrs("pressure-adjusted ice temperature at the base of ice", "",
            "Celsius", "Celsius", 0);
}

IceModelVec::Ptr IceModel_temppabase::compute_impl() {

  bool cold_mode = m_config->get_boolean("energy.temperature_based");
  double melting_point_temp = m_config->get_double("constants.fresh_water.melting_point_temperature");

  IceModelVec2S::Ptr result(new IceModelVec2S);
  result->create(m_grid, "temp_pa_base", WITHOUT_GHOSTS);
  result->metadata() = m_vars[0];

  const IceModelVec2S *thickness = m_grid->variables().get_2d_scalar("land_ice_thickness");
  const IceModelVec3 *enthalpy = m_grid->variables().get_3d_scalar("enthalpy");

  EnthalpyConverter::Ptr EC = model->ctx()->enthalpy_converter();

  const double *Enthij; // columns of these values

  IceModelVec::AccessList list;
  list.add(*result);
  list.add(*enthalpy);
  list.add(*thickness);

  ParallelSection loop(m_grid->com);
  try {
    for (Points pt(*m_grid); pt; pt.next()) {
      const int i = pt.i(), j = pt.j();

      Enthij = enthalpy->get_column(i,j);

      const double depth = (*thickness)(i,j),
        p = EC->pressure(depth);
      (*result)(i,j) = EC->pressure_adjusted_temperature(Enthij[0], p);

      if (cold_mode) { // if ice is temperate then its pressure-adjusted temp
        // is 273.15
        if (EC->is_temperate_relaxed(Enthij[0],p) && ((*thickness)(i,j) > 0)) {
          (*result)(i,j) = melting_point_temp;
        }
      }
    }
  } catch (...) {
    loop.failed();
  }
  loop.check();

  result->shift(-melting_point_temp);

  return result;
}

IceModel_enthalpysurf::IceModel_enthalpysurf(const IceModel *m)
  : Diag<IceModel>(m) {

  // set metadata:
  m_vars.push_back(SpatialVariableMetadata(m_sys, "enthalpysurf"));

  set_attrs("ice enthalpy at 1m below the ice surface", "",
            "J kg-1", "J kg-1", 0);
  m_vars[0].set_double("_FillValue", m_fill_value);
}

IceModelVec::Ptr IceModel_enthalpysurf::compute_impl() {

  IceModelVec2S::Ptr result(new IceModelVec2S);
  result->create(m_grid, "enthalpysurf", WITHOUT_GHOSTS);
  result->metadata() = m_vars[0];

  // compute levels corresponding to 1 m below the ice surface:

  const IceModelVec3& ice_enthalpy = model->energy_balance_model()->enthalpy();
  const IceModelVec2S& ice_thickness = model->ice_thickness();

  IceModelVec::AccessList list;
  list.add(ice_thickness);
  list.add(*result);

  for (Points p(*m_grid); p; p.next()) {
    const int i = p.i(), j = p.j();

    (*result)(i,j) = std::max(ice_thickness(i,j) - 1.0, 0.0);
  }

  ice_enthalpy.getSurfaceValues(*result, *result);  // z=0 slice

  for (Points p(*m_grid); p; p.next()) {
    const int i = p.i(), j = p.j();

    if (ice_thickness(i,j) <= 1.0) {
      (*result)(i,j) = m_fill_value;
    }
  }

  return result;
}

IceModel_enthalpybase::IceModel_enthalpybase(const IceModel *m)
  : Diag<IceModel>(m) {

  // set metadata:
  m_vars.push_back(SpatialVariableMetadata(m_sys, "enthalpybase"));

  set_attrs("ice enthalpy at the base of ice", "",
            "J kg-1", "J kg-1", 0);
  m_vars[0].set_double("_FillValue", m_fill_value);
}

IceModelVec::Ptr IceModel_enthalpybase::compute_impl() {

  IceModelVec2S::Ptr result(new IceModelVec2S);
  result->create(m_grid, "enthalpybase", WITHOUT_GHOSTS);
  result->metadata() = m_vars[0];

  model->energy_balance_model()->enthalpy().getHorSlice(*result, 0.0);  // z=0 slice

  result->mask_by(model->ice_thickness(), m_fill_value);

  return result;
}


IceModel_tempbase::IceModel_tempbase(const IceModel *m)
  : Diag<IceModel>(m) {

  // set metadata:
  m_vars.push_back(SpatialVariableMetadata(m_sys, "tempbase"));

  set_attrs("ice temperature at the base of ice", "",
            "K", "K", 0);
  m_vars[0].set_double("_FillValue", m_fill_value);
}

IceModelVec::Ptr IceModel_tempbase::compute_impl() {

  const IceModelVec2S *thickness = m_grid->variables().get_2d_scalar("land_ice_thickness");

  IceModelVec::Ptr enth = IceModel_enthalpybase(model).compute();

  EnthalpyConverter::Ptr EC = model->ctx()->enthalpy_converter();

  IceModelVec2S::Ptr result = IceModelVec2S::To2DScalar(enth);

  // result contains basal enthalpy; note that it is allocated by
  // IceModel_enthalpybase::compute().

  const IceModelVec2CellType &cell_type = model->cell_type();

  IceModelVec::AccessList list;
  list.add(cell_type);
  list.add(*result);
  list.add(*thickness);

  ParallelSection loop(m_grid->com);
  try {
    for (Points p(*m_grid); p; p.next()) {
      const int i = p.i(), j = p.j();

      double depth = (*thickness)(i,j),
        pressure = EC->pressure(depth);
      if (cell_type.icy(i, j)) {
        (*result)(i,j) = EC->temperature((*result)(i,j), pressure);
      } else {
        (*result)(i,j) = m_fill_value;
      }
    }
  } catch (...) {
    loop.failed();
  }
  loop.check();

  result->metadata(0) = m_vars[0];
  return result;
}

IceModel_tempsurf::IceModel_tempsurf(const IceModel *m)
  : Diag<IceModel>(m) {

  // set metadata:
  m_vars.push_back(SpatialVariableMetadata(m_sys, "tempsurf"));

  set_attrs("ice temperature at 1m below the ice surface", "",
            "K", "K", 0);
  m_vars[0].set_double("_FillValue", m_fill_value);
}

IceModelVec::Ptr IceModel_tempsurf::compute_impl() {

  const IceModelVec2S *thickness = m_grid->variables().get_2d_scalar("land_ice_thickness");

  IceModelVec::Ptr enth = IceModel_enthalpysurf(model).compute();
  IceModelVec2S::Ptr result = IceModelVec2S::To2DScalar(enth);

  EnthalpyConverter::Ptr EC = model->ctx()->enthalpy_converter();

  // result contains surface enthalpy; note that it is allocated by
  // IceModel_enthalpysurf::compute().

  IceModelVec::AccessList list;
  list.add(*result);
  list.add(*thickness);

  double depth = 1.0,
    pressure = EC->pressure(depth);
  ParallelSection loop(m_grid->com);
  try {
    for (Points p(*m_grid); p; p.next()) {
      const int i = p.i(), j = p.j();

      if ((*thickness)(i,j) > 1) {
        (*result)(i,j) = EC->temperature((*result)(i,j), pressure);
      } else {
        (*result)(i,j) = m_fill_value;
      }
    }
  } catch (...) {
    loop.failed();
  }
  loop.check();

  result->metadata(0) = m_vars[0];
  return result;
}


IceModel_liqfrac::IceModel_liqfrac(const IceModel *m)
  : Diag<IceModel>(m) {

  // set metadata:
  m_vars.push_back(SpatialVariableMetadata(m_sys,
                                           "liqfrac", m_grid->z()));

  set_attrs("liquid water fraction in ice (between 0 and 1)", "",
            "1", "1", 0);
  m_vars[0].set_double("valid_min", 0);
  m_vars[0].set_double("valid_max", 1);
}

IceModelVec::Ptr IceModel_liqfrac::compute_impl() {

  IceModelVec3::Ptr result(new IceModelVec3);
  result->create(m_grid, "liqfrac", WITHOUT_GHOSTS);
  result->metadata(0) = m_vars[0];

  bool cold_mode = m_config->get_boolean("energy.temperature_based");

  if (cold_mode) {
    result->set(0.0);
  } else {
    energy::compute_liquid_water_fraction(model->energy_balance_model()->enthalpy(),
                                          model->ice_thickness(),
                                          *result);
  }

  return result;
}

IceModel_tempicethk::IceModel_tempicethk(const IceModel *m)
  : Diag<IceModel>(m) {

  // set metadata:
  m_vars.push_back(SpatialVariableMetadata(m_sys,
                                           "tempicethk"));

  set_attrs("temperate ice thickness (total column content)", "",
            "m", "m", 0);
  m_vars[0].set_double("_FillValue", m_fill_value);
}

IceModelVec::Ptr IceModel_tempicethk::compute_impl() {

  IceModelVec2S::Ptr result(new IceModelVec2S);
  result->create(m_grid, "tempicethk", WITHOUT_GHOSTS);
  result->metadata(0) = m_vars[0];

<<<<<<< HEAD
  const IceModelVec2CellType &cell_type = model->cell_type();
  const IceModelVec3& ice_enthalpy = model->ice_enthalpy();
=======
  const IceModelVec2CellType &cell_type = model->cell_type_mask();
  const IceModelVec3& ice_enthalpy = model->energy_balance_model()->enthalpy();
>>>>>>> 83f4c8d9
  const IceModelVec2S& ice_thickness = model->ice_thickness();

  IceModelVec::AccessList list;
  list.add(cell_type);
  list.add(*result);
  list.add(ice_enthalpy);
  list.add(ice_thickness);

  EnthalpyConverter::Ptr EC = model->ctx()->enthalpy_converter();

  ParallelSection loop(m_grid->com);
  try {
    for (Points p(*m_grid); p; p.next()) {
      const int i = p.i(), j = p.j();

      if (cell_type.icy(i, j)) {
        const double *Enth = ice_enthalpy.get_column(i,j);
        double H_temperate = 0.0;
        const double H = ice_thickness(i,j);
        const unsigned int ks = m_grid->kBelowHeight(H);

        for (unsigned int k=0; k<ks; ++k) { // FIXME issue #15
          double pressure = EC->pressure(H - m_grid->z(k));

          if (EC->is_temperate_relaxed(Enth[k], pressure)) {
            H_temperate += m_grid->z(k+1) - m_grid->z(k);
          }
        }

        double pressure = EC->pressure(H - m_grid->z(ks));
        if (EC->is_temperate_relaxed(Enth[ks], pressure)) {
          H_temperate += H - m_grid->z(ks);
        }

        (*result)(i,j) = H_temperate;
      } else {
        // ice-free
        (*result)(i,j) = m_fill_value;
      }
    }
  } catch (...) {
    loop.failed();
  }
  loop.check();

  return result;
}

IceModel_tempicethk_basal::IceModel_tempicethk_basal(const IceModel *m)
  : Diag<IceModel>(m) {

  // set metadata:
  m_vars.push_back(SpatialVariableMetadata(m_sys,
                                           "tempicethk_basal"));

  set_attrs("thickness of the basal layer of temperate ice", "",
            "m", "m", 0);
  m_vars[0].set_double("_FillValue", m_fill_value);
}

/*!
 * Uses linear interpolation to go beyond vertical grid resolution.
 */
IceModelVec::Ptr IceModel_tempicethk_basal::compute_impl() {

  IceModelVec2S::Ptr result(new IceModelVec2S);
  result->create(m_grid, "tempicethk_basal", WITHOUT_GHOSTS);
  result->metadata(0) = m_vars[0];

  EnthalpyConverter::Ptr EC = model->ctx()->enthalpy_converter();

<<<<<<< HEAD
  const IceModelVec2CellType &cell_type = model->cell_type();
  const IceModelVec3& ice_enthalpy = model->ice_enthalpy();
=======
  const IceModelVec2CellType &cell_type = model->cell_type_mask();
  const IceModelVec3& ice_enthalpy = model->energy_balance_model()->enthalpy();
>>>>>>> 83f4c8d9
  const IceModelVec2S& ice_thickness = model->ice_thickness();

  IceModelVec::AccessList list;
  list.add(cell_type);
  list.add(*result);
  list.add(ice_thickness);
  list.add(ice_enthalpy);

  ParallelSection loop(m_grid->com);
  try {
    for (Points p(*m_grid); p; p.next()) {
      const int i = p.i(), j = p.j();

      double H = ice_thickness(i,j);

      // if we have no ice, go on to the next grid point (this cell will be
      // marked as "missing" later)
      if (cell_type.ice_free(i, j)) {
        (*result)(i,j) = m_fill_value;
        continue;
      }

      const double *Enth = ice_enthalpy.get_column(i,j);

      unsigned int ks = m_grid->kBelowHeight(H);

      unsigned int k = 0;
      double pressure = EC->pressure(H - m_grid->z(k));
      while (k <= ks) {         // FIXME issue #15
        pressure = EC->pressure(H - m_grid->z(k));

        if (EC->is_temperate_relaxed(Enth[k],pressure)) {
          k++;
        } else {
          break;
        }
      }
      // after this loop 'pressure' is equal to the pressure at the first level
      // that is cold

      // no temperate ice at all; go to the next grid point
      if (k == 0) {
        (*result)(i,j) = 0.0;
        continue;
      }

      // the whole column is temperate (except, possibly, some ice between
      // z(ks) and the total thickness; we ignore it)
      if (k == ks + 1) {
        (*result)(i,j) = m_grid->z(ks);
        continue;
      }

      double
        pressure_0 = EC->pressure(H - m_grid->z(k-1)),
        dz         = m_grid->z(k) - m_grid->z(k-1),
        slope1     = (Enth[k] - Enth[k-1]) / dz,
        slope2     = (EC->enthalpy_cts(pressure) - EC->enthalpy_cts(pressure_0)) / dz;

      if (slope1 != slope2) {
        (*result)(i,j) = m_grid->z(k-1) +
          (EC->enthalpy_cts(pressure_0) - Enth[k-1]) / (slope1 - slope2);

        // check if the resulting thickness is valid:
        (*result)(i,j) = std::max((*result)(i,j), m_grid->z(k-1));
        (*result)(i,j) = std::min((*result)(i,j), m_grid->z(k));
      } else {
        throw RuntimeError::formatted(PISM_ERROR_LOCATION, "Linear interpolation of the thickness of"
                                      " the basal temperate layer failed:\n"
                                      "(i=%d, j=%d, k=%d, ks=%d)\n",
                                      i, j, k, ks);
      }
    }
  } catch (...) {
    loop.failed();
  }
  loop.check();


  return result;
}

IceModel_flux_divergence::IceModel_flux_divergence(const IceModel *m)
  : Diag<IceModel>(m) {

  // set metadata:
  m_vars.push_back(SpatialVariableMetadata(m_sys, "flux_divergence"));

  set_attrs("flux divergence", "", "m s-1", "m year-1", 0);
}

IceModelVec::Ptr IceModel_flux_divergence::compute_impl() {

  IceModelVec2S::Ptr result(new IceModelVec2S);
  result->create(m_grid, "flux_divergence", WITHOUT_GHOSTS);
  result->metadata() = m_vars[0];
  result->write_in_glaciological_units = true;

  result->copy_from(model->flux_divergence());

  return result;
}

IceModel_climatic_mass_balance_cumulative::IceModel_climatic_mass_balance_cumulative(const IceModel *m)
  : Diag<IceModel>(m) {

  // set metadata:
  m_vars.push_back(SpatialVariableMetadata(m_sys,
                                           "climatic_mass_balance_cumulative"));

  set_attrs("cumulative ice-equivalent climatic mass balance", "",
            "kg m-2", "kg m-2", 0);
}

IceModelVec::Ptr IceModel_climatic_mass_balance_cumulative::compute_impl() {

  IceModelVec2S::Ptr result(new IceModelVec2S);
  result->create(m_grid, "climatic_mass_balance_cumulative", WITHOUT_GHOSTS);
  result->metadata() = m_vars[0];
  result->write_in_glaciological_units = true;

  result->copy_from(model->cumulative_fluxes_2d().climatic_mass_balance);

  return result;
}

<<<<<<< HEAD
IceModel_volume_glacierized::IceModel_volume_glacierized(IceModel *m)
=======
IceModel_ivol::IceModel_ivol(const IceModel *m)
>>>>>>> 83f4c8d9
  : TSDiag<IceModel>(m) {

  // set metadata:
  m_ts = new DiagnosticTimeseries(*m_grid, "volume_glacierized", m_time_dimension_name);

  m_ts->metadata().set_string("units", "m3");
  m_ts->dimension_metadata().set_string("units", m_time_units);

  m_ts->metadata().set_string("long_name", "volume of the ice in glacierized areas");
  m_ts->metadata().set_double("valid_min", 0.0);
}

void IceModel_volume_glacierized::update(double a, double b) {

  double value = model->ice_volume(m_config->get_double("output.ice_free_thickness_standard"));

  m_ts->append(value, a, b);
}

IceModel_volume_nonglacierized::IceModel_volume_nonglacierized(IceModel *m)
  : TSDiag<IceModel>(m) {

  // set metadata:
  m_ts = new DiagnosticTimeseries(*m_grid, "volume_nonglacierized", m_time_dimension_name);

  m_ts->metadata().set_string("units", "m3");
  m_ts->dimension_metadata().set_string("units", m_time_units);

  m_ts->metadata().set_string("long_name", "volume of the ice, including seasonal cover");
  m_ts->metadata().set_double("valid_min", 0.0);
}

void IceModel_volume_nonglacierized::update(double a, double b) {

  double value = model->ice_volume(0.0);

  m_ts->append(value, a, b);
}

IceModel_slvol::IceModel_slvol(const IceModel *m)
  : TSDiag<IceModel>(m) {

  // set metadata:
  m_ts = new DiagnosticTimeseries(*m_grid, "slvol", m_time_dimension_name);

  m_ts->metadata().set_string("units", "m");
  m_ts->dimension_metadata().set_string("units", m_time_units);

  m_ts->metadata().set_string("long_name", "total sea-level relevant ice IN SEA-LEVEL EQUIVALENT");
  m_ts->metadata().set_double("valid_min", 0.0);
}

void IceModel_slvol::update(double a, double b) {

  double value = model->sealevel_volume(m_config->get_double("output.ice_free_thickness_standard"));

  m_ts->append(value, a, b);
}

<<<<<<< HEAD
IceModel_volume_rate_of_change_glacierized::IceModel_volume_rate_of_change_glacierized(IceModel *m)
=======
IceModel_divoldt::IceModel_divoldt(const IceModel *m)
>>>>>>> 83f4c8d9
  : TSDiag<IceModel>(m) {

  // set metadata:
  m_ts = new DiagnosticTimeseries(*m_grid, "volume_rate_of_change_glacierized", m_time_dimension_name);

  m_ts->metadata().set_string("units", "m3 s-1");
  m_ts->dimension_metadata().set_string("units", m_time_units);
  m_ts->rate_of_change = true;

  m_ts->metadata().set_string("long_name", "rate of change of the ice volume in glacierized areas");
}

void IceModel_volume_rate_of_change_glacierized::update(double a, double b) {

  double value = model->ice_volume(m_config->get_double("output.ice_free_thickness_standard"));

  // note that "value" below *should* be the ice volume
  m_ts->append(value, a, b);
}

IceModel_volume_rate_of_change_nonglacierized::IceModel_volume_rate_of_change_nonglacierized(IceModel *m)
  : TSDiag<IceModel>(m) {

  // set metadata:
  m_ts = new DiagnosticTimeseries(*m_grid, "volume_rate_of_change_nonglacierized",
                                  m_time_dimension_name);

  m_ts->metadata().set_string("units", "m3 s-1");
  m_ts->dimension_metadata().set_string("units", m_time_units);
  m_ts->rate_of_change = true;

<<<<<<< HEAD
  m_ts->metadata().set_string("long_name",
                              "rate of change of the ice volume, including seasonal cover");
}

void IceModel_volume_rate_of_change_nonglacierized::update(double a, double b) {

  // note that "value" below *should* be the ice volume
  m_ts->append(model->ice_volume(0.0), a, b);
}


IceModel_area_glacierized::IceModel_area_glacierized(IceModel *m)
=======
IceModel_iarea::IceModel_iarea(const IceModel *m)
>>>>>>> 83f4c8d9
  : TSDiag<IceModel>(m) {

  // set metadata:
  m_ts = new DiagnosticTimeseries(*m_grid, "area_glacierized", m_time_dimension_name);

  m_ts->metadata().set_string("units", "m2");
  m_ts->dimension_metadata().set_string("units", m_time_units);
  m_ts->metadata().set_string("long_name", "glacierized area");
  m_ts->metadata().set_double("valid_min", 0.0);
}

void IceModel_area_glacierized::update(double a, double b) {

  double value = model->ice_area(m_config->get_double("output.ice_free_thickness_standard"));

  m_ts->append(value, a, b);
}

<<<<<<< HEAD
IceModel_mass_glacierized::IceModel_mass_glacierized(IceModel *m)
=======
IceModel_imass::IceModel_imass(const IceModel *m)
>>>>>>> 83f4c8d9
  : TSDiag<IceModel>(m) {

  // set metadata:
  m_ts = new DiagnosticTimeseries(*m_grid, "mass_glacierized", m_time_dimension_name);

  m_ts->metadata().set_string("units", "kg");
  m_ts->dimension_metadata().set_string("units", m_time_units);
  m_ts->metadata().set_string("long_name", "mass of the ice in glacierized areas");
  m_ts->metadata().set_double("valid_min", 0.0);
}

void IceModel_mass_glacierized::update(double a, double b) {

  double value = model->ice_volume(m_config->get_double("output.ice_free_thickness_standard"));

  m_ts->append(value * m_grid->ctx()->config()->get_double("constants.ice.density"), a, b);
}

IceModel_mass_nonglacierized::IceModel_mass_nonglacierized(IceModel *m)
  : TSDiag<IceModel>(m) {

  // set metadata:
  m_ts = new DiagnosticTimeseries(*m_grid, "mass_nonglacierized", m_time_dimension_name);

  m_ts->metadata().set_string("units", "kg");
  m_ts->dimension_metadata().set_string("units", m_time_units);
  m_ts->metadata().set_string("long_name", "mass of the ice, including seasonal cover");
  m_ts->metadata().set_double("valid_min", 0.0);
}

void IceModel_mass_nonglacierized::update(double a, double b) {

  double value = model->ice_volume(0.0);

<<<<<<< HEAD
  m_ts->append(value * m_grid->ctx()->config()->get_double("constants.ice.density"), a, b);
}

IceModel_mass_rate_of_change_glacierized::IceModel_mass_rate_of_change_glacierized(IceModel *m)
=======
IceModel_dimassdt::IceModel_dimassdt(const IceModel *m)
>>>>>>> 83f4c8d9
  : TSDiag<IceModel>(m) {

  // set metadata:
  m_ts = new DiagnosticTimeseries(*m_grid, "mass_rate_of_change_glacierized", m_time_dimension_name);

  m_ts->metadata().set_string("units", "kg s-1");
  m_ts->dimension_metadata().set_string("units", m_time_units);
  m_ts->metadata().set_string("long_name", "rate of change of the mass of ice in glacierized areas");

  m_ts->rate_of_change = true;
}

void IceModel_mass_rate_of_change_glacierized::update(double a, double b) {

  const double
    ice_density = m_grid->ctx()->config()->get_double("constants.ice.density"),
    ice_volume  = model->ice_volume(m_config->get_double("output.ice_free_thickness_standard"));

  m_ts->append(ice_volume * ice_density, a, b);
}

IceModel_mass_rate_of_change_nonglacierized::IceModel_mass_rate_of_change_nonglacierized(IceModel *m)
  : TSDiag<IceModel>(m) {

<<<<<<< HEAD
  // set metadata:
  m_ts = new DiagnosticTimeseries(*m_grid, "mass_rate_of_change_nonglacierized",
                                  m_time_dimension_name);

  m_ts->metadata().set_string("units", "kg s-1");
  m_ts->dimension_metadata().set_string("units", m_time_units);
  m_ts->metadata().set_string("long_name",
                              "rate of change of the mass of ice, including seasonal cover");

  m_ts->rate_of_change = true;
}

void IceModel_mass_rate_of_change_nonglacierized::update(double a, double b) {

  const double ice_density = m_grid->ctx()->config()->get_double("constants.ice.density");

  m_ts->append(model->ice_volume(0.0) * ice_density, a, b);
}


IceModel_volume_glacierized_temperate::IceModel_volume_glacierized_temperate(IceModel *m)
  : TSDiag<IceModel>(m) {

  // set metadata:
  m_ts = new DiagnosticTimeseries(*m_grid, "volume_glacierized_temperate", m_time_dimension_name);

  m_ts->metadata().set_string("units", "m3");
  m_ts->dimension_metadata().set_string("units", m_time_units);
  m_ts->metadata().set_string("long_name", "volume of temperate ice in glacierized areas");
  m_ts->metadata().set_double("valid_min", 0.0);
}

void IceModel_volume_glacierized_temperate::update(double a, double b) {

  double value = model->ice_volume_temperate(m_config->get_double("output.ice_free_thickness_standard"));

  m_ts->append(value, a, b);
}

IceModel_volume_nonglacierized_temperate::IceModel_volume_nonglacierized_temperate(IceModel *m)
=======
IceModel_ivoltemp::IceModel_ivoltemp(const IceModel *m)
>>>>>>> 83f4c8d9
  : TSDiag<IceModel>(m) {

  // set metadata:
  m_ts = new DiagnosticTimeseries(*m_grid, "volume_nonglacierized_temperate", m_time_dimension_name);

  m_ts->metadata().set_string("units", "m3");
  m_ts->dimension_metadata().set_string("units", m_time_units);
  m_ts->metadata().set_string("long_name", "volume of temperate ice, including seasonal cover");
  m_ts->metadata().set_double("valid_min", 0.0);
}

void IceModel_volume_nonglacierized_temperate::update(double a, double b) {

  double value = model->ice_volume_temperate(0.0);

  m_ts->append(value, a, b);
}


<<<<<<< HEAD
IceModel_volume_glacierized_cold::IceModel_volume_glacierized_cold(IceModel *m)
  : TSDiag<IceModel>(m) {

  // set metadata:
  m_ts = new DiagnosticTimeseries(*m_grid, "volume_glacierized_cold", m_time_dimension_name);

  m_ts->metadata().set_string("units", "m3");
  m_ts->dimension_metadata().set_string("units", m_time_units);
  m_ts->metadata().set_string("long_name", "volume of cold ice in glacierized areas");
  m_ts->metadata().set_double("valid_min", 0.0);
}

void IceModel_volume_glacierized_cold::update(double a, double b) {

  double value = model->ice_volume_cold(m_config->get_double("output.ice_free_thickness_standard"));

  m_ts->append(value, a, b);
}

IceModel_volume_nonglacierized_cold::IceModel_volume_nonglacierized_cold(IceModel *m)
=======
IceModel_ivolcold::IceModel_ivolcold(const IceModel *m)
>>>>>>> 83f4c8d9
  : TSDiag<IceModel>(m) {

  // set metadata:
  m_ts = new DiagnosticTimeseries(*m_grid, "volume_nonglacierized_cold", m_time_dimension_name);

  m_ts->metadata().set_string("units", "m3");
  m_ts->dimension_metadata().set_string("units", m_time_units);
  m_ts->metadata().set_string("long_name", "volume of cold ice, including seasonal cover");
  m_ts->metadata().set_double("valid_min", 0.0);
}

void IceModel_volume_nonglacierized_cold::update(double a, double b) {

  double value = model->ice_volume_cold(0.0);

  m_ts->append(value, a, b);
}

<<<<<<< HEAD
IceModel_area_glacierized_temperate_base::IceModel_area_glacierized_temperate_base(IceModel *m)
=======
IceModel_iareatemp::IceModel_iareatemp(const IceModel *m)
>>>>>>> 83f4c8d9
  : TSDiag<IceModel>(m) {

  // set metadata:
  m_ts = new DiagnosticTimeseries(*m_grid, "area_glacierized_temperate_base", m_time_dimension_name);

  m_ts->metadata().set_string("units", "m2");
  m_ts->dimension_metadata().set_string("units", m_time_units);
  m_ts->metadata().set_string("long_name", "glacierized area where basal ice is temperate");
  m_ts->metadata().set_double("valid_min", 0.0);
}

void IceModel_area_glacierized_temperate_base::update(double a, double b) {

  double value = model->ice_area_temperate(m_config->get_double("output.ice_free_thickness_standard"));

  m_ts->append(value, a, b);
}

<<<<<<< HEAD
IceModel_area_glacierized_cold_base::IceModel_area_glacierized_cold_base(IceModel *m)
=======
IceModel_iareacold::IceModel_iareacold(const IceModel *m)
>>>>>>> 83f4c8d9
  : TSDiag<IceModel>(m) {

  // set metadata:
  m_ts = new DiagnosticTimeseries(*m_grid, "area_glacierized_cold_base", m_time_dimension_name);

  m_ts->metadata().set_string("units", "m2");
  m_ts->dimension_metadata().set_string("units", m_time_units);
  m_ts->metadata().set_string("long_name", "glacierized area where basal ice is cold");
  m_ts->metadata().set_double("valid_min", 0.0);
}

void IceModel_area_glacierized_cold_base::update(double a, double b) {

  double value = model->ice_area_cold(m_config->get_double("output.ice_free_thickness_standard"));

  m_ts->append(value, a, b);
}

IceModel_enthalpy_glacierized::IceModel_enthalpy_glacierized(IceModel *m)
  : TSDiag<IceModel>(m) {

  // set metadata:
  m_ts = new DiagnosticTimeseries(*m_grid, "enthalpy_glacierized", m_time_dimension_name);

  m_ts->metadata().set_string("units", "J");
  m_ts->dimension_metadata().set_string("units", m_time_units);
  m_ts->metadata().set_string("long_name", "enthalpy of the ice in glacierized areas");
  m_ts->metadata().set_double("valid_min", 0.0);
}

void IceModel_enthalpy_glacierized::update(double a, double b) {

  double value = total_ice_enthalpy(m_config->get_double("output.ice_free_thickness_standard"),
                                    model->ice_enthalpy(),
                                    model->ice_thickness(),
                                    model->cell_area());

  m_ts->append(value, a, b);
}

<<<<<<< HEAD
IceModel_enthalpy_nonglacierized::IceModel_enthalpy_nonglacierized(IceModel *m)
=======
IceModel_ienthalpy::IceModel_ienthalpy(const IceModel *m)
>>>>>>> 83f4c8d9
  : TSDiag<IceModel>(m) {

  // set metadata:
  m_ts = new DiagnosticTimeseries(*m_grid, "enthalpy_nonglacierized", m_time_dimension_name);

  m_ts->metadata().set_string("units", "J");
  m_ts->dimension_metadata().set_string("units", m_time_units);
  m_ts->metadata().set_string("long_name", "enthalpy of the ice, including seasonal cover");
  m_ts->metadata().set_double("valid_min", 0.0);
}

void IceModel_enthalpy_nonglacierized::update(double a, double b) {

<<<<<<< HEAD
  double value = total_ice_enthalpy(0.0,
                                    model->ice_enthalpy(),
                                    model->ice_thickness(),
                                    model->cell_area());
=======
  double value = energy::total_ice_enthalpy(model->energy_balance_model()->enthalpy(),
                                            model->ice_thickness(),
                                            model->cell_area());
>>>>>>> 83f4c8d9

  m_ts->append(value, a, b);
}

<<<<<<< HEAD
IceModel_area_glacierized_grounded::IceModel_area_glacierized_grounded(IceModel *m)
=======
IceModel_iareag::IceModel_iareag(const IceModel *m)
>>>>>>> 83f4c8d9
  : TSDiag<IceModel>(m) {

  // set metadata:
  m_ts = new DiagnosticTimeseries(*m_grid, "area_glacierized_grounded", m_time_dimension_name);

  m_ts->metadata().set_string("units", "m2");
  m_ts->dimension_metadata().set_string("units", m_time_units);
  m_ts->metadata().set_string("long_name", "area of grounded ice in glacierized areas");
}

void IceModel_area_glacierized_grounded::update(double a, double b) {

  double value = model->ice_area_grounded(m_config->get_double("output.ice_free_thickness_standard"));

  m_ts->append(value, a, b);
}

<<<<<<< HEAD
IceModel_area_glacierized_shelf::IceModel_area_glacierized_shelf(IceModel *m)
=======
IceModel_iareaf::IceModel_iareaf(const IceModel *m)
>>>>>>> 83f4c8d9
  : TSDiag<IceModel>(m) {

  // set metadata:
  m_ts = new DiagnosticTimeseries(*m_grid, "area_glacierized_shelf", m_time_dimension_name);

  m_ts->metadata().set_string("units", "m2");
  m_ts->dimension_metadata().set_string("units", m_time_units);
  m_ts->metadata().set_string("long_name", "area of ice shelves in glacierized areas");
}

void IceModel_area_glacierized_shelf::update(double a, double b) {

  double value = model->ice_area_floating(m_config->get_double("output.ice_free_thickness_standard"));

  m_ts->append(value, a, b);
}

IceModel_dt::IceModel_dt(const IceModel *m)
  : TSDiag<IceModel>(m) {

  // set metadata:
  m_ts = new DiagnosticTimeseries(*m_grid, "dt", m_time_dimension_name);

  m_ts->metadata().set_string("units", "second");
  m_ts->metadata().set_string("glaciological_units", "year");
  m_ts->dimension_metadata().set_string("units", m_time_units);
  m_ts->metadata().set_string("long_name", "mass continuity time step");
}

void IceModel_dt::update(double a, double b) {

  m_ts->append(model->dt(), a, b);
}

IceModel_max_diffusivity::IceModel_max_diffusivity(const IceModel *m)
  : TSDiag<IceModel>(m) {

  // set metadata:
  m_ts = new DiagnosticTimeseries(*m_grid, "max_diffusivity", m_time_dimension_name);

  m_ts->metadata().set_string("units", "m2 s-1");
  m_ts->dimension_metadata().set_string("units", m_time_units);
  m_ts->metadata().set_string("long_name", "maximum diffusivity");
}

void IceModel_max_diffusivity::update(double a, double b) {
  double value = model->stress_balance()->max_diffusivity();

  m_ts->append(value, a, b);
}

IceModel_surface_flux::IceModel_surface_flux(const IceModel *m)
  : TSDiag<IceModel>(m) {

  // set metadata:
  m_ts = new DiagnosticTimeseries(*m_grid, "surface_ice_flux", m_time_dimension_name);

  m_ts->metadata().set_string("units", "kg s-1");
  m_ts->dimension_metadata().set_string("units", m_time_units);
  m_ts->metadata().set_string("long_name", "total over ice domain of top surface ice mass flux");
  m_ts->metadata().set_string("comment", "positive means ice gain");
  m_ts->rate_of_change = true;
}

void IceModel_surface_flux::update(double a, double b) {

  m_ts->append(model->cumulative_fluxes().surface, a, b);
}

IceModel_surface_flux_cumulative::IceModel_surface_flux_cumulative(const IceModel *m)
  : TSDiag<IceModel>(m) {

  // set metadata:
  m_ts = new DiagnosticTimeseries(*m_grid, "surface_ice_flux_cumulative", m_time_dimension_name);

  m_ts->metadata().set_string("units", "kg");
  m_ts->dimension_metadata().set_string("units", m_time_units);
  m_ts->metadata().set_string("long_name", "cumulative total over ice domain of top surface ice mass flux");
}

void IceModel_surface_flux_cumulative::update(double a, double b) {
  m_ts->append(model->cumulative_fluxes().surface, a, b);
}

IceModel_grounded_basal_flux::IceModel_grounded_basal_flux(const IceModel *m)
  : TSDiag<IceModel>(m) {

  // set metadata:
  m_ts = new DiagnosticTimeseries(*m_grid, "grounded_basal_ice_flux", m_time_dimension_name);

  m_ts->metadata().set_string("units", "kg s-1");
  m_ts->dimension_metadata().set_string("units", m_time_units);
  m_ts->metadata().set_string("long_name", "total over grounded ice domain of basal mass flux");
  m_ts->metadata().set_string("comment", "positive means ice gain");
  m_ts->rate_of_change = true;
}

void IceModel_grounded_basal_flux::update(double a, double b) {
  m_ts->append(model->cumulative_fluxes().grounded_basal, a, b);
}

IceModel_grounded_basal_flux_cumulative::IceModel_grounded_basal_flux_cumulative(const IceModel *m)
  : TSDiag<IceModel>(m) {

  // set metadata:
  m_ts = new DiagnosticTimeseries(*m_grid, "grounded_basal_ice_flux_cumulative", m_time_dimension_name);

  m_ts->metadata().set_string("units", "kg");
  m_ts->dimension_metadata().set_string("units", m_time_units);
  m_ts->metadata().set_string("long_name", "cumulative total grounded basal mass flux");
  m_ts->metadata().set_string("comment", "positive means ice gain");
}

void IceModel_grounded_basal_flux_cumulative::update(double a, double b) {
  m_ts->append(model->cumulative_fluxes().grounded_basal, a, b);
}

IceModel_sub_shelf_flux::IceModel_sub_shelf_flux(const IceModel *m)
  : TSDiag<IceModel>(m) {

  // set metadata:
  m_ts = new DiagnosticTimeseries(*m_grid, "sub_shelf_ice_flux", m_time_dimension_name);

  m_ts->metadata().set_string("units", "kg s-1");
  m_ts->dimension_metadata().set_string("units", m_time_units);
  m_ts->metadata().set_string("long_name", "total sub-shelf ice flux");
  m_ts->metadata().set_string("comment", "positive means ice gain");
  m_ts->rate_of_change = true;
}

void IceModel_sub_shelf_flux::update(double a, double b) {
  m_ts->append(model->cumulative_fluxes().sub_shelf, a, b);
}

IceModel_sub_shelf_flux_cumulative::IceModel_sub_shelf_flux_cumulative(const IceModel *m)
  : TSDiag<IceModel>(m) {

  // set metadata:
  m_ts = new DiagnosticTimeseries(*m_grid, "sub_shelf_ice_flux_cumulative", m_time_dimension_name);

  m_ts->metadata().set_string("units", "kg");
  m_ts->dimension_metadata().set_string("units", m_time_units);
  m_ts->metadata().set_string("long_name", "cumulative total sub-shelf ice flux");
  m_ts->metadata().set_string("comment", "positive means ice gain");
}

void IceModel_sub_shelf_flux_cumulative::update(double a, double b) {
  m_ts->append(model->cumulative_fluxes().sub_shelf, a, b);
}

IceModel_nonneg_flux::IceModel_nonneg_flux(const IceModel *m)
  : TSDiag<IceModel>(m) {

  // set metadata:
  m_ts = new DiagnosticTimeseries(*m_grid, "nonneg_flux", m_time_dimension_name);

  m_ts->metadata().set_string("units", "kg s-1");
  m_ts->dimension_metadata().set_string("units", m_time_units);
  m_ts->metadata().set_string("long_name", "'numerical' ice flux resulting from enforcing the 'thk >= 0' rule");
  m_ts->metadata().set_string("comment", "positive means ice gain");
  m_ts->rate_of_change = true;
}

void IceModel_nonneg_flux::update(double a, double b) {
  m_ts->append(model->cumulative_fluxes().nonneg_rule, a, b);
}

IceModel_nonneg_flux_cumulative::IceModel_nonneg_flux_cumulative(const IceModel *m)
  : TSDiag<IceModel>(m) {

  // set metadata:
  m_ts = new DiagnosticTimeseries(*m_grid, "nonneg_flux_cumulative", m_time_dimension_name);

  m_ts->metadata().set_string("units", "kg");
  m_ts->dimension_metadata().set_string("units", m_time_units);
  m_ts->metadata().set_string("long_name", "cumulative 'numerical' ice flux resulting from enforcing the 'thk >= 0' rule");
  m_ts->metadata().set_string("comment", "positive means ice gain");
}

void IceModel_nonneg_flux_cumulative::update(double a, double b) {
  m_ts->append(model->cumulative_fluxes().nonneg_rule, a, b);
}

IceModel_discharge_flux::IceModel_discharge_flux(const IceModel *m)
  : TSDiag<IceModel>(m) {

  // set metadata:
  m_ts = new DiagnosticTimeseries(*m_grid, "discharge_flux", m_time_dimension_name);

  m_ts->metadata().set_string("units", "kg s-1");
  m_ts->dimension_metadata().set_string("units", m_time_units);
  m_ts->metadata().set_string("long_name", "discharge (calving & icebergs) flux");
  m_ts->metadata().set_string("comment", "positive means ice gain");
  m_ts->rate_of_change = true;
}

void IceModel_discharge_flux::update(double a, double b) {
  m_ts->append(model->cumulative_fluxes().discharge, a, b);
}

IceModel_discharge_flux_cumulative::IceModel_discharge_flux_cumulative(const IceModel *m)
  : TSDiag<IceModel>(m) {

  // set metadata:
  m_ts = new DiagnosticTimeseries(*m_grid, "discharge_flux_cumulative", m_time_dimension_name);

  m_ts->metadata().set_string("units", "kg");
  m_ts->dimension_metadata().set_string("units", m_time_units);
  m_ts->metadata().set_string("long_name", "cumulative discharge (calving etc.) flux");
  m_ts->metadata().set_string("comment", "positive means ice gain");
}

void IceModel_discharge_flux_cumulative::update(double a, double b) {
  m_ts->append(model->cumulative_fluxes().discharge, a, b);
}

IceModel_dHdt::IceModel_dHdt(const IceModel *m)
  : Diag<IceModel>(m) {

  // set metadata:
  m_vars.push_back(SpatialVariableMetadata(m_sys, "dHdt"));

  set_attrs("ice thickness rate of change", "tendency_of_land_ice_thickness",
            "m s-1", "m year-1", 0);

  double fill_value = units::convert(m_sys, m_fill_value,
                                     "m year-1", "m second-1");

  m_vars[0].set_double("valid_min",  units::convert(m_sys, -1e6, "m year-1", "m second-1"));
  m_vars[0].set_double("valid_max",  units::convert(m_sys,  1e6, "m year-1", "m second-1"));
  m_vars[0].set_double("_FillValue", fill_value);
  m_vars[0].set_string("cell_methods", "time: mean");

  m_last_ice_thickness.create(m_grid, "last_ice_thickness", WITHOUT_GHOSTS);
  m_last_ice_thickness.set_attrs("internal",
                               "ice thickness at the time of the last report of dHdt",
                               "m", "land_ice_thickness");

  m_last_report_time = GSL_NAN;
}

IceModelVec::Ptr IceModel_dHdt::compute_impl() {

  IceModelVec2S::Ptr result(new IceModelVec2S);
  result->create(m_grid, "dHdt", WITHOUT_GHOSTS);
  result->metadata() = m_vars[0];
  result->write_in_glaciological_units = true;

  if (gsl_isnan(m_last_report_time)) {
    result->set(units::convert(m_sys, 2e6, "m year-1", "m second-1"));
  } else {
    const IceModelVec2S& ice_thickness = model->ice_thickness();

    IceModelVec::AccessList list;
    list.add(*result);
    list.add(m_last_ice_thickness);
    list.add(ice_thickness);

    double dt = m_grid->ctx()->time()->current() - m_last_report_time;
    for (Points p(*m_grid); p; p.next()) {
      const int i = p.i(), j = p.j();

      (*result)(i, j) = (ice_thickness(i, j) - m_last_ice_thickness(i, j)) / dt;
    }
  }

  // Save the ice thickness and the corresponding time:
  this->update_cumulative();

  return result;
}

void IceModel_dHdt::update_cumulative() {
  const IceModelVec2S& ice_thickness = model->ice_thickness();

  IceModelVec::AccessList list;
  list.add(ice_thickness);
  list.add(m_last_ice_thickness);

  for (Points p(*m_grid); p; p.next()) {
    const int i = p.i(), j = p.j();
    m_last_ice_thickness(i, j) = ice_thickness(i, j);
  }

  m_last_report_time = m_grid->ctx()->time()->current();
}

<<<<<<< HEAD
IceModel_volume_glacierized_grounded::IceModel_volume_glacierized_grounded(IceModel *m)
=======
IceModel_ivolg::IceModel_ivolg(const IceModel *m)
>>>>>>> 83f4c8d9
  : TSDiag<IceModel>(m) {

  // set metadata:
  m_ts = new DiagnosticTimeseries(*m_grid, "volume_glacierized_grounded", m_time_dimension_name);

  m_ts->metadata().set_string("units", "m3");
  m_ts->dimension_metadata().set_string("units", m_time_units);
  m_ts->metadata().set_string("long_name", "volume of grounded ice in glacierized areas");
}

void IceModel_volume_glacierized_grounded::update(double a, double b) {
  double volume = 0.0;

  const IceModelVec2CellType &cell_type = model->cell_type();

  const IceModelVec2S
    &cell_area     = model->cell_area(),
    &ice_thickness = *m_grid->variables().get_2d_scalar("land_ice_thickness");

  const double thickness_threshold = m_config->get_double("output.ice_free_thickness_standard");

  IceModelVec::AccessList list;
  list.add(ice_thickness);
  list.add(cell_type);
  list.add(cell_area);

  for (Points p(*m_grid); p; p.next()) {
    const int i = p.i(), j = p.j();

    const double H = ice_thickness(i, j);

    if (cell_type.grounded(i, j) and H >= thickness_threshold) {
      volume += cell_area(i, j) * H;
    }
  }

  m_ts->append(GlobalSum(m_grid->com, volume), a, b);
}

<<<<<<< HEAD
IceModel_volume_glacierized_shelf::IceModel_volume_glacierized_shelf(IceModel *m)
=======
IceModel_ivolf::IceModel_ivolf(const IceModel *m)
>>>>>>> 83f4c8d9
  : TSDiag<IceModel>(m) {

  // set metadata:
  m_ts = new DiagnosticTimeseries(*m_grid, "volume_glacierized_shelf", m_time_dimension_name);

  m_ts->metadata().set_string("units", "m3");
  m_ts->dimension_metadata().set_string("units", m_time_units);
  m_ts->metadata().set_string("long_name", "volume of ice shelves in glacierized areas");
}

void IceModel_volume_glacierized_shelf::update(double a, double b) {
  double volume = 0.0;

  const IceModelVec2CellType &cell_type = model->cell_type();

  const IceModelVec2S
    &cell_area     = model->cell_area(),
    &ice_thickness = *m_grid->variables().get_2d_scalar("land_ice_thickness");

  const double thickness_threshold = m_config->get_double("output.ice_free_thickness_standard");

  IceModelVec::AccessList list;
  list.add(ice_thickness);
  list.add(cell_type);
  list.add(cell_area);

  for (Points p(*m_grid); p; p.next()) {
    const int i = p.i(), j = p.j();

    const double H = ice_thickness(i, j);

    if (cell_type.ocean(i, j) and H >= thickness_threshold) {
      volume += cell_area(i, j) * H;
    }
  }

  m_ts->append(GlobalSum(m_grid->com, volume), a, b);
}

//! \brief Reports the maximum horizontal absolute velocity component over the grid.
/*!
 * This is the value used by the adaptive time-stepping code in the CFL condition
 * for horizontal advection (i.e. in energy and mass conservation time steps).
 *
 * This is not the maximum horizontal speed, but rather the maximum of components.
 *
 * Note that this picks up the value computed during the time-step taken at a
 * reporting time. (It is not the "average over the reporting interval computed using
 * differencing in time", as other rate-of-change diagnostics.)
 */
IceModel_max_hor_vel::IceModel_max_hor_vel(const IceModel *m)
  : TSDiag<IceModel>(m) {

  // set metadata:
  m_ts = new DiagnosticTimeseries(*m_grid, "max_hor_vel", m_time_dimension_name);

  m_ts->metadata().set_string("units", "m second-1");
  m_ts->metadata().set_string("glaciological_units", "m year-1");
  m_ts->dimension_metadata().set_string("units", m_time_units);
  m_ts->metadata().set_string("long_name",
                                "maximum abs component of horizontal ice velocity"
                                " over grid in last time step during time-series reporting interval");
}

void IceModel_max_hor_vel::update(double a, double b) {

  CFLData cfl = model->stress_balance()->max_timestep_cfl_3d();

  m_ts->append(std::max(cfl.u_max, cfl.v_max), a, b);
}

IceModel_H_to_Href_flux::IceModel_H_to_Href_flux(const IceModel *m)
  : TSDiag<IceModel>(m) {
  // set metadata:
  m_ts = new DiagnosticTimeseries(*m_grid, "H_to_Href_flux", m_time_dimension_name);

  m_ts->metadata().set_string("units", "kg s-1");
  m_ts->dimension_metadata().set_string("units", m_time_units);
  m_ts->metadata().set_string("long_name", "mass flux from thk to Href");
  m_ts->metadata().set_string("comment", "does not correspond to mass gain or loss");
  m_ts->rate_of_change = true;
}

void IceModel_H_to_Href_flux::update(double a, double b) {
  m_ts->append(model->cumulative_fluxes().H_to_Href, a, b);
}

<<<<<<< HEAD
IceModel_Href_to_H_flux::IceModel_Href_to_H_flux(IceModel *m)
=======

IceModel_Href_to_H_flux::IceModel_Href_to_H_flux(const IceModel *m)
>>>>>>> 83f4c8d9
  : TSDiag<IceModel>(m) {
  // set metadata:
  m_ts = new DiagnosticTimeseries(*m_grid, "Href_to_H_flux", m_time_dimension_name);

  m_ts->metadata().set_string("units", "kg s-1");
  m_ts->dimension_metadata().set_string("units", m_time_units);
  m_ts->metadata().set_string("long_name", "mass flux from Href to thk");
  m_ts->metadata().set_string("comment", "does not correspond to mass gain or loss");
  m_ts->rate_of_change = true;
}

void IceModel_Href_to_H_flux::update(double a, double b) {
  m_ts->append(model->cumulative_fluxes().Href_to_H, a, b);
}

<<<<<<< HEAD
IceModel_sum_divQ_flux::IceModel_sum_divQ_flux(IceModel *m)
=======


IceModel_sum_divQ_flux::IceModel_sum_divQ_flux(const IceModel *m)
>>>>>>> 83f4c8d9
  : TSDiag<IceModel>(m) {
  // set metadata:
  m_ts = new DiagnosticTimeseries(*m_grid, "sum_divQ_flux", m_time_dimension_name);

  m_ts->metadata().set_string("units", "kg s-1");
  m_ts->dimension_metadata().set_string("units", m_time_units);
  m_ts->metadata().set_string("long_name", "sum(divQ)");
  m_ts->metadata().set_string("comment", "positive means ice gain");
  m_ts->rate_of_change = true;
}

void IceModel_sum_divQ_flux::update(double a, double b) {

  m_ts->append(model->cumulative_fluxes().sum_divQ_SIA +
               model->cumulative_fluxes().sum_divQ_SSA,
               a, b);
}

IceModel_limnsw::IceModel_limnsw(const IceModel *m)
  : TSDiag<IceModel>(m) {

  // set metadata:
  m_ts = new DiagnosticTimeseries(*m_grid, "limnsw", m_time_dimension_name);

  m_ts->metadata().set_string("units", "kg");
  m_ts->dimension_metadata().set_string("units", m_time_units);
  m_ts->metadata().set_string("long_name", "mass of the ice not displacing sea water");
  m_ts->metadata().set_double("valid_min", 0.0);
}

void IceModel_limnsw::update(double a, double b) {

  const double
    ice_density = m_config->get_double("constants.ice.density"),
    ice_volume  = model->ice_volume_not_displacing_seawater(m_config->get_double("output.ice_free_thickness_standard")),
    ice_mass    = ice_volume * ice_density;

  m_ts->append(ice_mass, a, b);
}

<<<<<<< HEAD
IceModel_nonneg_flux_2D_cumulative::IceModel_nonneg_flux_2D_cumulative(IceModel *m)
=======


IceModel_nonneg_flux_2D_cumulative::IceModel_nonneg_flux_2D_cumulative(const IceModel *m)
>>>>>>> 83f4c8d9
  : Diag<IceModel>(m) {

  // set metadata:
  m_vars.push_back(SpatialVariableMetadata(m_sys,
                                           "nonneg_flux_cumulative"));

  set_attrs("cumulative non-negative rule (thk >= 0) flux",
            "",                 // no standard name
            "kg m-2", "Gt m-2", 0);
  m_vars[0].set_string("comment", "positive means ice gain");
}

IceModelVec::Ptr IceModel_nonneg_flux_2D_cumulative::compute_impl() {

  IceModelVec2S::Ptr result(new IceModelVec2S);
  result->create(m_grid, "nonneg_flux_cumulative", WITHOUT_GHOSTS);
  result->metadata() = m_vars[0];
  result->write_in_glaciological_units = true;

  result->copy_from(model->cumulative_fluxes_2d().nonneg);

  return result;
}

IceModel_grounded_basal_flux_2D_cumulative::IceModel_grounded_basal_flux_2D_cumulative(const IceModel *m)
  : Diag<IceModel>(m) {

  // set metadata:
  m_vars.push_back(SpatialVariableMetadata(m_sys,
                                           "grounded_basal_flux_cumulative"));

  set_attrs("cumulative grounded basal flux",
            "",                 // no standard name
            "kg m-2", "Gt m-2", 0);
  m_vars[0].set_string("comment", "positive means ice gain");
}

IceModelVec::Ptr IceModel_grounded_basal_flux_2D_cumulative::compute_impl() {

  IceModelVec2S::Ptr result(new IceModelVec2S);
  result->create(m_grid, "grounded_basal_flux_cumulative", WITHOUT_GHOSTS);
  result->metadata() = m_vars[0];
  result->write_in_glaciological_units = true;

  result->copy_from(model->cumulative_fluxes_2d().basal_grounded);

  return result;
}

IceModel_floating_basal_flux_2D_cumulative::IceModel_floating_basal_flux_2D_cumulative(const IceModel *m)
  : Diag<IceModel>(m) {

  // set metadata:
  m_vars.push_back(SpatialVariableMetadata(m_sys, "floating_basal_flux_cumulative"));

  set_attrs("cumulative floating basal flux",
            "",                 // no standard name
            "kg m-2", "Gt m-2", 0);
  m_vars[0].set_string("comment", "positive means ice gain");
}

IceModelVec::Ptr IceModel_floating_basal_flux_2D_cumulative::compute_impl() {

  IceModelVec2S::Ptr result(new IceModelVec2S);
  result->create(m_grid, "floating_basal_flux_cumulative", WITHOUT_GHOSTS);
  result->metadata() = m_vars[0];
  result->write_in_glaciological_units = true;

  result->copy_from(model->cumulative_fluxes_2d().basal_floating);

  return result;
}


IceModel_discharge_flux_2D_cumulative::IceModel_discharge_flux_2D_cumulative(const IceModel *m)
  : Diag<IceModel>(m) {

  // set metadata:
  m_vars.push_back(SpatialVariableMetadata(m_sys,
                                           "discharge_flux_cumulative"));

  set_attrs("cumulative ice discharge (calving) flux",
            "",                 // no standard name
            "kg", "Gt", 0);
  m_vars[0].set_string("comment", "positive means ice gain");
}

IceModelVec::Ptr IceModel_discharge_flux_2D_cumulative::compute_impl() {

  IceModelVec2S::Ptr result(new IceModelVec2S);
  result->create(m_grid, "discharge_flux_cumulative", WITHOUT_GHOSTS);
  result->metadata() = m_vars[0];
  result->write_in_glaciological_units = true;

  result->copy_from(model->cumulative_fluxes_2d().discharge);

  return result;
}

IceModel_discharge_flux_2D::IceModel_discharge_flux_2D(const IceModel *m)
  : Diag<IceModel>(m) {

  // set metadata:
  m_vars.push_back(SpatialVariableMetadata(m_sys, "discharge_flux"));

  set_attrs("average ice discharge (calving) flux over reporting interval",
            "",                 // no standard name
            "kg second-1", "Gt year-1", 0);
  m_vars[0].set_string("comment", "positive means ice gain");

  double fill_value = units::convert(m_sys, m_fill_value,
                                     "Gt year-1", "kg second-1");
  m_vars[0].set_double("_FillValue", fill_value);
  m_vars[0].set_string("cell_methods", "time: mean");

  m_last_cumulative_discharge.create(m_grid, "last_cumulative_discharge", WITHOUT_GHOSTS);
  m_last_cumulative_discharge.set_attrs("internal",
                                        "cumulative discharge at the time of the last report of discharge_flux",
                                        "kg", "");

  m_last_report_time = GSL_NAN;
}

IceModelVec::Ptr IceModel_discharge_flux_2D::compute_impl() {

  IceModelVec2S::Ptr result(new IceModelVec2S);
  result->create(m_grid, "discharge_flux", WITHOUT_GHOSTS);
  result->metadata() = m_vars[0];
  result->write_in_glaciological_units = true;

  const IceModelVec2S &cumulative_discharge = model->cumulative_fluxes_2d().discharge;
  const double current_time = m_grid->ctx()->time()->current();

  if (gsl_isnan(m_last_report_time)) {
    const double fill_value = units::convert(m_sys, m_fill_value,
                                             "Gt year-1", "kg second-1");
    result->set(fill_value);
  } else {
    IceModelVec::AccessList list;
    list.add(*result);
    list.add(m_last_cumulative_discharge);
    list.add(cumulative_discharge);

    double dt = current_time - m_last_report_time;
    for (Points p(*m_grid); p; p.next()) {
      const int i = p.i(), j = p.j();

      (*result)(i, j) = (cumulative_discharge(i, j) - m_last_cumulative_discharge(i, j)) / dt;
    }
  }

  // Save the cumulative discharge and the corresponding time:
  m_last_cumulative_discharge.copy_from(cumulative_discharge);
  m_last_report_time = current_time;

  return result;
}

IceModel_lat_lon_bounds::IceModel_lat_lon_bounds(const IceModel *m,
                                                 const std::string &var_name,
                                                 const std::string &proj_string)
  : Diag<IceModel>(m) {
  assert(var_name == "lat" || var_name == "lon");
  m_var_name = var_name;

  // set metadata:
  std::vector<double> levels(4);
  for (int k = 0; k < 4; ++k) {
    levels[k] = k;
  }

  m_vars.push_back(SpatialVariableMetadata(m_sys, m_var_name + "_bnds", levels));
  m_vars[0].get_z().set_name("nv4");
  m_vars[0].get_z().clear_all_strings();
  m_vars[0].get_z().clear_all_doubles();
  m_vars[0].set_time_independent(true);

  if (m_var_name == "lon") {
    set_attrs("longitude bounds", "", "degree_east", "degree_east", 0);
    m_vars[0].set_double("valid_min", -180);
    m_vars[0].set_double("valid_max", 180);
  } else {
    set_attrs("latitude bounds", "", "degree_north", "degree_north", 0);
    m_vars[0].set_double("valid_min", -90);
    m_vars[0].set_double("valid_max", 90);
  }
  m_vars[0].set_string("coordinates", "");

  m_proj_string = proj_string;

#if (PISM_USE_PROJ4==1)
  // create PROJ.4 objects to check if proj_string is OK.
  Proj lonlat("+proj=latlong +datum=WGS84 +ellps=WGS84");
  Proj pism(m_proj_string);
#endif
  // If PISM_USE_PROJ4 is not 1 we don't need to check validity of m_proj_string: this diagnostic
  // will not be available and so this code will not run.
}

IceModelVec::Ptr IceModel_lat_lon_bounds::compute_impl() {
  std::map<std::string,std::string> attrs;
  std::vector<double> indices(4);

  IceModelVec3Custom::Ptr result(new IceModelVec3Custom);
  result->create(m_grid, m_var_name + "_bnds", "nv4",
                 indices, attrs);
  result->metadata(0) = m_vars[0];

  bool latitude = true;
  if (m_var_name == "lon") {
    latitude = false;
  }

  if (latitude) {
    compute_lat_bounds(m_proj_string, *result);
  } else {
    compute_lon_bounds(m_proj_string, *result);
  }

  return result;
}

IceModel_land_ice_area_fraction::IceModel_land_ice_area_fraction(const IceModel *m)
  : Diag<IceModel>(m) {
  m_vars.push_back(SpatialVariableMetadata(m_sys, land_ice_area_fraction_name));
  set_attrs("fraction of a grid cell covered by ice (grounded or floating)",
            "",                 // no standard name
            "1", "1", 0);
}

IceModelVec::Ptr IceModel_land_ice_area_fraction::compute_impl() {

  IceModelVec2S::Ptr result(new IceModelVec2S);
  result->create(m_grid, land_ice_area_fraction_name, WITHOUT_GHOSTS);
  result->metadata(0) = m_vars[0];

  const Vars &variables = m_grid->variables();

  const IceModelVec2S
    &thickness         = *variables.get_2d_scalar("land_ice_thickness"),
    &surface_elevation = *variables.get_2d_scalar("surface_altitude"),
    &bed_topography    = *variables.get_2d_scalar("bedrock_altitude");

  const IceModelVec2CellType &cell_type = model->cell_type();

  IceModelVec::AccessList list;
  list.add(thickness);
  list.add(surface_elevation);
  list.add(bed_topography);
  list.add(cell_type);
  list.add(*result);

  const bool do_part_grid = m_config->get_boolean("geometry.part_grid.enabled");
  const IceModelVec2S *Href = NULL;
  if (do_part_grid) {
    Href = variables.get_2d_scalar("Href");
    list.add(*Href);
  }

  const bool reduce_frontal_thickness = false;
  const double dx = m_grid->dx();

  ParallelSection loop(m_grid->com);
  try {
    for (Points p(*m_grid); p; p.next()) {
      const int i = p.i(), j = p.j();

      if (cell_type.icy(i, j)) {
        // an "icy" cell: the area fraction is one
        (*result)(i, j) = 1.0;
      } else if (cell_type.ice_free_ocean(i, j)) {
        // an ice-free ocean cell may be "partially-filled", in which case we need to compute its
        // ice area fraction by dividing Href by the threshold thickness.

        double H_reference = do_part_grid ? (*Href)(i, j) : 0.0;

        if (H_reference > 0.0) {
          const double H_threshold = part_grid_threshold_thickness(cell_type.int_star(i, j),
                                                                   thickness.star(i, j),
                                                                   surface_elevation.star(i, j),
                                                                   bed_topography(i,j),
                                                                   dx,
                                                                   reduce_frontal_thickness);
          // protect from a division by zero
          if (H_threshold > 0.0) {
            (*result)(i, j) = H_reference / H_threshold;
          } else {
            (*result)(i, j) = 1.0;
          }
        } else {
          // H_reference is zero
          (*result)(i, j) = 0.0;
        }
      } else {
        // an ice-free-ground cell: the area fraction is zero
        (*result)(i, j) = 0.0;
      }
    } // end of the loop over grid points
  } catch (...) {
    loop.failed();
  }
  loop.check();

  return result;
}

IceModel_grounded_ice_sheet_area_fraction::IceModel_grounded_ice_sheet_area_fraction(const IceModel *m)
  : Diag<IceModel>(m) {
  m_vars.push_back(SpatialVariableMetadata(m_sys, grounded_ice_sheet_area_fraction_name));
  set_attrs("fraction of a grid cell covered by grounded ice",
            "",                 // no standard name
            "1", "1", 0);
}

IceModelVec::Ptr IceModel_grounded_ice_sheet_area_fraction::compute_impl() {
  IceModelVec2S::Ptr result(new IceModelVec2S);
  result->create(m_grid, grounded_ice_sheet_area_fraction_name, WITHOUT_GHOSTS);
  result->metadata() = m_vars[0];

  const double sea_level = model->ocean_model()->sea_level_elevation();

  const double
    ice_density   = m_config->get_double("constants.ice.density"),
    ocean_density = m_config->get_double("constants.sea_water.density");

  const Vars &variables = m_grid->variables();

  const IceModelVec2S
    &ice_thickness  = *variables.get_2d_scalar("land_ice_thickness"),
    &bed_topography = *variables.get_2d_scalar("bedrock_altitude");

  const IceModelVec2CellType &cell_type = model->cell_type();

  compute_grounded_cell_fraction(ice_density, ocean_density, sea_level,
                                 ice_thickness, bed_topography, cell_type,
                                 *result, NULL, NULL);

  // All grounded areas have the grounded cell fraction of one, so now we make sure that ice-free
  // areas get the value of 0 (they are grounded but not covered by a grounded ice sheet).

  IceModelVec::AccessList list;
  list.add(cell_type);
  list.add(*result);

  ParallelSection loop(m_grid->com);
  try {
    for (Points p(*m_grid); p; p.next()) {
      const int i = p.i(), j = p.j();
      if (cell_type.ice_free(i, j)) {
        (*result)(i, j) = 0.0;
      }
    }
  } catch (...) {
    loop.failed();
  }
  loop.check();

  return result;
}

IceModel_floating_ice_sheet_area_fraction::IceModel_floating_ice_sheet_area_fraction(const IceModel *m)
  : Diag<IceModel>(m) {
  m_vars.push_back(SpatialVariableMetadata(m_sys, floating_ice_sheet_area_fraction_name));
  set_attrs("fraction of a grid cell covered by floating ice",
            "",                 // no standard name
            "1", "1", 0);
}

IceModelVec::Ptr IceModel_floating_ice_sheet_area_fraction::compute_impl() {

  IceModel_land_ice_area_fraction land_ice_area_fraction(model);
  IceModelVec::Ptr ice_area_fraction = land_ice_area_fraction.compute();

  IceModel_grounded_ice_sheet_area_fraction grounded_ice_sheet_area_fraction(model);
  IceModelVec::Ptr grounded_area_fraction = grounded_ice_sheet_area_fraction.compute();

  IceModelVec::Ptr result = ice_area_fraction;
  result->metadata() = m_vars[0];

  // Floating area fraction is total area fraction minus grounded area fraction.
  result->add(-1.0, *grounded_area_fraction);

  return result;
}

IceModel_surface_mass_balance_average::IceModel_surface_mass_balance_average(const IceModel *m)
  : Diag<IceModel>(m) {
  // set metadata:
  m_vars.push_back(SpatialVariableMetadata(m_sys, "surface_mass_balance_average"));

  set_attrs("average surface mass flux over reporting interval",
            "",                 // no standard name
            "kg m-2 second-1", "kg m-2 year-1", 0);
  m_vars[0].set_string("comment", "positive means ice gain");

  double fill_value = units::convert(m_sys, m_fill_value,
                                     "kg year-1", "kg second-1");
  m_vars[0].set_double("_FillValue", fill_value);
  m_vars[0].set_string("cell_methods", "time: mean");

  m_last_cumulative_SMB.create(m_grid, "last_cumulative_SMB", WITHOUT_GHOSTS);
  m_last_cumulative_SMB.set_attrs("internal",
                                  "cumulative SMB at the time of the last report of surface_mass_balance_average",
                                  "kg m-2", "");

  m_last_report_time = GSL_NAN;
}

IceModelVec::Ptr IceModel_surface_mass_balance_average::compute_impl() {
  IceModelVec2S::Ptr result(new IceModelVec2S);
  result->create(m_grid, "surface_mass_balance_average", WITHOUT_GHOSTS);
  result->metadata() = m_vars[0];
  result->write_in_glaciological_units = true;

  const IceModelVec2S &cumulative_SMB = model->cumulative_fluxes_2d().climatic_mass_balance;
  const double current_time = m_grid->ctx()->time()->current();

  if (gsl_isnan(m_last_report_time)) {
    const double fill_value = units::convert(m_sys, m_fill_value,
                                             "kg year-1", "kg second-1");
    result->set(fill_value);
  } else {
    IceModelVec::AccessList list;
    list.add(*result);
    list.add(m_last_cumulative_SMB);
    list.add(cumulative_SMB);

    double dt = current_time - m_last_report_time;
    for (Points p(*m_grid); p; p.next()) {
      const int i = p.i(), j = p.j();

      (*result)(i, j) = (cumulative_SMB(i, j) - m_last_cumulative_SMB(i, j)) / dt;
    }
  }

  // Save the cumulative SMB and the corresponding time:
  m_last_cumulative_SMB.copy_from(cumulative_SMB);
  m_last_report_time = current_time;

  return result;
}

IceModel_basal_mass_balance_average::IceModel_basal_mass_balance_average(const IceModel *m)
  : Diag<IceModel>(m) {
  // set metadata:
  m_vars.push_back(SpatialVariableMetadata(m_sys, "basal_mass_balance_average"));

  set_attrs("average basal mass flux over reporting interval",
            "",                 // no standard name
            "kg m-2 second-1", "kg m-2 year-1", 0);
  m_vars[0].set_string("comment", "positive means ice gain");

  double fill_value = units::convert(m_sys, m_fill_value,
                                     "kg year-1", "kg second-1");
  m_vars[0].set_double("_FillValue", fill_value);
  m_vars[0].set_string("cell_methods", "time: mean");

  m_last_cumulative_BMB.create(m_grid, "last_cumulative_basal_mass_balance", WITHOUT_GHOSTS);
  m_last_cumulative_BMB.set_attrs("internal",
                                  "cumulative basal mass balance at the time of the last report of basal_mass_balance_average",
                                  "kg m-2", "");

  m_last_report_time = GSL_NAN;
}

IceModelVec::Ptr IceModel_basal_mass_balance_average::compute_impl() {
  IceModelVec2S::Ptr result(new IceModelVec2S);
  result->create(m_grid, "basal_mass_balance_average", WITHOUT_GHOSTS);
  result->metadata() = m_vars[0];
  result->write_in_glaciological_units = true;

  const IceModelVec2S &cumulative_grounded_BMB = model->cumulative_fluxes_2d().basal_grounded;
  const IceModelVec2S &cumulative_floating_BMB = model->cumulative_fluxes_2d().basal_floating;
  const double current_time = m_grid->ctx()->time()->current();

  if (gsl_isnan(m_last_report_time)) {
    const double fill_value = units::convert(m_sys, m_fill_value,
                                             "kg year-1", "kg second-1");
    result->set(fill_value);
  } else {
    IceModelVec::AccessList list;
    list.add(*result);
    list.add(m_last_cumulative_BMB);
    list.add(cumulative_grounded_BMB);
    list.add(cumulative_floating_BMB);

    double dt = current_time - m_last_report_time;
    for (Points p(*m_grid); p; p.next()) {
      const int i = p.i(), j = p.j();

      (*result)(i, j) = (cumulative_grounded_BMB(i, j) +
                         cumulative_floating_BMB(i, j) -
                         m_last_cumulative_BMB(i, j)) / dt;
    }
  }

  // Save the cumulative BMB and the corresponding time:
  cumulative_grounded_BMB.add(1.0, cumulative_floating_BMB, m_last_cumulative_BMB);
  m_last_report_time = current_time;

  return result;
}

IceModel_height_above_flotation::IceModel_height_above_flotation(const IceModel *m)
  : Diag<IceModel>(m) {

  // set metadata:
  m_vars.push_back(SpatialVariableMetadata(m_sys,
                                           "height_above_flotation"));

  set_attrs("the height above flotation", "",
            "m", "m", 0);
  m_vars[0].set_double("_FillValue", m_fill_value);
}

IceModelVec::Ptr IceModel_height_above_flotation::compute_impl() {

  IceModelVec2S::Ptr result(new IceModelVec2S);
  result->create(m_grid, "height_above_flotation", WITHOUT_GHOSTS);
  result->metadata(0) = m_vars[0];

  const IceModelVec2CellType &cell_type = model->cell_type();

  const double
    ice_density   = m_config->get_double("constants.ice.density"),
    ocean_density = m_config->get_double("constants.sea_water.density"),
    sea_level = model->ocean_model()->sea_level_elevation();

  const Vars &variables = m_grid->variables();

  const IceModelVec2S
    &ice_thickness  = *variables.get_2d_scalar("land_ice_thickness"),
    &bed_topography = *variables.get_2d_scalar("bedrock_altitude");

  IceModelVec::AccessList list;
  list.add(cell_type);
  list.add(*result);
  list.add(ice_thickness);
  list.add(bed_topography);

  ParallelSection loop(m_grid->com);
  try {
    for (Points p(*m_grid); p; p.next()) {
      const int i = p.i(), j = p.j();

      double thk = ice_thickness(i,j);
      double bed = bed_topography(i,j);

      // if we have no ice, go on to the next grid point (this cell will be
      // marked as "missing" later)
      if (cell_type.ice_free(i, j)) {
        (*result)(i,j) = m_fill_value;
        continue;
      }
      (*result)(i,j) = ((ice_density / ocean_density) * thk) + (bed - sea_level);
    }
  } catch (...) {
    loop.failed();
  }
  loop.check();


  return result;
}

IceModel_ice_mass::IceModel_ice_mass(const IceModel *m)
  : Diag<IceModel>(m) {

  // set metadata:
  m_vars.push_back(SpatialVariableMetadata(m_sys, "ice_mass"));

  set_attrs("mass per cell",
            "",                 // no standard name
            "kg", "kg", 0);
  m_vars[0].set_double("_FillValue", m_fill_value);
}

IceModelVec::Ptr IceModel_ice_mass::compute_impl() {

  IceModelVec2S::Ptr result(new IceModelVec2S);
  result->create(m_grid, "ice_mass", WITHOUT_GHOSTS);
  result->metadata(0) = m_vars[0];

  const IceModelVec2CellType &cell_type = model->cell_type();

  const double
    ice_density = m_config->get_double("constants.ice.density");

  const Vars &variables = m_grid->variables();

  const IceModelVec2S
    &ice_thickness = *variables.get_2d_scalar("land_ice_thickness"),
    &cell_area     = *variables.get_2d_scalar("cell_area");

  IceModelVec::AccessList list;
  list.add(cell_type);
  list.add(*result);
  list.add(ice_thickness);
  list.add(cell_area);

  ParallelSection loop(m_grid->com);
  try {
    for (Points p(*m_grid); p; p.next()) {
      const int i = p.i(), j = p.j();

      // count all ice, including cells which have so little they
      // are considered "ice-free"
      if (ice_thickness(i, j) > 0.0) {
        (*result)(i,j) = ice_density * ice_thickness(i, j) * cell_area(i, j);
      } else {
        (*result)(i,j) = m_fill_value;
      }
    } // end of loop over grid points

  } catch (...) {
    loop.failed();
  }
  loop.check();

  // Add the mass of ice in Href:
  if (m_config->get_boolean("geometry.part_grid.enabled")) {
    const IceModelVec2S &Href = *variables.get_2d_scalar("Href");
    list.add(Href);
    for (Points p(*m_grid); p; p.next()) {
      const int i = p.i(), j = p.j();

      if (ice_thickness(i, j) <= 0.0 and Href(i, j) > 0.0) {
        (*result)(i, j) = ice_density * Href(i, j) * cell_area(i,j);
      }
    }
  }

  return result;
}

IceModel_topg_sl_adjusted::IceModel_topg_sl_adjusted(const IceModel *m)
  : Diag<IceModel>(m) {

  /* set metadata: */
  m_vars.push_back(SpatialVariableMetadata(m_sys, "topg_sl_adjusted"));

  set_attrs("sea-level adjusted bed topography (zero is at sea level)", "",
            "meters", "meters", 0);
}

IceModelVec::Ptr IceModel_topg_sl_adjusted::compute_impl() {

  IceModelVec2S::Ptr result(new IceModelVec2S);
  result->create(m_grid, "topg_sl_adjusted", WITHOUT_GHOSTS);
  result->metadata(0) = m_vars[0];

  result->copy_from(model->bed_model()->bed_elevation());
  // result = topg - sea_level
  result->shift(-model->ocean_model()->sea_level_elevation());

  return result;
}

IceModel_hardness::IceModel_hardness(const IceModel *m)
  : Diag<IceModel>(m) {

  /* set metadata: */
  m_vars.push_back(SpatialVariableMetadata(m_sys, "hardness", m_grid->z()));

  const double power = 1.0 / m_config->get_double("stress_balance.sia.Glen_exponent");
  char unitstr[TEMPORARY_STRING_LENGTH];
  snprintf(unitstr, sizeof(unitstr), "Pa s%f", power);

  set_attrs("ice hardness computed using the SIA flow law", "",
            unitstr, unitstr, 0);
}

IceModelVec::Ptr IceModel_hardness::compute_impl() {

  IceModelVec3::Ptr result(new IceModelVec3);
  result->create(m_grid, "hardness", WITHOUT_GHOSTS);
  result->metadata(0) = m_vars[0];

  EnthalpyConverter::Ptr EC = m_grid->ctx()->enthalpy_converter();

  const IceModelVec3  &ice_enthalpy  = model->energy_balance_model()->enthalpy();
  const IceModelVec2S &ice_thickness = model->ice_thickness();

  const rheology::FlowLaw *flow_law = model->stress_balance()->modifier()->flow_law();

  IceModelVec::AccessList list;
  list.add(ice_enthalpy);
  list.add(ice_thickness);
  list.add(*result);

  const unsigned int Mz = m_grid->Mz();

  ParallelSection loop(m_grid->com);
  try {
    for (Points p(*m_grid); p; p.next()) {
      const int i = p.i(), j = p.j();
      const double *E = ice_enthalpy.get_column(i, j);
      const double H = ice_thickness(i, j);

      double *hardness = result->get_column(i, j);

      for (unsigned int k = 0; k < Mz; ++k) {
        const double depth = H - m_grid->z(k);

        // EC->pressure() handles negative depths correctly
        const double pressure = EC->pressure(depth);

        hardness[k] = flow_law->hardness(E[k], pressure);
      }
    }
  } catch (...) {
    loop.failed();
  }
  loop.check();

  return result;
}

IceModel_viscosity::IceModel_viscosity(IceModel *m)
  : Diag<IceModel>(m) {

  /* set metadata: */
  m_vars.push_back(SpatialVariableMetadata(m_sys, "effective_viscosity",
                                           m_grid->z()));

  set_attrs("effective viscosity of ice", "",
            "Pascal second", "kPascal second", 0);
  m_vars[0].set_double("valid_min", 0);
  m_vars[0].set_double("_FillValue", m_fill_value);
}

static inline double square(double x) {
  return x * x;
}

IceModelVec::Ptr IceModel_viscosity::compute_impl() {

  IceModelVec3::Ptr result(new IceModelVec3);
  result->create(m_grid, "effective_viscosity", WITHOUT_GHOSTS);
  result->metadata(0) = m_vars[0];

  IceModelVec3 W;
  W.create(m_grid, "wvel", WITH_GHOSTS);

  using mask::ice_free;

  EnthalpyConverter::Ptr EC = m_grid->ctx()->enthalpy_converter();

  const rheology::FlowLaw *flow_law = model->stress_balance()->modifier()->flow_law();

  const IceModelVec2S &ice_thickness = model->ice_thickness();

  const IceModelVec3
    &ice_enthalpy     = model->ice_enthalpy(),
    &U                = model->stress_balance()->velocity_u(),
    &V                = model->stress_balance()->velocity_v(),
    &W_without_ghosts = model->stress_balance()->velocity_w();

  W_without_ghosts.update_ghosts(W);

  const unsigned int Mz = m_grid->Mz();
  const double
    dx = m_grid->dx(),
    dy = m_grid->dy();
  const std::vector<double> &z = m_grid->z();

  const IceModelVec2CellType &mask = *m_grid->variables().get_2d_cell_type("mask");

  IceModelVec::AccessList list;
  list.add(U);
  list.add(V);
  list.add(W);
  list.add(ice_enthalpy);
  list.add(ice_thickness);
  list.add(mask);
  list.add(*result);

  ParallelSection loop(m_grid->com);
  try {
    for (Points p(*m_grid); p; p.next()) {
      const int i = p.i(), j = p.j();

      const double *E = ice_enthalpy.get_column(i, j);
      const double H = ice_thickness(i, j);

      const double
        *u   = U.get_column(i, j),
        *u_n = U.get_column(i, j + 1),
        *u_e = U.get_column(i + 1, j),
        *u_s = U.get_column(i, j - 1),
        *u_w = U.get_column(i - 1, j);

      const double
        *v   = V.get_column(i, j),
        *v_n = V.get_column(i, j + 1),
        *v_e = V.get_column(i + 1, j),
        *v_s = V.get_column(i, j - 1),
        *v_w = V.get_column(i - 1, j);

      const double
        *w   = W.get_column(i, j),
        *w_n = W.get_column(i, j + 1),
        *w_e = W.get_column(i + 1, j),
        *w_s = W.get_column(i, j - 1),
        *w_w = W.get_column(i - 1, j);

      StarStencil<int> m = mask.int_star(i, j);
      const unsigned int
        east  = ice_free(m.e) ? 0 : 1,
        west  = ice_free(m.w) ? 0 : 1,
        south = ice_free(m.s) ? 0 : 1,
        north = ice_free(m.n) ? 0 : 1;

      double *viscosity = result->get_column(i, j);

      if (ice_free(m.ij)) {
        result->set_column(i, j, m_fill_value);
        continue;
      }

      for (unsigned int k = 0; k < Mz; ++k) {
        const double depth = H - z[k];

        if (depth < 0.0) {
          viscosity[k] = m_fill_value;
          continue;
        }

        // EC->pressure() handles negative depths correctly
        const double pressure = EC->pressure(depth);

        const double hardness = flow_law->hardness(E[k], pressure);

        double u_x = 0.0, v_x = 0.0, w_x = 0.0;
        if (west + east > 0) {
          const double D = 1.0 / (dx * (west + east));
          u_x = D * (west * (u[k] - u_w[k]) + east * (u_e[k] - u[k]));
          v_x = D * (west * (v[k] - v_w[k]) + east * (v_e[k] - v[k]));
          w_x = D * (west * (w[k] - w_w[k]) + east * (w_e[k] - w[k]));
        }

        double u_y = 0.0, v_y = 0.0, w_y = 0.0;
        if (south + north > 0) {
          const double D = 1.0 / (dy * (south + north));
          u_y = D * (south * (u[k] - u_s[k]) + north * (u_n[k] - u[k]));
          v_y = D * (south * (v[k] - v_s[k]) + north * (v_n[k] - v[k]));
          w_y = D * (south * (w[k] - w_s[k]) + north * (w_n[k] - w[k]));
        }

        double
          u_z = 0.0,
          v_z = 0.0,
          w_z = 0.0;

        if (k == 0) {
          const double dz = z[1] - z[0];
          u_z = (u[1] - u[0]) / dz;
          v_z = (v[1] - v[0]) / dz;
          w_z = (w[1] - w[0]) / dz;
        } else if (k == Mz - 1) {
          const double dz = z[Mz - 1] - z[Mz - 2];
          u_z = (u[Mz - 1] - u[Mz - 2]) / dz;
          v_z = (v[Mz - 1] - v[Mz - 2]) / dz;
          w_z = (w[Mz - 1] - w[Mz - 2]) / dz;
        } else {
          const double
            dz_p = z[k + 1] - z[k],
            dz_m = z[k] - z[k - 1];
          u_z = 0.5 * ((u[k + 1] - u[k]) / dz_p + (u[k] - u[k - 1]) / dz_m);
          v_z = 0.5 * ((v[k + 1] - v[k]) / dz_p + (v[k] - v[k - 1]) / dz_m);
          w_z = 0.5 * ((w[k + 1] - w[k]) / dz_p + (w[k] - w[k - 1]) / dz_m);
        }

        // These should be "epsilon dot", but that's just too long.
        const double
          eps_xx = u_x,
          eps_yy = v_y,
          eps_zz = w_z,
          eps_xy = 0.5 * (u_y + v_x),
          eps_xz = 0.5 * (u_z + w_x),
          eps_yz = 0.5 * (v_z + w_y);

        // The second invariant of the 3D strain rate tensor; see equation 4.8 in [@ref
        // GreveBlatter2009]. Unlike secondInvariant_2D(), this code does not make assumptions about
        // the input velocity field: we do not ignore w_x and w_y and do not assume that u_z and v_z
        // are zero.
        const double
          gamma = (square(eps_xx) + square(eps_yy) + square(eps_zz) +
                   2.0 * (square(eps_xy) + square(eps_xz) + square(eps_yz)));

        double nu = 0.0;
        // Note: in PISM gamma has an extra factor of 1/2; compare to
        flow_law->effective_viscosity(hardness, 0.5 * gamma, &nu, NULL);

        viscosity[k] = nu;
      }
    }
  } catch (...) {
    loop.failed();
  }
  loop.check();

  return result;
}



} // end of namespace pism<|MERGE_RESOLUTION|>--- conflicted
+++ resolved
@@ -36,12 +36,8 @@
 #include "base/grounded_cell_fraction.hh"
 #include "base/part_grid_threshold_thickness.hh"
 #include "base/util/projection.hh"
-<<<<<<< HEAD
-#include "base/age/AgeModel.hh"
-=======
 #include "base/energy/utilities.hh"
 #include "base/energy/EnergyModel.hh"
->>>>>>> 83f4c8d9
 
 #if (PISM_USE_PROJ4==1)
 #include "base/util/Proj.hh"
@@ -158,48 +154,6 @@
   {
     std::set<std::string> list = m_grid->variables().keys();
 
-<<<<<<< HEAD
-    if (m_beddef != NULL) {
-      m_beddef->add_vars_to_output("big", list);
-      m_beddef->add_vars_to_output("big_2d", list);
-    }
-
-    if (m_age_model != NULL) {
-      m_age_model->add_vars_to_output("big", list);
-    }
-
-    if (m_btu != NULL) {
-      m_btu->add_vars_to_output("big", list);
-      m_btu->add_vars_to_output("big_2d", list);
-    }
-
-    if (m_basal_yield_stress_model != NULL) {
-      m_basal_yield_stress_model->add_vars_to_output("big", list);
-      m_basal_yield_stress_model->add_vars_to_output("big_2d", list);
-    }
-
-    if (m_subglacial_hydrology != NULL) {
-      m_subglacial_hydrology->add_vars_to_output("big", list);
-      m_subglacial_hydrology->add_vars_to_output("big_2d", list);
-    }
-
-    if (m_stress_balance != NULL) {
-      m_stress_balance->add_vars_to_output("big", list);
-      m_stress_balance->add_vars_to_output("big_2d", list);
-    }
-
-    if (m_ocean != NULL) {
-      m_ocean->add_vars_to_output("big", list);
-      m_ocean->add_vars_to_output("big_2d", list);
-    }
-
-    if (m_surface != NULL) {
-      m_surface->add_vars_to_output("big", list);
-      m_surface->add_vars_to_output("big_2d", list);
-    }
-
-=======
->>>>>>> 83f4c8d9
     for (unsigned int d = 3; d > 1; --d) {
 
       m_log->message(1,
@@ -856,13 +810,8 @@
   result->create(m_grid, "tempicethk", WITHOUT_GHOSTS);
   result->metadata(0) = m_vars[0];
 
-<<<<<<< HEAD
   const IceModelVec2CellType &cell_type = model->cell_type();
-  const IceModelVec3& ice_enthalpy = model->ice_enthalpy();
-=======
-  const IceModelVec2CellType &cell_type = model->cell_type_mask();
   const IceModelVec3& ice_enthalpy = model->energy_balance_model()->enthalpy();
->>>>>>> 83f4c8d9
   const IceModelVec2S& ice_thickness = model->ice_thickness();
 
   IceModelVec::AccessList list;
@@ -934,13 +883,8 @@
 
   EnthalpyConverter::Ptr EC = model->ctx()->enthalpy_converter();
 
-<<<<<<< HEAD
   const IceModelVec2CellType &cell_type = model->cell_type();
-  const IceModelVec3& ice_enthalpy = model->ice_enthalpy();
-=======
-  const IceModelVec2CellType &cell_type = model->cell_type_mask();
   const IceModelVec3& ice_enthalpy = model->energy_balance_model()->enthalpy();
->>>>>>> 83f4c8d9
   const IceModelVec2S& ice_thickness = model->ice_thickness();
 
   IceModelVec::AccessList list;
@@ -1067,11 +1011,7 @@
   return result;
 }
 
-<<<<<<< HEAD
 IceModel_volume_glacierized::IceModel_volume_glacierized(IceModel *m)
-=======
-IceModel_ivol::IceModel_ivol(const IceModel *m)
->>>>>>> 83f4c8d9
   : TSDiag<IceModel>(m) {
 
   // set metadata:
@@ -1131,11 +1071,7 @@
   m_ts->append(value, a, b);
 }
 
-<<<<<<< HEAD
 IceModel_volume_rate_of_change_glacierized::IceModel_volume_rate_of_change_glacierized(IceModel *m)
-=======
-IceModel_divoldt::IceModel_divoldt(const IceModel *m)
->>>>>>> 83f4c8d9
   : TSDiag<IceModel>(m) {
 
   // set metadata:
@@ -1167,7 +1103,6 @@
   m_ts->dimension_metadata().set_string("units", m_time_units);
   m_ts->rate_of_change = true;
 
-<<<<<<< HEAD
   m_ts->metadata().set_string("long_name",
                               "rate of change of the ice volume, including seasonal cover");
 }
@@ -1180,9 +1115,6 @@
 
 
 IceModel_area_glacierized::IceModel_area_glacierized(IceModel *m)
-=======
-IceModel_iarea::IceModel_iarea(const IceModel *m)
->>>>>>> 83f4c8d9
   : TSDiag<IceModel>(m) {
 
   // set metadata:
@@ -1201,11 +1133,7 @@
   m_ts->append(value, a, b);
 }
 
-<<<<<<< HEAD
 IceModel_mass_glacierized::IceModel_mass_glacierized(IceModel *m)
-=======
-IceModel_imass::IceModel_imass(const IceModel *m)
->>>>>>> 83f4c8d9
   : TSDiag<IceModel>(m) {
 
   // set metadata:
@@ -1240,14 +1168,10 @@
 
   double value = model->ice_volume(0.0);
 
-<<<<<<< HEAD
   m_ts->append(value * m_grid->ctx()->config()->get_double("constants.ice.density"), a, b);
 }
 
 IceModel_mass_rate_of_change_glacierized::IceModel_mass_rate_of_change_glacierized(IceModel *m)
-=======
-IceModel_dimassdt::IceModel_dimassdt(const IceModel *m)
->>>>>>> 83f4c8d9
   : TSDiag<IceModel>(m) {
 
   // set metadata:
@@ -1272,7 +1196,6 @@
 IceModel_mass_rate_of_change_nonglacierized::IceModel_mass_rate_of_change_nonglacierized(IceModel *m)
   : TSDiag<IceModel>(m) {
 
-<<<<<<< HEAD
   // set metadata:
   m_ts = new DiagnosticTimeseries(*m_grid, "mass_rate_of_change_nonglacierized",
                                   m_time_dimension_name);
@@ -1313,9 +1236,6 @@
 }
 
 IceModel_volume_nonglacierized_temperate::IceModel_volume_nonglacierized_temperate(IceModel *m)
-=======
-IceModel_ivoltemp::IceModel_ivoltemp(const IceModel *m)
->>>>>>> 83f4c8d9
   : TSDiag<IceModel>(m) {
 
   // set metadata:
@@ -1335,7 +1255,6 @@
 }
 
 
-<<<<<<< HEAD
 IceModel_volume_glacierized_cold::IceModel_volume_glacierized_cold(IceModel *m)
   : TSDiag<IceModel>(m) {
 
@@ -1356,9 +1275,6 @@
 }
 
 IceModel_volume_nonglacierized_cold::IceModel_volume_nonglacierized_cold(IceModel *m)
-=======
-IceModel_ivolcold::IceModel_ivolcold(const IceModel *m)
->>>>>>> 83f4c8d9
   : TSDiag<IceModel>(m) {
 
   // set metadata:
@@ -1377,11 +1293,7 @@
   m_ts->append(value, a, b);
 }
 
-<<<<<<< HEAD
 IceModel_area_glacierized_temperate_base::IceModel_area_glacierized_temperate_base(IceModel *m)
-=======
-IceModel_iareatemp::IceModel_iareatemp(const IceModel *m)
->>>>>>> 83f4c8d9
   : TSDiag<IceModel>(m) {
 
   // set metadata:
@@ -1400,11 +1312,7 @@
   m_ts->append(value, a, b);
 }
 
-<<<<<<< HEAD
 IceModel_area_glacierized_cold_base::IceModel_area_glacierized_cold_base(IceModel *m)
-=======
-IceModel_iareacold::IceModel_iareacold(const IceModel *m)
->>>>>>> 83f4c8d9
   : TSDiag<IceModel>(m) {
 
   // set metadata:
@@ -1437,19 +1345,15 @@
 
 void IceModel_enthalpy_glacierized::update(double a, double b) {
 
-  double value = total_ice_enthalpy(m_config->get_double("output.ice_free_thickness_standard"),
-                                    model->ice_enthalpy(),
-                                    model->ice_thickness(),
-                                    model->cell_area());
+  double value = energy::total_ice_enthalpy(m_config->get_double("output.ice_free_thickness_standard"),
+                                            model->energy_balance_model()->enthalpy(),
+                                            model->ice_thickness(),
+                                            model->cell_area());
 
   m_ts->append(value, a, b);
 }
 
-<<<<<<< HEAD
 IceModel_enthalpy_nonglacierized::IceModel_enthalpy_nonglacierized(IceModel *m)
-=======
-IceModel_ienthalpy::IceModel_ienthalpy(const IceModel *m)
->>>>>>> 83f4c8d9
   : TSDiag<IceModel>(m) {
 
   // set metadata:
@@ -1463,25 +1367,15 @@
 
 void IceModel_enthalpy_nonglacierized::update(double a, double b) {
 
-<<<<<<< HEAD
-  double value = total_ice_enthalpy(0.0,
-                                    model->ice_enthalpy(),
-                                    model->ice_thickness(),
-                                    model->cell_area());
-=======
-  double value = energy::total_ice_enthalpy(model->energy_balance_model()->enthalpy(),
+  double value = energy::total_ice_enthalpy(0.0,
+                                            model->energy_balance_model()->enthalpy(),
                                             model->ice_thickness(),
                                             model->cell_area());
->>>>>>> 83f4c8d9
 
   m_ts->append(value, a, b);
 }
 
-<<<<<<< HEAD
 IceModel_area_glacierized_grounded::IceModel_area_glacierized_grounded(IceModel *m)
-=======
-IceModel_iareag::IceModel_iareag(const IceModel *m)
->>>>>>> 83f4c8d9
   : TSDiag<IceModel>(m) {
 
   // set metadata:
@@ -1499,11 +1393,7 @@
   m_ts->append(value, a, b);
 }
 
-<<<<<<< HEAD
 IceModel_area_glacierized_shelf::IceModel_area_glacierized_shelf(IceModel *m)
-=======
-IceModel_iareaf::IceModel_iareaf(const IceModel *m)
->>>>>>> 83f4c8d9
   : TSDiag<IceModel>(m) {
 
   // set metadata:
@@ -1791,11 +1681,7 @@
   m_last_report_time = m_grid->ctx()->time()->current();
 }
 
-<<<<<<< HEAD
 IceModel_volume_glacierized_grounded::IceModel_volume_glacierized_grounded(IceModel *m)
-=======
-IceModel_ivolg::IceModel_ivolg(const IceModel *m)
->>>>>>> 83f4c8d9
   : TSDiag<IceModel>(m) {
 
   // set metadata:
@@ -1835,11 +1721,7 @@
   m_ts->append(GlobalSum(m_grid->com, volume), a, b);
 }
 
-<<<<<<< HEAD
 IceModel_volume_glacierized_shelf::IceModel_volume_glacierized_shelf(IceModel *m)
-=======
-IceModel_ivolf::IceModel_ivolf(const IceModel *m)
->>>>>>> 83f4c8d9
   : TSDiag<IceModel>(m) {
 
   // set metadata:
@@ -1927,12 +1809,7 @@
   m_ts->append(model->cumulative_fluxes().H_to_Href, a, b);
 }
 
-<<<<<<< HEAD
-IceModel_Href_to_H_flux::IceModel_Href_to_H_flux(IceModel *m)
-=======
-
 IceModel_Href_to_H_flux::IceModel_Href_to_H_flux(const IceModel *m)
->>>>>>> 83f4c8d9
   : TSDiag<IceModel>(m) {
   // set metadata:
   m_ts = new DiagnosticTimeseries(*m_grid, "Href_to_H_flux", m_time_dimension_name);
@@ -1948,13 +1825,7 @@
   m_ts->append(model->cumulative_fluxes().Href_to_H, a, b);
 }
 
-<<<<<<< HEAD
-IceModel_sum_divQ_flux::IceModel_sum_divQ_flux(IceModel *m)
-=======
-
-
 IceModel_sum_divQ_flux::IceModel_sum_divQ_flux(const IceModel *m)
->>>>>>> 83f4c8d9
   : TSDiag<IceModel>(m) {
   // set metadata:
   m_ts = new DiagnosticTimeseries(*m_grid, "sum_divQ_flux", m_time_dimension_name);
@@ -1995,13 +1866,7 @@
   m_ts->append(ice_mass, a, b);
 }
 
-<<<<<<< HEAD
-IceModel_nonneg_flux_2D_cumulative::IceModel_nonneg_flux_2D_cumulative(IceModel *m)
-=======
-
-
 IceModel_nonneg_flux_2D_cumulative::IceModel_nonneg_flux_2D_cumulative(const IceModel *m)
->>>>>>> 83f4c8d9
   : Diag<IceModel>(m) {
 
   // set metadata:
@@ -2755,7 +2620,7 @@
   const IceModelVec2S &ice_thickness = model->ice_thickness();
 
   const IceModelVec3
-    &ice_enthalpy     = model->ice_enthalpy(),
+    &ice_enthalpy     = model->energy_balance_model()->enthalpy(),
     &U                = model->stress_balance()->velocity_u(),
     &V                = model->stress_balance()->velocity_v(),
     &W_without_ghosts = model->stress_balance()->velocity_w();
