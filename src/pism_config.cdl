netcdf pism_config {
    variables:
    byte pism_config;

    pism_config:age.enabled = "no";
    pism_config:age.enabled_doc = "Solve age equation (advection equation for ice age).";
    pism_config:age.enabled_option = "age";
    pism_config:age.enabled_type = "flag";

    pism_config:age.initial_value = 0.0;
    pism_config:age.initial_value_doc = "Initial age of ice";
    pism_config:age.initial_value_type = "number";
    pism_config:age.initial_value_units = "years";

    pism_config:atmosphere.anomaly.file = "";
    pism_config:atmosphere.anomaly.file_doc = "Name of the file containing climate forcing fields.";
    pism_config:atmosphere.anomaly.file_option = "atmosphere_anomaly_file";
    pism_config:atmosphere.anomaly.file_type = "string";

    pism_config:atmosphere.anomaly.period = 0;
    pism_config:atmosphere.anomaly.period_doc = "Length of the period of the climate forcing data. Set to zero to disable.";
    pism_config:atmosphere.anomaly.period_option = "atmosphere_anomaly_period";
    pism_config:atmosphere.anomaly.period_type = "integer";
    pism_config:atmosphere.anomaly.period_units = "years";

    pism_config:atmosphere.anomaly.reference_year = 0;
    pism_config:atmosphere.anomaly.reference_year_doc = "Reference year to use when ``atmosphere.anomaly.period`` is active.";
    pism_config:atmosphere.anomaly.reference_year_option = "atmosphere_anomaly_reference_year";
    pism_config:atmosphere.anomaly.reference_year_type = "integer";
    pism_config:atmosphere.anomaly.reference_year_units = "years";

    pism_config:atmosphere.delta_P.file = "";
    pism_config:atmosphere.delta_P.file_doc = "Name of the file containing scalar precipitation offsets.";
    pism_config:atmosphere.delta_P.file_option = "atmosphere_delta_P_file";
    pism_config:atmosphere.delta_P.file_type = "string";

    pism_config:atmosphere.delta_P.period = 0;
    pism_config:atmosphere.delta_P.period_doc = "Length of the period of the climate forcing data. Set to zero to disable.";
    pism_config:atmosphere.delta_P.period_option = "atmosphere_delta_P_period";
    pism_config:atmosphere.delta_P.period_type = "integer";
    pism_config:atmosphere.delta_P.period_units = "years";

    pism_config:atmosphere.delta_P.reference_year = 0;
    pism_config:atmosphere.delta_P.reference_year_doc = "Reference year to use when ``atmosphere.delta_P.period`` is active.";
    pism_config:atmosphere.delta_P.reference_year_option = "atmosphere_delta_P_reference_year";
    pism_config:atmosphere.delta_P.reference_year_type = "integer";
    pism_config:atmosphere.delta_P.reference_year_units = "years";

    pism_config:atmosphere.delta_T.file = "";
    pism_config:atmosphere.delta_T.file_doc = "Name of the file containing temperature offsets.";
    pism_config:atmosphere.delta_T.file_option = "atmosphere_delta_T_file";
    pism_config:atmosphere.delta_T.file_type = "string";

    pism_config:atmosphere.delta_T.period = 0;
    pism_config:atmosphere.delta_T.period_doc = "Length of the period of the climate forcing data. Set to zero to disable.";
    pism_config:atmosphere.delta_T.period_option = "atmosphere_delta_T_period";
    pism_config:atmosphere.delta_T.period_type = "integer";
    pism_config:atmosphere.delta_T.period_units = "years";

    pism_config:atmosphere.delta_T.reference_year = 0;
    pism_config:atmosphere.delta_T.reference_year_doc = "Reference year to use when ``atmosphere.delta_T.period`` is active.";
    pism_config:atmosphere.delta_T.reference_year_option = "atmosphere_delta_T_reference_year";
    pism_config:atmosphere.delta_T.reference_year_type = "integer";
    pism_config:atmosphere.delta_T.reference_year_units = "years";

    pism_config:atmosphere.elevation_change.file = "";
    pism_config:atmosphere.elevation_change.file_doc = "Name of the file containing the reference surface elevation field (variable ``usurf``).";
    pism_config:atmosphere.elevation_change.file_option = "atmosphere_lapse_rate_file";
    pism_config:atmosphere.elevation_change.file_type = "string";

    pism_config:atmosphere.elevation_change.period = 0;
    pism_config:atmosphere.elevation_change.period_doc = "Length of the period of the climate forcing data. Set to zero to disable.";
    pism_config:atmosphere.elevation_change.period_option = "atmosphere_lapse_rate_period";
    pism_config:atmosphere.elevation_change.period_type = "integer";
    pism_config:atmosphere.elevation_change.period_units = "years";

    pism_config:atmosphere.elevation_change.precipitation.lapse_rate = 0.0;
    pism_config:atmosphere.elevation_change.precipitation.lapse_rate_doc = "Elevation lapse rate for the surface mass balance";
    pism_config:atmosphere.elevation_change.precipitation.lapse_rate_option = "precip_lapse_rate";
    pism_config:atmosphere.elevation_change.precipitation.lapse_rate_type = "number";
    pism_config:atmosphere.elevation_change.precipitation.lapse_rate_units = "(kg m-2 / year) / km";

    pism_config:atmosphere.elevation_change.precipitation.method = "shift";
    pism_config:atmosphere.elevation_change.precipitation.method_choices = "scale,shift";
    pism_config:atmosphere.elevation_change.precipitation.method_doc = "Choose the precipitation adjustment method. ``scale``: use temperature-change-dependent scaling factor. ``shift``: use the precipitation lapse rate.";
    pism_config:atmosphere.elevation_change.precipitation.method_option = "precip_adjustment";
    pism_config:atmosphere.elevation_change.precipitation.method_type = "keyword";

    pism_config:atmosphere.elevation_change.reference_year = 0;
    pism_config:atmosphere.elevation_change.reference_year_doc = "Reference year to use when ``atmosphere.elevation_change.period`` is active.";
    pism_config:atmosphere.elevation_change.reference_year_option = "atmosphere_lapse_rate_reference_year";
    pism_config:atmosphere.elevation_change.reference_year_type = "integer";
    pism_config:atmosphere.elevation_change.reference_year_units = "years";

    pism_config:atmosphere.elevation_change.temperature_lapse_rate = 0.0;
    pism_config:atmosphere.elevation_change.temperature_lapse_rate_doc = "Elevation lapse rate for the surface temperature";
    pism_config:atmosphere.elevation_change.temperature_lapse_rate_option = "temp_lapse_rate";
    pism_config:atmosphere.elevation_change.temperature_lapse_rate_type = "number";
    pism_config:atmosphere.elevation_change.temperature_lapse_rate_units = "Kelvin / km";

    pism_config:atmosphere.fausto_air_temp.c_ma = -0.7189;
    pism_config:atmosphere.fausto_air_temp.c_ma_doc = "latitude-dependence coefficient for formula (1) in :cite:`Faustoetal2009`";
    pism_config:atmosphere.fausto_air_temp.c_ma_type = "number";
    pism_config:atmosphere.fausto_air_temp.c_ma_units = "Kelvin / degree_north";

    pism_config:atmosphere.fausto_air_temp.c_mj = -0.1585;
    pism_config:atmosphere.fausto_air_temp.c_mj_doc = "latitude-dependence coefficient for formula (2) in :cite:`Faustoetal2009`";
    pism_config:atmosphere.fausto_air_temp.c_mj_type = "number";
    pism_config:atmosphere.fausto_air_temp.c_mj_units = "Kelvin / degree_north";

    pism_config:atmosphere.fausto_air_temp.d_ma = 314.98;
    pism_config:atmosphere.fausto_air_temp.d_ma_doc = "41.83+273.15; base temperature for formula (1) in :cite:`Faustoetal2009`";
    pism_config:atmosphere.fausto_air_temp.d_ma_type = "number";
    pism_config:atmosphere.fausto_air_temp.d_ma_units = "Kelvin";

    pism_config:atmosphere.fausto_air_temp.d_mj = 287.85;
    pism_config:atmosphere.fausto_air_temp.d_mj_doc = "= 14.70+273.15; base temperature for formula (2) in :cite:`Faustoetal2009`";
    pism_config:atmosphere.fausto_air_temp.d_mj_type = "number";
    pism_config:atmosphere.fausto_air_temp.d_mj_units = "Kelvin";

    pism_config:atmosphere.fausto_air_temp.gamma_ma = -0.006309;
    pism_config:atmosphere.fausto_air_temp.gamma_ma_doc = "= -6.309 / 1km; mean slope lapse rate for formula (1) in :cite:`Faustoetal2009`";
    pism_config:atmosphere.fausto_air_temp.gamma_ma_type = "number";
    pism_config:atmosphere.fausto_air_temp.gamma_ma_units = "Kelvin / meter";

    pism_config:atmosphere.fausto_air_temp.gamma_mj = -0.005426;
    pism_config:atmosphere.fausto_air_temp.gamma_mj_doc = "= -5.426 / 1km; mean slope lapse rate for formula (2) in :cite:`Faustoetal2009`";
    pism_config:atmosphere.fausto_air_temp.gamma_mj_type = "number";
    pism_config:atmosphere.fausto_air_temp.gamma_mj_units = "Kelvin / meter";

    pism_config:atmosphere.fausto_air_temp.kappa_ma = 0.0672;
    pism_config:atmosphere.fausto_air_temp.kappa_ma_doc = "longitude-dependence coefficient for formula (1) in :cite:`Faustoetal2009`";
    pism_config:atmosphere.fausto_air_temp.kappa_ma_type = "number";
    pism_config:atmosphere.fausto_air_temp.kappa_ma_units = "Kelvin / degree_west";

    pism_config:atmosphere.fausto_air_temp.kappa_mj = 0.0518;
    pism_config:atmosphere.fausto_air_temp.kappa_mj_doc = "longitude-dependence coefficient for formula (2) in :cite:`Faustoetal2009`";
    pism_config:atmosphere.fausto_air_temp.kappa_mj_type = "number";
    pism_config:atmosphere.fausto_air_temp.kappa_mj_units = "Kelvin / degree_west";

    pism_config:atmosphere.fausto_air_temp.summer_peak_day = 196;
    pism_config:atmosphere.fausto_air_temp.summer_peak_day_doc = "day of year for July 15; used in corrected formula (4) in :cite:`Faustoetal2009`";
    pism_config:atmosphere.fausto_air_temp.summer_peak_day_type = "integer";
    pism_config:atmosphere.fausto_air_temp.summer_peak_day_units = "ordinal day number";

    pism_config:atmosphere.frac_P.file = "";
    pism_config:atmosphere.frac_P.file_doc = "Name of the file containing scalar precipitation scaling.";
    pism_config:atmosphere.frac_P.file_option = "atmosphere_frac_P_file";
    pism_config:atmosphere.frac_P.file_type = "string";

    pism_config:atmosphere.frac_P.period = 0;
    pism_config:atmosphere.frac_P.period_doc = "Length of the period of the climate forcing data. Set to zero to disable.";
    pism_config:atmosphere.frac_P.period_option = "atmosphere_frac_P_period";
    pism_config:atmosphere.frac_P.period_type = "integer";
    pism_config:atmosphere.frac_P.period_units = "years";

    pism_config:atmosphere.frac_P.reference_year = 0;
    pism_config:atmosphere.frac_P.reference_year_doc = "Reference year to use when ``atmosphere.frac_P.period`` is active.";
    pism_config:atmosphere.frac_P.reference_year_option = "atmosphere_frac_P_reference_year";
    pism_config:atmosphere.frac_P.reference_year_type = "integer";
    pism_config:atmosphere.frac_P.reference_year_units = "years";

    pism_config:atmosphere.given.file = "";
    pism_config:atmosphere.given.file_doc = "Name of the file containing climate forcing fields.";
    pism_config:atmosphere.given.file_option = "atmosphere_given_file";
    pism_config:atmosphere.given.file_type = "string";

    pism_config:atmosphere.given.period = 0;
    pism_config:atmosphere.given.period_doc = "Length of the period of the climate forcing data. Set to zero to disable.";
    pism_config:atmosphere.given.period_option = "atmosphere_given_period";
    pism_config:atmosphere.given.period_type = "integer";
    pism_config:atmosphere.given.period_units = "years";

    pism_config:atmosphere.given.reference_year = 0;
    pism_config:atmosphere.given.reference_year_doc = "Reference year to use when ``atmosphere.given.period`` is active.";
    pism_config:atmosphere.given.reference_year_option = "atmosphere_given_reference_year";
    pism_config:atmosphere.given.reference_year_type = "integer";
    pism_config:atmosphere.given.reference_year_units = "years";

    pism_config:atmosphere.models = "given";
    pism_config:atmosphere.models_doc = "Comma-separated list of atmosphere melt models and modifiers.";
    pism_config:atmosphere.models_option = "atmosphere";
    pism_config:atmosphere.models_type = "string";

    pism_config:atmosphere.one_station.file = "";
    pism_config:atmosphere.one_station.file_doc = "Specifies a file containing scalar time-series 'precipitation' and 'air_temp'.";
    pism_config:atmosphere.one_station.file_option = "atmosphere_one_station_file";
    pism_config:atmosphere.one_station.file_type = "string";

    pism_config:atmosphere.orographic_precipitation.background_precip_post = 0;
    pism_config:atmosphere.orographic_precipitation.background_precip_post_doc = "Adding background precipitation after truncation";
    pism_config:atmosphere.orographic_precipitation.background_precip_post_option = "background_precip_post";
    pism_config:atmosphere.orographic_precipitation.background_precip_post_type = "number";
    pism_config:atmosphere.orographic_precipitation.background_precip_post_units = "mm/hr";

    pism_config:atmosphere.orographic_precipitation.background_precip_pre = 0;
    pism_config:atmosphere.orographic_precipitation.background_precip_pre_doc = "Adding background precipitation before truncation";
    pism_config:atmosphere.orographic_precipitation.background_precip_pre_option = "background_precip_pre";
    pism_config:atmosphere.orographic_precipitation.background_precip_pre_type = "number";
    pism_config:atmosphere.orographic_precipitation.background_precip_pre_units = "mm/hr";

    pism_config:atmosphere.orographic_precipitation.conversion_time = 1000.0;
    pism_config:atmosphere.orographic_precipitation.conversion_time_doc = "Cloud conversion time";
    pism_config:atmosphere.orographic_precipitation.conversion_time_option = "conversion_time";
    pism_config:atmosphere.orographic_precipitation.conversion_time_type = "number";
    pism_config:atmosphere.orographic_precipitation.conversion_time_units = "s";

    pism_config:atmosphere.orographic_precipitation.coriolis_latitude = 0.0;
    pism_config:atmosphere.orographic_precipitation.coriolis_latitude_doc = "Latitude used to compute Coriolis force";
    pism_config:atmosphere.orographic_precipitation.coriolis_latitude_option = "coriolis_latitude";
    pism_config:atmosphere.orographic_precipitation.coriolis_latitude_type = "number";
    pism_config:atmosphere.orographic_precipitation.coriolis_latitude_units = "degrees_N";

    pism_config:atmosphere.orographic_precipitation.fallout_time = 1000.0;
    pism_config:atmosphere.orographic_precipitation.fallout_time_doc = "Fallout time";
    pism_config:atmosphere.orographic_precipitation.fallout_time_option = "fallout_time";
    pism_config:atmosphere.orographic_precipitation.fallout_time_type = "number";
    pism_config:atmosphere.orographic_precipitation.fallout_time_units = "s";

    pism_config:atmosphere.orographic_precipitation.grid_size_factor = 2;
    pism_config:atmosphere.orographic_precipitation.grid_size_factor_doc = "The spectral grid size is (Z*(grid.Mx - 1) + 1, Z*(grid.My - 1) + 1) where Z is given by this parameter.";
    pism_config:atmosphere.orographic_precipitation.grid_size_factor_type = "integer";
    pism_config:atmosphere.orographic_precipitation.grid_size_factor_units = "count";

    pism_config:atmosphere.orographic_precipitation.lapse_rate = -5.8;
    pism_config:atmosphere.orographic_precipitation.lapse_rate_doc = "Lapse rate";
    pism_config:atmosphere.orographic_precipitation.lapse_rate_option = "lapse_rate";
    pism_config:atmosphere.orographic_precipitation.lapse_rate_type = "number";
    pism_config:atmosphere.orographic_precipitation.lapse_rate_units = "K / km";

    pism_config:atmosphere.orographic_precipitation.moist_adiabatic_lapse_rate = -6.5;
    pism_config:atmosphere.orographic_precipitation.moist_adiabatic_lapse_rate_doc = "Water vapor scale height";
    pism_config:atmosphere.orographic_precipitation.moist_adiabatic_lapse_rate_option = "moist_adiabatic_lapse_rate";
    pism_config:atmosphere.orographic_precipitation.moist_adiabatic_lapse_rate_type = "number";
    pism_config:atmosphere.orographic_precipitation.moist_adiabatic_lapse_rate_units = "K / km";

    pism_config:atmosphere.orographic_precipitation.moist_stability_frequency = 0.05;
    pism_config:atmosphere.orographic_precipitation.moist_stability_frequency_doc = "Moist stability frequency";
    pism_config:atmosphere.orographic_precipitation.moist_stability_frequency_option = "moist_stability_frequency";
    pism_config:atmosphere.orographic_precipitation.moist_stability_frequency_type = "number";
    pism_config:atmosphere.orographic_precipitation.moist_stability_frequency_units = "1/s";

    pism_config:atmosphere.orographic_precipitation.reference_density = 7.4e-3;
    pism_config:atmosphere.orographic_precipitation.reference_density_doc = "Water vapor scale height";
    pism_config:atmosphere.orographic_precipitation.reference_density_option = "reference_density";
    pism_config:atmosphere.orographic_precipitation.reference_density_type = "number";
    pism_config:atmosphere.orographic_precipitation.reference_density_units = "kg m-3";

    pism_config:atmosphere.orographic_precipitation.scale_factor = 1;
    pism_config:atmosphere.orographic_precipitation.scale_factor_doc = "Precipitation scaling factor";
    pism_config:atmosphere.orographic_precipitation.scale_factor_option = "scale_factor";
    pism_config:atmosphere.orographic_precipitation.scale_factor_type = "number";
    pism_config:atmosphere.orographic_precipitation.scale_factor_units = "1";

    pism_config:atmosphere.orographic_precipitation.truncate = "true";
    pism_config:atmosphere.orographic_precipitation.truncate_doc = "Truncate precipitation at 0";
    pism_config:atmosphere.orographic_precipitation.truncate_option = "truncate";
    pism_config:atmosphere.orographic_precipitation.truncate_type = "flag";

    pism_config:atmosphere.orographic_precipitation.water_vapor_scale_height = 2500.0;
    pism_config:atmosphere.orographic_precipitation.water_vapor_scale_height_doc = "Water vapor scale height";
    pism_config:atmosphere.orographic_precipitation.water_vapor_scale_height_option = "water_vapor_scale_height";
    pism_config:atmosphere.orographic_precipitation.water_vapor_scale_height_type = "number";
    pism_config:atmosphere.orographic_precipitation.water_vapor_scale_height_units = "m";

    pism_config:atmosphere.orographic_precipitation.wind_direction = 270;
    pism_config:atmosphere.orographic_precipitation.wind_direction_doc = "The direction the wind is coming from";
    pism_config:atmosphere.orographic_precipitation.wind_direction_option = "wind_direction";
    pism_config:atmosphere.orographic_precipitation.wind_direction_type = "number";
    pism_config:atmosphere.orographic_precipitation.wind_direction_units = "degrees";

    pism_config:atmosphere.orographic_precipitation.wind_speed = 10;
    pism_config:atmosphere.orographic_precipitation.wind_speed_doc = "The direction the wind is coming from";
    pism_config:atmosphere.orographic_precipitation.wind_speed_option = "wind_speed";
    pism_config:atmosphere.orographic_precipitation.wind_speed_type = "number";
    pism_config:atmosphere.orographic_precipitation.wind_speed_units = "m/s";

    pism_config:atmosphere.pik.file = "";
    pism_config:atmosphere.pik.file_doc = "Name of the file containing the reference surface elevation field (variable ``usurf``).";
    pism_config:atmosphere.pik.file_option = "atmosphere_pik_file";
    pism_config:atmosphere.pik.file_type = "string";

    pism_config:atmosphere.pik.parameterization = "martin";
    pism_config:atmosphere.pik.parameterization_choices = "martin,huybrechts_dewolde,martin_huybrechts_dewolde,era_interim,era_interim_sin,era_interim_lon";
    pism_config:atmosphere.pik.parameterization_doc = "Selects parameterizations of mean annual and mean summer near-surface air temperatures.";
    pism_config:atmosphere.pik.parameterization_option = "atmosphere_pik";
    pism_config:atmosphere.pik.parameterization_type = "keyword";

    pism_config:atmosphere.precip_exponential_factor_for_temperature = 0.07041666667;
    pism_config:atmosphere.precip_exponential_factor_for_temperature_doc = "= 0.169/2.4; in SeaRISE-Greenland formula for precipitation correction using air temperature offsets relative to present; a 7.3\% change of precipitation rate for every one degC of temperature change :cite:`Huybrechts02`";
    pism_config:atmosphere.precip_exponential_factor_for_temperature_type = "number";
    pism_config:atmosphere.precip_exponential_factor_for_temperature_units = "Kelvin-1";

    pism_config:atmosphere.precip_scaling.file = "";
    pism_config:atmosphere.precip_scaling.file_doc = "Name of the file containing temperature offsets to use for a precipitation correction.";
    pism_config:atmosphere.precip_scaling.file_option = "atmosphere_precip_scaling_file";
    pism_config:atmosphere.precip_scaling.file_type = "string";

    pism_config:atmosphere.precip_scaling.period = 0;
    pism_config:atmosphere.precip_scaling.period_doc = "Length of the period of the climate forcing data. Set to zero to disable.";
    pism_config:atmosphere.precip_scaling.period_option = "atmosphere_precip_scaling_period";
    pism_config:atmosphere.precip_scaling.period_type = "integer";
    pism_config:atmosphere.precip_scaling.period_units = "years";

    pism_config:atmosphere.precip_scaling.reference_year = 0;
    pism_config:atmosphere.precip_scaling.reference_year_doc = "Reference year to use when ``atmosphere.precip_scaling.period`` is active.";
    pism_config:atmosphere.precip_scaling.reference_year_option = "atmosphere_precip_scaling_reference_year";
    pism_config:atmosphere.precip_scaling.reference_year_type = "integer";
    pism_config:atmosphere.precip_scaling.reference_year_units = "years";

    pism_config:atmosphere.searise_greenland.file = "";
    pism_config:atmosphere.searise_greenland.file_doc = "Name of the file containing a precipitation field.";
    pism_config:atmosphere.searise_greenland.file_option = "atmosphere_searise_greenland_file";
    pism_config:atmosphere.searise_greenland.file_type = "string";

    pism_config:atmosphere.uniform.precipitation = 1000;
    pism_config:atmosphere.uniform.precipitation_doc = "Precipitation used by the 'uniform' atmosphere model.";
    pism_config:atmosphere.uniform.precipitation_type = "number";
    pism_config:atmosphere.uniform.precipitation_units = "kg m-2 year-1";

    pism_config:atmosphere.uniform.temperature = 273.15;
    pism_config:atmosphere.uniform.temperature_doc = "Air temperature used by the 'uniform' atmosphere model.";
    pism_config:atmosphere.uniform.temperature_type = "number";
    pism_config:atmosphere.uniform.temperature_units = "Kelvin";

    pism_config:atmosphere.yearly_cycle.file = "";
    pism_config:atmosphere.yearly_cycle.file_doc = "Name of the file containing mean annual and mean July temperatures (`air_temp_mean_annual` and `air_temp_mean_summer`) and the `precipitation` field.";
    pism_config:atmosphere.yearly_cycle.file_option = "atmosphere_yearly_cycle_file";
    pism_config:atmosphere.yearly_cycle.file_type = "string";

    pism_config:atmosphere.yearly_cycle.scaling.file = "";
    pism_config:atmosphere.yearly_cycle.scaling.file_doc = "Name of the file containing amplitude scaling (`amplitude_scaling`) for the near-surface air temperature.";
    pism_config:atmosphere.yearly_cycle.scaling.file_option = "atmosphere_yearly_cycle_scaling_file";
    pism_config:atmosphere.yearly_cycle.scaling.file_type = "string";

    pism_config:atmosphere.yearly_cycle.scaling.period = 0;
    pism_config:atmosphere.yearly_cycle.scaling.period_doc = "Length of the period of the climate forcing data. Set to zero to disable.";
    pism_config:atmosphere.yearly_cycle.scaling.period_type = "integer";
    pism_config:atmosphere.yearly_cycle.scaling.period_units = "years";

    pism_config:atmosphere.yearly_cycle.scaling.reference_year = 0;
    pism_config:atmosphere.yearly_cycle.scaling.reference_year_doc = "Reference year to use when ``atmosphere.yearly_cycle.scaling.period`` is active.";
    pism_config:atmosphere.yearly_cycle.scaling.reference_year_type = "integer";
    pism_config:atmosphere.yearly_cycle.scaling.reference_year_units = "years";

    pism_config:basal_resistance.beta_ice_free_bedrock = 1.8e9;
    pism_config:basal_resistance.beta_ice_free_bedrock_doc = "value is for ice stream E from :cite:`HulbeMacAyeal`; thus sliding velocity, but we hope it doesn't matter much; at 100 m/year the linear sliding law gives 57040 Pa basal shear stress";
    pism_config:basal_resistance.beta_ice_free_bedrock_type = "number";
    pism_config:basal_resistance.beta_ice_free_bedrock_units = "Pascal second meter-1";

    pism_config:basal_resistance.beta_lateral_margin = 1e19;
    pism_config:basal_resistance.beta_lateral_margin_doc = "high value of `\\beta` used to simulate drag at lateral ice margins (fjord walls, etc); the default value is chosen to disable flow in the direction along a margin";
    pism_config:basal_resistance.beta_lateral_margin_type = "number";
    pism_config:basal_resistance.beta_lateral_margin_units = "Pascal second meter-1";

    pism_config:basal_resistance.plastic.regularization = 0.01;
    pism_config:basal_resistance.plastic.regularization_doc = "Set the value of `\\epsilon` regularization of plastic till; this is the second `\\epsilon` in formula (4.1) in :cite:`SchoofStream`";
    pism_config:basal_resistance.plastic.regularization_option = "plastic_reg";
    pism_config:basal_resistance.plastic.regularization_type = "number";
    pism_config:basal_resistance.plastic.regularization_units = "meter / year";

    pism_config:basal_resistance.pseudo_plastic.enabled = "no";
    pism_config:basal_resistance.pseudo_plastic.enabled_doc = "Use the pseudo-plastic till model (basal sliding law).";
    pism_config:basal_resistance.pseudo_plastic.enabled_option = "pseudo_plastic";
    pism_config:basal_resistance.pseudo_plastic.enabled_type = "flag";

    pism_config:basal_resistance.pseudo_plastic.q = 0.25;
    pism_config:basal_resistance.pseudo_plastic.q_doc = "The exponent of the pseudo-plastic basal resistance model";
    pism_config:basal_resistance.pseudo_plastic.q_option = "pseudo_plastic_q";
    pism_config:basal_resistance.pseudo_plastic.q_type = "number";
    pism_config:basal_resistance.pseudo_plastic.q_units = "pure number";

    pism_config:basal_resistance.pseudo_plastic.sliding_scale_factor = -1.0;
    pism_config:basal_resistance.pseudo_plastic.sliding_scale_factor_doc = "divides pseudo-plastic tauc (yield stress) by given factor; this would increase sliding by given factor in absence of membrane stresses; not used if negative or zero; not used by default";
    pism_config:basal_resistance.pseudo_plastic.sliding_scale_factor_option = "sliding_scale_factor_reduces_tauc";
    pism_config:basal_resistance.pseudo_plastic.sliding_scale_factor_type = "number";
    pism_config:basal_resistance.pseudo_plastic.sliding_scale_factor_units = "1";

    pism_config:basal_resistance.pseudo_plastic.u_threshold = 100.0;
    pism_config:basal_resistance.pseudo_plastic.u_threshold_doc = "threshold velocity of the pseudo-plastic sliding law";
    pism_config:basal_resistance.pseudo_plastic.u_threshold_option = "pseudo_plastic_uthreshold";
    pism_config:basal_resistance.pseudo_plastic.u_threshold_type = "number";
    pism_config:basal_resistance.pseudo_plastic.u_threshold_units = "meter / year";

    pism_config:basal_yield_stress.add_transportable_water = "no";
    pism_config:basal_yield_stress.add_transportable_water_doc = "If 'yes' then the water amount in the transport system is added to tillwat in determining tauc (in the Mohr-Coulomb relation).  Normally only the water in the till is used.";
    pism_config:basal_yield_stress.add_transportable_water_option = "tauc_add_transportable_water";
    pism_config:basal_yield_stress.add_transportable_water_type = "flag";

    pism_config:basal_yield_stress.constant.value = 2e5;
    pism_config:basal_yield_stress.constant.value_doc = "fill value for yield stress for basal till (plastic or pseudo-plastic model); note `2 \\times 10^5` Pa = 2 bar is quite strong and little sliding should occur";
    pism_config:basal_yield_stress.constant.value_option = "tauc";
    pism_config:basal_yield_stress.constant.value_type = "number";
    pism_config:basal_yield_stress.constant.value_units = "Pascal";

    pism_config:basal_yield_stress.ice_free_bedrock = 1e6;
    pism_config:basal_yield_stress.ice_free_bedrock_doc = "the 'high' yield stress value used in grounded ice-free areas.";
    pism_config:basal_yield_stress.ice_free_bedrock_option = "high_tauc";
    pism_config:basal_yield_stress.ice_free_bedrock_type = "number";
    pism_config:basal_yield_stress.ice_free_bedrock_units = "Pascal";

    pism_config:basal_yield_stress.model = "mohr_coulomb";
    pism_config:basal_yield_stress.model_choices = "constant,mohr_coulomb";
    pism_config:basal_yield_stress.model_doc = "The basal yield stress model to use when sliding is active.";
    pism_config:basal_yield_stress.model_option = "yield_stress";
    pism_config:basal_yield_stress.model_type = "keyword";

    pism_config:basal_yield_stress.mohr_coulomb.delta.file = "";
    pism_config:basal_yield_stress.mohr_coulomb.delta.file_doc = "Name of the file containing space- and time-dependent variable `mohr_coulomb_delta` to use instead of `basal_yield_stress.mohr_coulomb.till_effective_fraction_overburden`.";
    pism_config:basal_yield_stress.mohr_coulomb.delta.file_option = "mohr_coulomb_delta_file";
    pism_config:basal_yield_stress.mohr_coulomb.delta.file_type = "string";

    pism_config:basal_yield_stress.mohr_coulomb.delta.period = 0;
    pism_config:basal_yield_stress.mohr_coulomb.delta.period_doc = "Length of the period. Set to zero to disable.";
    pism_config:basal_yield_stress.mohr_coulomb.delta.period_option = "mohr_coulomb_delta_period";
    pism_config:basal_yield_stress.mohr_coulomb.delta.period_type = "integer";
    pism_config:basal_yield_stress.mohr_coulomb.delta.period_units = "years";

    pism_config:basal_yield_stress.mohr_coulomb.delta.reference_year = 0;
    pism_config:basal_yield_stress.mohr_coulomb.delta.reference_year_doc = "Reference year to use when ``basal_yield_stress.mohr_coulomb.delta.period`` is active.";
    pism_config:basal_yield_stress.mohr_coulomb.delta.reference_year_option = "mohr_coulomb_delta_reference_year";
    pism_config:basal_yield_stress.mohr_coulomb.delta.reference_year_type = "integer";
    pism_config:basal_yield_stress.mohr_coulomb.delta.reference_year_units = "years";

    pism_config:basal_yield_stress.mohr_coulomb.tauc_to_phi.file = "";
    pism_config:basal_yield_stress.mohr_coulomb.tauc_to_phi.file_doc = "File containing the basal yield stress field that should be used to recover the till friction angle distribution.";
    pism_config:basal_yield_stress.mohr_coulomb.tauc_to_phi.file_option = "tauc_to_phi";
    pism_config:basal_yield_stress.mohr_coulomb.tauc_to_phi.file_type = "string";

    pism_config:basal_yield_stress.mohr_coulomb.till_cohesion = 0.0;
    pism_config:basal_yield_stress.mohr_coulomb.till_cohesion_doc = "cohesion of till; = c_0 in most references; note Schoof uses zero but Paterson pp 168--169 gives range 0--40 kPa; but Paterson notes that '... all the pairs c_0 and phi in the table would give a yield stress for Ice Stream B that exceeds the basal shear stress there...'";
    pism_config:basal_yield_stress.mohr_coulomb.till_cohesion_option = "till_cohesion";
    pism_config:basal_yield_stress.mohr_coulomb.till_cohesion_type = "number";
    pism_config:basal_yield_stress.mohr_coulomb.till_cohesion_units = "Pascal";

    pism_config:basal_yield_stress.mohr_coulomb.till_compressibility_coefficient = 0.12;
    pism_config:basal_yield_stress.mohr_coulomb.till_compressibility_coefficient_doc = "coefficient of compressiblity of till; value from :cite:`Tulaczyketal2000`";
    pism_config:basal_yield_stress.mohr_coulomb.till_compressibility_coefficient_option = "till_compressibility_coefficient";
    pism_config:basal_yield_stress.mohr_coulomb.till_compressibility_coefficient_type = "number";
    pism_config:basal_yield_stress.mohr_coulomb.till_compressibility_coefficient_units = "pure number";

    pism_config:basal_yield_stress.mohr_coulomb.till_effective_fraction_overburden = 0.02;
    pism_config:basal_yield_stress.mohr_coulomb.till_effective_fraction_overburden_doc = "`\\delta` in notes; `N_0 = \\delta P_o` where `P_o` is overburden pressure; `N_0` is reference (low) value of effective pressure (i.e. normal stress); `N_0` scales with overburden pressure unlike :cite:`Tulaczyketal2000`; default value from Greenland and Antarctic model runs";
    pism_config:basal_yield_stress.mohr_coulomb.till_effective_fraction_overburden_option = "till_effective_fraction_overburden";
    pism_config:basal_yield_stress.mohr_coulomb.till_effective_fraction_overburden_type = "number";
    pism_config:basal_yield_stress.mohr_coulomb.till_effective_fraction_overburden_units = "pure number";

    pism_config:basal_yield_stress.mohr_coulomb.till_log_factor_transportable_water = 0.1;
    pism_config:basal_yield_stress.mohr_coulomb.till_log_factor_transportable_water_doc = "If basal_yield_stress.add_transportable_water = yes then the water amount in the transport system is added to tillwat in determining tauc.  Normally only the water in the till is used.  This factor multiplies the logarithm in that formula.";
    pism_config:basal_yield_stress.mohr_coulomb.till_log_factor_transportable_water_option = "till_log_factor_transportable_water";
    pism_config:basal_yield_stress.mohr_coulomb.till_log_factor_transportable_water_type = "number";
    pism_config:basal_yield_stress.mohr_coulomb.till_log_factor_transportable_water_units = "meters";

    pism_config:basal_yield_stress.mohr_coulomb.till_phi_default = 30.0;
    pism_config:basal_yield_stress.mohr_coulomb.till_phi_default_doc = "fill value for till friction angle";
    pism_config:basal_yield_stress.mohr_coulomb.till_phi_default_option = "plastic_phi";
    pism_config:basal_yield_stress.mohr_coulomb.till_phi_default_type = "number";
    pism_config:basal_yield_stress.mohr_coulomb.till_phi_default_units = "degrees";

    pism_config:basal_yield_stress.mohr_coulomb.till_reference_effective_pressure = 1000.0;
    pism_config:basal_yield_stress.mohr_coulomb.till_reference_effective_pressure_doc = "reference effective pressure N_0; value from :cite:`Tulaczyketal2000`";
    pism_config:basal_yield_stress.mohr_coulomb.till_reference_effective_pressure_type = "number";
    pism_config:basal_yield_stress.mohr_coulomb.till_reference_effective_pressure_units = "Pascal";

    pism_config:basal_yield_stress.mohr_coulomb.till_reference_void_ratio = 0.69;
    pism_config:basal_yield_stress.mohr_coulomb.till_reference_void_ratio_doc = "void ratio at reference effective pressure N_0; value from :cite:`Tulaczyketal2000`";
    pism_config:basal_yield_stress.mohr_coulomb.till_reference_void_ratio_option = "till_reference_void_ratio";
    pism_config:basal_yield_stress.mohr_coulomb.till_reference_void_ratio_type = "number";
    pism_config:basal_yield_stress.mohr_coulomb.till_reference_void_ratio_units = "pure number";

    pism_config:basal_yield_stress.mohr_coulomb.topg_to_phi.enabled = "no";
    pism_config:basal_yield_stress.mohr_coulomb.topg_to_phi.enabled_doc = "If the option ``-topg_to_phi`` is set then this will be set to 'yes', and then MohrCoulombYieldStress will initialize the ``tillphi`` field using a piece-wise linear function of depth described by four parameters.";
    pism_config:basal_yield_stress.mohr_coulomb.topg_to_phi.enabled_type = "flag";

    pism_config:basal_yield_stress.mohr_coulomb.topg_to_phi.phi_max = 15.0;
    pism_config:basal_yield_stress.mohr_coulomb.topg_to_phi.phi_max_doc = "upper value of the till friction angle; see the implementation of MohrCoulombYieldStress";
    pism_config:basal_yield_stress.mohr_coulomb.topg_to_phi.phi_max_type = "number";
    pism_config:basal_yield_stress.mohr_coulomb.topg_to_phi.phi_max_units = "degrees";

    pism_config:basal_yield_stress.mohr_coulomb.topg_to_phi.phi_min = 5.0;
    pism_config:basal_yield_stress.mohr_coulomb.topg_to_phi.phi_min_doc = "lower value of the till friction angle; see the implementation of MohrCoulombYieldStress";
    pism_config:basal_yield_stress.mohr_coulomb.topg_to_phi.phi_min_type = "number";
    pism_config:basal_yield_stress.mohr_coulomb.topg_to_phi.phi_min_units = "degrees";

    pism_config:basal_yield_stress.mohr_coulomb.topg_to_phi.topg_max = 1000.0;
    pism_config:basal_yield_stress.mohr_coulomb.topg_to_phi.topg_max_doc = "the elevation at which the upper value of the till friction angle is used; see the implementation of MohrCoulombYieldStress";
    pism_config:basal_yield_stress.mohr_coulomb.topg_to_phi.topg_max_type = "number";
    pism_config:basal_yield_stress.mohr_coulomb.topg_to_phi.topg_max_units = "meters";

    pism_config:basal_yield_stress.mohr_coulomb.topg_to_phi.topg_min = -1000.0;
    pism_config:basal_yield_stress.mohr_coulomb.topg_to_phi.topg_min_doc = "the elevation at which the lower value of the till friction angle is used; see the implementation of MohrCoulombYieldStress";
    pism_config:basal_yield_stress.mohr_coulomb.topg_to_phi.topg_min_type = "number";
    pism_config:basal_yield_stress.mohr_coulomb.topg_to_phi.topg_min_units = "meters";

    pism_config:basal_yield_stress.slippery_grounding_lines = "no";
    pism_config:basal_yield_stress.slippery_grounding_lines_doc = "If yes, at icy grounded locations with bed elevations below sea level, within one cell of floating ice or ice-free ocean, make tauc as low as possible from the Mohr-Coulomb relation.  Specifically, at such locations replace the normally-computed tauc from the Mohr-Coulomb relation, which uses the effective pressure from the modeled amount of water in the till, by the minimum value of tauc from Mohr-Coulomb, i.e. by using the effective pressure corresponding to the maximum amount of till-stored water.  Does not alter the modeled or reported amount of till water, nor does this mechanism affect water conservation.";
    pism_config:basal_yield_stress.slippery_grounding_lines_option = "tauc_slippery_grounding_lines";
    pism_config:basal_yield_stress.slippery_grounding_lines_type = "flag";

    pism_config:bed_deformation.bed_topography_delta_file = "";
    pism_config:bed_deformation.bed_topography_delta_file_doc = "The name of the file to read the topg_delta from. This field is added to the bed topography during initialization.";
    pism_config:bed_deformation.bed_topography_delta_file_option = "topg_delta_file";
    pism_config:bed_deformation.bed_topography_delta_file_type = "string";

    pism_config:bed_deformation.bed_uplift_file = "";
    pism_config:bed_deformation.bed_uplift_file_doc = "The name of the file to read the uplift (dbdt) from. Leave empty to read it from an input file or a regridding file.";
    pism_config:bed_deformation.bed_uplift_file_option = "uplift_file";
    pism_config:bed_deformation.bed_uplift_file_type = "string";

    pism_config:bed_deformation.lc.elastic_model = "yes";
    pism_config:bed_deformation.lc.elastic_model_doc = "Use the elastic part of the Lingle-Clark bed deformation model.";
    pism_config:bed_deformation.lc.elastic_model_option = "bed_def_lc_elastic_model";
    pism_config:bed_deformation.lc.elastic_model_type = "flag";

    pism_config:bed_deformation.lc.grid_size_factor = 4;
    pism_config:bed_deformation.lc.grid_size_factor_doc = "The spectral grid size is (Z*(grid.Mx - 1) + 1, Z*(grid.My - 1) + 1) where Z is given by this parameter. See :cite:`LingleClark`, :cite:`BLKfastearth`";
    pism_config:bed_deformation.lc.grid_size_factor_type = "integer";
    pism_config:bed_deformation.lc.grid_size_factor_units = "count";

    pism_config:bed_deformation.lc.update_interval = 10.0;
    pism_config:bed_deformation.lc.update_interval_doc = "Interval between updates of the Lingle-Clark model";
    pism_config:bed_deformation.lc.update_interval_type = "number";
    pism_config:bed_deformation.lc.update_interval_units = "years";

    pism_config:bed_deformation.lithosphere_flexural_rigidity = 5.0e24;
    pism_config:bed_deformation.lithosphere_flexural_rigidity_doc = "lithosphere flexural rigidity used by the bed deformation model. See :cite:`LingleClark`, :cite:`BLKfastearth`";
    pism_config:bed_deformation.lithosphere_flexural_rigidity_type = "number";
    pism_config:bed_deformation.lithosphere_flexural_rigidity_units = "Newton meter";

    pism_config:bed_deformation.mantle_density = 3300.0;
    pism_config:bed_deformation.mantle_density_doc = "half-space (mantle) density used by the bed deformation model. See :cite:`LingleClark`, :cite:`BLKfastearth`";
    pism_config:bed_deformation.mantle_density_type = "number";
    pism_config:bed_deformation.mantle_density_units = "kg meter-3";

    pism_config:bed_deformation.mantle_viscosity = 1.0e21;
    pism_config:bed_deformation.mantle_viscosity_doc = "half-space (mantle) viscosity used by the bed deformation model. See :cite:`LingleClark`, :cite:`BLKfastearth`";
    pism_config:bed_deformation.mantle_viscosity_type = "number";
    pism_config:bed_deformation.mantle_viscosity_units = "Pascal second";

    pism_config:bed_deformation.model = "none";
    pism_config:bed_deformation.model_choices = "none,iso,lc";
    pism_config:bed_deformation.model_doc = "Selects a bed deformation model to use. 'iso' is point-wise isostasy, 'lc' is the Lingle-Clark model (see :cite:`LingleClark`, requires FFTW3).";
    pism_config:bed_deformation.model_option = "bed_def";
    pism_config:bed_deformation.model_type = "keyword";

    pism_config:bootstrapping.defaults.bed = 1.0;
    pism_config:bootstrapping.defaults.bed_doc = "bed elevation value to use if topg (bedrock_altitude) variable is absent in bootstrapping file";
    pism_config:bootstrapping.defaults.bed_type = "number";
    pism_config:bootstrapping.defaults.bed_units = "meters";

    pism_config:bootstrapping.defaults.bmelt = 0.0;
    pism_config:bootstrapping.defaults.bmelt_doc = "basal melt rate value to use if variable bmelt is absent in bootstrapping file";
    pism_config:bootstrapping.defaults.bmelt_type = "number";
    pism_config:bootstrapping.defaults.bmelt_units = "meter / second";

    pism_config:bootstrapping.defaults.bwat = 0.0;
    pism_config:bootstrapping.defaults.bwat_doc = "till water thickness value to use if variable tillwat is absent in bootstrapping file";
    pism_config:bootstrapping.defaults.bwat_type = "number";
    pism_config:bootstrapping.defaults.bwat_units = "meters";

    pism_config:bootstrapping.defaults.bwp = 0.0;
    pism_config:bootstrapping.defaults.bwp_doc = "basal water pressure value to use if variable bwp is absent in bootstrapping file; most hydrology models do not use this value because bwp is diagnostic";
    pism_config:bootstrapping.defaults.bwp_type = "number";
    pism_config:bootstrapping.defaults.bwp_units = "Pascal";

    pism_config:bootstrapping.defaults.enwat = 0.0;
    pism_config:bootstrapping.defaults.enwat_doc = "effective englacial water thickness value to use if variable enwat is absent in bootstrapping file";
    pism_config:bootstrapping.defaults.enwat_type = "number";
    pism_config:bootstrapping.defaults.enwat_units = "meters";

    pism_config:bootstrapping.defaults.geothermal_flux = 0.042;
    pism_config:bootstrapping.defaults.geothermal_flux_doc = "geothermal flux value to use if bheatflx variable is absent in bootstrapping file";
    pism_config:bootstrapping.defaults.geothermal_flux_type = "number";
    pism_config:bootstrapping.defaults.geothermal_flux_units = "Watt meter-2";

    pism_config:bootstrapping.defaults.ice_thickness = 0.0;
    pism_config:bootstrapping.defaults.ice_thickness_doc = "thickness value to use if thk (land_ice_thickness) variable is absent in bootstrapping file";
    pism_config:bootstrapping.defaults.ice_thickness_type = "number";
    pism_config:bootstrapping.defaults.ice_thickness_units = "meters";

    pism_config:bootstrapping.defaults.tillwat = 0.0;
    pism_config:bootstrapping.defaults.tillwat_doc = "till water thickness value to use if variable tillwat is absent in bootstrapping file";
    pism_config:bootstrapping.defaults.tillwat_type = "number";
    pism_config:bootstrapping.defaults.tillwat_units = "meters";

    pism_config:bootstrapping.defaults.uplift = 0.0;
    pism_config:bootstrapping.defaults.uplift_doc = "uplift value to use if dbdt variable is absent in bootstrapping file";
    pism_config:bootstrapping.defaults.uplift_type = "number";
    pism_config:bootstrapping.defaults.uplift_units = "meter / second";

    pism_config:bootstrapping.temperature_heuristic = "smb";
    pism_config:bootstrapping.temperature_heuristic_choices = "smb,quartic_guess";
    pism_config:bootstrapping.temperature_heuristic_doc = "The heuristic to use to initialize ice temperature during bootstrapping: 'smb' uses the surface mass balance, surface temperature, and the geothermal flux, 'quartic_guess' uses the surface temperature and the geothermal flux.";
    pism_config:bootstrapping.temperature_heuristic_option = "boot_temperature_heuristic";
    pism_config:bootstrapping.temperature_heuristic_type = "keyword";

    pism_config:calving.eigen_calving.K = 0.0;
    pism_config:calving.eigen_calving.K_doc = "Set proportionality constant to determine calving rate from strain rates.  Note references :cite:`Levermannetal2012`, :cite:`Martinetal2011` use K in range `10^{9}` to `3 \\times 10^{11}` m a, that is, `3 \\times 10^{16}` to `10^{19}` m s.";
    pism_config:calving.eigen_calving.K_option = "eigen_calving_K";
    pism_config:calving.eigen_calving.K_type = "number";
    pism_config:calving.eigen_calving.K_units = "meter second";

    pism_config:calving.float_kill.calve_near_grounding_line = "yes";
    pism_config:calving.float_kill.calve_near_grounding_line_doc = "Calve floating ice near the grounding line.";
    pism_config:calving.float_kill.calve_near_grounding_line_option = "float_kill_calve_near_grounding_line";
    pism_config:calving.float_kill.calve_near_grounding_line_type = "flag";

    pism_config:calving.float_kill.margin_only = "no";
    pism_config:calving.float_kill.margin_only_doc = "Apply float_kill at ice margin cells only.";
    pism_config:calving.float_kill.margin_only_option = "float_kill_margin_only";
    pism_config:calving.float_kill.margin_only_type = "flag";

    pism_config:calving.hayhurst_calving.B_tilde = 65.0;
    pism_config:calving.hayhurst_calving.B_tilde_doc = "Effective damage rate :cite:`Mercenier2018`";
    pism_config:calving.hayhurst_calving.B_tilde_type = "number";
    pism_config:calving.hayhurst_calving.B_tilde_units = "(MPa)^r / year";

    pism_config:calving.hayhurst_calving.exponent_r = 0.43;
    pism_config:calving.hayhurst_calving.exponent_r_doc = "Damage law exponent :cite:`Mercenier2018`";
    pism_config:calving.hayhurst_calving.exponent_r_type = "number";
    pism_config:calving.hayhurst_calving.exponent_r_units = "1";

    pism_config:calving.hayhurst_calving.sigma_threshold = 0.17;
    pism_config:calving.hayhurst_calving.sigma_threshold_doc = "Damage threshold stress :cite:`Mercenier2018`";
    pism_config:calving.hayhurst_calving.sigma_threshold_type = "number";
    pism_config:calving.hayhurst_calving.sigma_threshold_units = "MPa";

    pism_config:calving.methods = "";
    pism_config:calving.methods_doc = "comma-separated list of calving methods; one or more of 'eigen_calving', 'float_kill', 'thickness_calving'";
    pism_config:calving.methods_option = "calving";
    pism_config:calving.methods_type = "string";

    pism_config:calving.thickness_calving.threshold = 50.0;
    pism_config:calving.thickness_calving.threshold_doc = "When terminal ice thickness of floating ice shelf is less than this threshold, it will be calved off.";
    pism_config:calving.thickness_calving.threshold_option = "thickness_calving_threshold";
    pism_config:calving.thickness_calving.threshold_type = "number";
    pism_config:calving.thickness_calving.threshold_units = "meters";

    pism_config:calving.thickness_calving.threshold_file = "";
    pism_config:calving.thickness_calving.threshold_file_doc = "Name of the file containing the spatially-variable thickness calving threshold.";
    pism_config:calving.thickness_calving.threshold_file_option = "thickness_calving_threshold_file";
    pism_config:calving.thickness_calving.threshold_file_type = "string";

    pism_config:calving.vonmises_calving.Glen_exponent = 3.0;
    pism_config:calving.vonmises_calving.Glen_exponent_doc = "Glen exponent in ice flow law for von Mises calving";
    pism_config:calving.vonmises_calving.Glen_exponent_option = "vonmises_calving_n";
    pism_config:calving.vonmises_calving.Glen_exponent_type = "number";
    pism_config:calving.vonmises_calving.Glen_exponent_units = "pure number";

    pism_config:calving.vonmises_calving.enhancement_factor = 1.0;
    pism_config:calving.vonmises_calving.enhancement_factor_doc = "Flow enhancement factor used by the flow law in the von Mises stress computation";
    pism_config:calving.vonmises_calving.enhancement_factor_type = "number";
    pism_config:calving.vonmises_calving.enhancement_factor_units = "1";

    pism_config:calving.vonmises_calving.enhancement_factor_interglacial = 1.0;
    pism_config:calving.vonmises_calving.enhancement_factor_interglacial_doc = "Flow enhancement factor used by the flow law in the von Mises stress computation (for ice accumulated during interglacial periods).";
    pism_config:calving.vonmises_calving.enhancement_factor_interglacial_type = "number";
    pism_config:calving.vonmises_calving.enhancement_factor_interglacial_units = "1";

    pism_config:calving.vonmises_calving.flow_law = "gpbld";
    pism_config:calving.vonmises_calving.flow_law_choices = "arr,arrwarm,gpbld,hooke,isothermal_glen,pb";
    pism_config:calving.vonmises_calving.flow_law_doc = "The custom flow law for the von Mises stress computation";
    pism_config:calving.vonmises_calving.flow_law_type = "keyword";

    pism_config:calving.vonmises_calving.sigma_max = 1.0e6;
    pism_config:calving.vonmises_calving.sigma_max_doc = "Set maximum tensile stress.  Note references :cite:`Morlighem2016` use 1.0e6 Pa.";
    pism_config:calving.vonmises_calving.sigma_max_option = "vonmises_calving_calving_sigma_max";
    pism_config:calving.vonmises_calving.sigma_max_type = "number";
    pism_config:calving.vonmises_calving.sigma_max_units = "Pa";

    pism_config:calving.vonmises_calving.threshold_file = "";
    pism_config:calving.vonmises_calving.threshold_file_doc = "Name of the file containing the spatially-variable vonmises_calving calving threshold.";
    pism_config:calving.vonmises_calving.threshold_file_option = "vonmises_calving_threshold_file";
    pism_config:calving.vonmises_calving.threshold_file_type = "string";

    pism_config:calving.vonmises_calving.use_custom_flow_law = "no";
    pism_config:calving.vonmises_calving.use_custom_flow_law_doc = "Use custom flow law in the von Mises stress computation";
    pism_config:calving.vonmises_calving.use_custom_flow_law_option = "vonmises_calving_use_custom_flow_law";
    pism_config:calving.vonmises_calving.use_custom_flow_law_type = "flag";

    pism_config:constants.fresh_water.density = 1000.0;
    pism_config:constants.fresh_water.density_doc = "density of fresh water";
    pism_config:constants.fresh_water.density_type = "number";
    pism_config:constants.fresh_water.density_units = "kg meter-3";

    pism_config:constants.fresh_water.latent_heat_of_fusion = 3.34e5;
    pism_config:constants.fresh_water.latent_heat_of_fusion_doc = "latent heat of fusion for water :cite:`AschwandenBlatter`";
    pism_config:constants.fresh_water.latent_heat_of_fusion_type = "number";
    pism_config:constants.fresh_water.latent_heat_of_fusion_units = "Joule / kg";

    pism_config:constants.fresh_water.melting_point_temperature = 273.15;
    pism_config:constants.fresh_water.melting_point_temperature_doc = "melting point of pure water";
    pism_config:constants.fresh_water.melting_point_temperature_type = "number";
    pism_config:constants.fresh_water.melting_point_temperature_units = "Kelvin";

    pism_config:constants.fresh_water.specific_heat_capacity = 4170.0;
    pism_config:constants.fresh_water.specific_heat_capacity_doc = "at melting point T_0 :cite:`AschwandenBlatter`";
    pism_config:constants.fresh_water.specific_heat_capacity_type = "number";
    pism_config:constants.fresh_water.specific_heat_capacity_units = "Joule / (kg Kelvin)";

    pism_config:constants.global_ocean_area = 3.625e14;
    pism_config:constants.global_ocean_area_doc = "area of the global ocean :cite:`Cogley2011`";
    pism_config:constants.global_ocean_area_type = "number";
    pism_config:constants.global_ocean_area_units = "meter2";

    pism_config:constants.ice.beta_Clausius_Clapeyron = 7.9e-8;
    pism_config:constants.ice.beta_Clausius_Clapeyron_doc = "Clausius-Clapeyron constant relating melting temperature and pressure: `\\beta = dT / dP` :cite:`Luethi2002`";
    pism_config:constants.ice.beta_Clausius_Clapeyron_type = "number";
    pism_config:constants.ice.beta_Clausius_Clapeyron_units = "Kelvin / Pascal";

    pism_config:constants.ice.density = 910.0;
    pism_config:constants.ice.density_doc = "`\\rho_i`; density of ice in ice sheet";
    pism_config:constants.ice.density_type = "number";
    pism_config:constants.ice.density_units = "kg meter-3";

    pism_config:constants.ice.grain_size = 1.0;
    pism_config:constants.ice.grain_size_doc = "Default constant ice grain size to use with the Goldsby-Kohlstedt :cite:`GoldsbyKohlstedt` flow law";
    pism_config:constants.ice.grain_size_option = "ice_grain_size";
    pism_config:constants.ice.grain_size_type = "number";
    pism_config:constants.ice.grain_size_units = "mm";

    pism_config:constants.ice.specific_heat_capacity = 2009.0;
    pism_config:constants.ice.specific_heat_capacity_doc = "specific heat capacity of pure ice at melting point T_0";
    pism_config:constants.ice.specific_heat_capacity_type = "number";
    pism_config:constants.ice.specific_heat_capacity_units = "Joule / (kg Kelvin)";

    pism_config:constants.ice.thermal_conductivity = 2.10;
    pism_config:constants.ice.thermal_conductivity_doc = "= W m-1 K-1; thermal conductivity of pure ice";
    pism_config:constants.ice.thermal_conductivity_type = "number";
    pism_config:constants.ice.thermal_conductivity_units = "Joule / (meter Kelvin second)";

    pism_config:constants.ideal_gas_constant = 8.31441;
    pism_config:constants.ideal_gas_constant_doc = "ideal gas constant";
    pism_config:constants.ideal_gas_constant_type = "number";
    pism_config:constants.ideal_gas_constant_units = "Joule / (mol Kelvin)";

    pism_config:constants.sea_water.density = 1028.0;
    pism_config:constants.sea_water.density_doc = "density of sea water";
    pism_config:constants.sea_water.density_type = "number";
    pism_config:constants.sea_water.density_units = "kg meter-3";

    pism_config:constants.sea_water.specific_heat_capacity = 3985.0;
    pism_config:constants.sea_water.specific_heat_capacity_doc = "at 35 psu, value taken from `Kaye and Laby`_, section 2.7.9";
    pism_config:constants.sea_water.specific_heat_capacity_type = "number";
    pism_config:constants.sea_water.specific_heat_capacity_units = "Joule / (kg Kelvin)";

    pism_config:constants.standard_gravity = 9.81;
    pism_config:constants.standard_gravity_doc = "acceleration due to gravity on Earth geoid";
    pism_config:constants.standard_gravity_type = "number";
    pism_config:constants.standard_gravity_units = "meter second-2";

    pism_config:energy.allow_temperature_above_melting = "no";
    pism_config:energy.allow_temperature_above_melting_doc = "If set to 'yes', allow temperatures above the pressure-malting point in the cold mode temperature code. Used by some verifiaction tests.";
    pism_config:energy.allow_temperature_above_melting_type = "flag";

    pism_config:energy.basal_melt.use_grounded_cell_fraction  = "true";
    pism_config:energy.basal_melt.use_grounded_cell_fraction_doc = "If geometry.grounded_cell_fraction is set, use the fractional floatation mask to interpolate the basal melt rate at the grounding line between grounded and floating values.";
    pism_config:energy.basal_melt.use_grounded_cell_fraction_option  = "subgl_basal_melt";
    pism_config:energy.basal_melt.use_grounded_cell_fraction_type  = "flag";

    pism_config:energy.bedrock_thermal.conductivity = 3.0;
    pism_config:energy.bedrock_thermal.conductivity_doc = "= W m-1 K-1; for bedrock used in thermal model :cite:`RitzEISMINT`";
    pism_config:energy.bedrock_thermal.conductivity_type = "number";
    pism_config:energy.bedrock_thermal.conductivity_units = "Joule / (meter Kelvin second)";

    pism_config:energy.bedrock_thermal.density = 3300.0;
    pism_config:energy.bedrock_thermal.density_doc = "for bedrock used in thermal model";
    pism_config:energy.bedrock_thermal.density_type = "number";
    pism_config:energy.bedrock_thermal.density_units = "kg meter-3";

    pism_config:energy.bedrock_thermal.file = "";
    pism_config:energy.bedrock_thermal.file_doc = "Name of the file containing the geothermal flux field :var:`bheatflx`. Leave empty to read it from the :config:`input.file`.";
    pism_config:energy.bedrock_thermal.file_type = "string";

    pism_config:energy.bedrock_thermal.specific_heat_capacity = 1000.0;
    pism_config:energy.bedrock_thermal.specific_heat_capacity_doc = "for bedrock used in thermal model :cite:`RitzEISMINT`";
    pism_config:energy.bedrock_thermal.specific_heat_capacity_type = "number";
    pism_config:energy.bedrock_thermal.specific_heat_capacity_units = "Joule / (kg Kelvin)";

    pism_config:energy.ch_warming.average_channel_spacing = 20.0;
    pism_config:energy.ch_warming.average_channel_spacing_doc = "Average spacing between elements of the cryo-hydrologic system (controls the rate of heat transfer from the CH system into the ice).";
    pism_config:energy.ch_warming.average_channel_spacing_type = "number";
    pism_config:energy.ch_warming.average_channel_spacing_units = "meters";

    pism_config:energy.ch_warming.enabled = "no";
    pism_config:energy.ch_warming.enabled_doc = "Enable the cryo-hydrologic warming model";
    pism_config:energy.ch_warming.enabled_type = "flag";

    pism_config:energy.ch_warming.residual_water_fraction = 0.005;
    pism_config:energy.ch_warming.residual_water_fraction_doc = "residual water fraction in the cryo-hydrologic system at the end of a melt season";
    pism_config:energy.ch_warming.residual_water_fraction_type = "number";
    pism_config:energy.ch_warming.residual_water_fraction_units = "pure number";

    pism_config:energy.ch_warming.temperate_ice_thermal_conductivity_ratio = 1.0;
    pism_config:energy.ch_warming.temperate_ice_thermal_conductivity_ratio_doc = "ratio of thermal conductivities of temperate and cold ice in the cryo-hydrologic system";
    pism_config:energy.ch_warming.temperate_ice_thermal_conductivity_ratio_type = "number";
    pism_config:energy.ch_warming.temperate_ice_thermal_conductivity_ratio_units = "pure number";

    pism_config:energy.drainage_maximum_rate = 1.58443823077064e-09;
    pism_config:energy.drainage_maximum_rate_doc = "0.05 year-1; maximum rate at which liquid water fraction in temperate ice could possibly drain; see :cite:`AschwandenBuelerKhroulevBlatter`";
    pism_config:energy.drainage_maximum_rate_type = "number";
    pism_config:energy.drainage_maximum_rate_units = "second-1";

    pism_config:energy.drainage_target_water_fraction = 0.01;
    pism_config:energy.drainage_target_water_fraction_doc = "liquid water fraction (omega) above which drainage occurs, but below which there is no drainage; see :cite:`AschwandenBuelerKhroulevBlatter`";
    pism_config:energy.drainage_target_water_fraction_type = "number";
    pism_config:energy.drainage_target_water_fraction_units = "1";

    pism_config:energy.enabled = "yes";
    pism_config:energy.enabled_doc = "Solve energy conservation equations.";
    pism_config:energy.enabled_type = "flag";

    pism_config:energy.enthalpy.cold_bulge_max = 60270.0;
    pism_config:energy.enthalpy.cold_bulge_max_doc = "= (2009 J kg-1 K-1) * (30 K); maximum amount by which advection can reduce the enthalpy of a column of ice below its surface enthalpy value";
    pism_config:energy.enthalpy.cold_bulge_max_type = "number";
    pism_config:energy.enthalpy.cold_bulge_max_units = "Joule / kg";

    pism_config:energy.enthalpy.temperate_ice_thermal_conductivity_ratio = 0.1;
    pism_config:energy.enthalpy.temperate_ice_thermal_conductivity_ratio_doc = "K in cold ice is multiplied by this fraction to give K0 in :cite:`AschwandenBuelerKhroulevBlatter`";
    pism_config:energy.enthalpy.temperate_ice_thermal_conductivity_ratio_type = "number";
    pism_config:energy.enthalpy.temperate_ice_thermal_conductivity_ratio_units = "pure number";

    pism_config:energy.margin_exclude_horizontal_advection = "yes";
    pism_config:energy.margin_exclude_horizontal_advection_doc = "Exclude horizontal advection of energy at grid points near ice margins. See :config:`energy.margin_ice_thickness_limit`.";
    pism_config:energy.margin_exclude_horizontal_advection_type = "flag";

    pism_config:energy.margin_exclude_strain_heating = "yes";
    pism_config:energy.margin_exclude_strain_heating_doc = "Exclude strain heating at grid points near ice margins. See :config:`energy.margin_ice_thickness_limit`.";
    pism_config:energy.margin_exclude_strain_heating_type = "flag";

    pism_config:energy.margin_exclude_vertical_advection = "yes";
    pism_config:energy.margin_exclude_vertical_advection_doc = "Exclude vertical advection of energy at grid points near ice margins. See :config:`energy.margin_ice_thickness_limit`.";
    pism_config:energy.margin_exclude_vertical_advection_type = "flag";

    pism_config:energy.margin_ice_thickness_limit = 100.0;
    pism_config:energy.margin_ice_thickness_limit_doc = "use special margin treatment at grid points with a neighbor with the thickness below this limit.";
    pism_config:energy.margin_ice_thickness_limit_type = "number";
    pism_config:energy.margin_ice_thickness_limit_units = "meters";

    pism_config:energy.max_low_temperature_count = 10;
    pism_config:energy.max_low_temperature_count_doc = "Maximum number of grid points with ice temperature below energy.minimum_allowed_temperature.";
    pism_config:energy.max_low_temperature_count_option = "max_low_temps";
    pism_config:energy.max_low_temperature_count_type = "integer";
    pism_config:energy.max_low_temperature_count_units = "count";

    pism_config:energy.minimum_allowed_temperature = 200.0;
    pism_config:energy.minimum_allowed_temperature_doc = "Minimum allowed ice temperature";
    pism_config:energy.minimum_allowed_temperature_option = "low_temp";
    pism_config:energy.minimum_allowed_temperature_type = "number";
    pism_config:energy.minimum_allowed_temperature_units = "Kelvin";

    pism_config:energy.temperature_based = "no";
    pism_config:energy.temperature_based_doc = "Use cold ice (i.e. not polythermal) methods.";
    pism_config:energy.temperature_based_type = "flag";

    pism_config:energy.temperature_dependent_thermal_conductivity = "no";
    pism_config:energy.temperature_dependent_thermal_conductivity_doc = "If yes, use varkenthSystemCtx class in the energy step. It is base on formula (4.37) in :cite:`GreveBlatter2009`. Otherwise use enthSystemCtx, which has temperature-independent thermal conductivity set by constant ice.thermal_conductivity.";
    pism_config:energy.temperature_dependent_thermal_conductivity_option = "vark";
    pism_config:energy.temperature_dependent_thermal_conductivity_type = "flag";

    pism_config:enthalpy_converter.T_reference = 223.15;
    pism_config:enthalpy_converter.T_reference_doc = "= T_0 in enthalpy formulas in :cite:`AschwandenBuelerKhroulevBlatter`";
    pism_config:enthalpy_converter.T_reference_type = "number";
    pism_config:enthalpy_converter.T_reference_units = "Kelvin";

    pism_config:enthalpy_converter.relaxed_is_temperate_tolerance = 0.001;
    pism_config:enthalpy_converter.relaxed_is_temperate_tolerance_doc = "Tolerance within which ice is treated as temperate (cold-ice mode and diagnostics).";
    pism_config:enthalpy_converter.relaxed_is_temperate_tolerance_type = "number";
    pism_config:enthalpy_converter.relaxed_is_temperate_tolerance_units = "Kelvin";

    pism_config:flow_law.Hooke.A = 4.42165e-9;
    pism_config:flow_law.Hooke.A_doc = "`A_{\\text{Hooke}} = (1/B_0)^n` where n=3 and B_0 = 1.928 `a^{1/3}` Pa. See :cite:`Hooke`";
    pism_config:flow_law.Hooke.A_type = "number";
    pism_config:flow_law.Hooke.A_units = "Pascal-3 second-1";

    pism_config:flow_law.Hooke.C = 0.16612;
    pism_config:flow_law.Hooke.C_doc = "See :cite:`Hooke`";
    pism_config:flow_law.Hooke.C_type = "number";
    pism_config:flow_law.Hooke.C_units = "Kelvin^{flow_law.Hooke.k}";

    pism_config:flow_law.Hooke.Q = 7.88e4;
    pism_config:flow_law.Hooke.Q_doc = "Activation energy, see :cite:`Hooke`";
    pism_config:flow_law.Hooke.Q_type = "number";
    pism_config:flow_law.Hooke.Q_units = "Joule / mol";

    pism_config:flow_law.Hooke.Tr = 273.39;
    pism_config:flow_law.Hooke.Tr_doc = "See :cite:`Hooke`";
    pism_config:flow_law.Hooke.Tr_type = "number";
    pism_config:flow_law.Hooke.Tr_units = "Kelvin";

    pism_config:flow_law.Hooke.k = 1.17;
    pism_config:flow_law.Hooke.k_doc = "See :cite:`Hooke`";
    pism_config:flow_law.Hooke.k_type = "number";
    pism_config:flow_law.Hooke.k_units = "pure number";

    pism_config:flow_law.Paterson_Budd.A_cold = 3.61e-13;
    pism_config:flow_law.Paterson_Budd.A_cold_doc = "Paterson-Budd A_cold, see :cite:`PatersonBudd`";
    pism_config:flow_law.Paterson_Budd.A_cold_type = "number";
    pism_config:flow_law.Paterson_Budd.A_cold_units = "Pascal-3 / second";

    pism_config:flow_law.Paterson_Budd.A_warm = 1.73e3;
    pism_config:flow_law.Paterson_Budd.A_warm_doc = "Paterson-Budd A_warm, see :cite:`PatersonBudd`";
    pism_config:flow_law.Paterson_Budd.A_warm_type = "number";
    pism_config:flow_law.Paterson_Budd.A_warm_units = "Pascal-3 / second";

    pism_config:flow_law.Paterson_Budd.Q_cold = 6.0e4;
    pism_config:flow_law.Paterson_Budd.Q_cold_doc = "Paterson-Budd Q_cold, see :cite:`PatersonBudd`";
    pism_config:flow_law.Paterson_Budd.Q_cold_type = "number";
    pism_config:flow_law.Paterson_Budd.Q_cold_units = "Joule / mol";

    pism_config:flow_law.Paterson_Budd.Q_warm = 13.9e4;
    pism_config:flow_law.Paterson_Budd.Q_warm_doc = "Paterson-Budd Q_warm, see :cite:`PatersonBudd`";
    pism_config:flow_law.Paterson_Budd.Q_warm_type = "number";
    pism_config:flow_law.Paterson_Budd.Q_warm_units = "Joule / mol";

    pism_config:flow_law.Paterson_Budd.T_critical = 263.15;
    pism_config:flow_law.Paterson_Budd.T_critical_doc = "Paterson-Budd critical temperature, see :cite:`PatersonBudd`";
    pism_config:flow_law.Paterson_Budd.T_critical_type = "number";
    pism_config:flow_law.Paterson_Budd.T_critical_units = "Kelvin";

    pism_config:flow_law.Schoof_regularizing_length = 1000.0;
    pism_config:flow_law.Schoof_regularizing_length_doc = "Regularizing length (Schoof definition)";
    pism_config:flow_law.Schoof_regularizing_length_type = "number";
    pism_config:flow_law.Schoof_regularizing_length_units = "km";

    pism_config:flow_law.Schoof_regularizing_velocity = 1.0;
    pism_config:flow_law.Schoof_regularizing_velocity_doc = "Regularizing velocity (Schoof definition)";
    pism_config:flow_law.Schoof_regularizing_velocity_type = "number";
    pism_config:flow_law.Schoof_regularizing_velocity_units = "meter / year";

    pism_config:flow_law.gpbld.water_frac_coeff = 181.25;
    pism_config:flow_law.gpbld.water_frac_coeff_doc = "coefficient in Glen-Paterson-Budd flow law for extra dependence of softness on liquid water fraction (omega) :cite:`GreveBlatter2009`, :cite:`LliboutryDuval1985`";
    pism_config:flow_law.gpbld.water_frac_coeff_type = "number";
    pism_config:flow_law.gpbld.water_frac_coeff_units = "pure number";

    pism_config:flow_law.gpbld.water_frac_observed_limit = 0.01;
    pism_config:flow_law.gpbld.water_frac_observed_limit_doc = "maximum value of liquid water fraction omega for which softness values are parameterized by :cite:`LliboutryDuval1985`; used in Glen-Paterson-Budd-Lliboutry-Duval flow law; compare :cite:`AschwandenBuelerKhroulevBlatter`";
    pism_config:flow_law.gpbld.water_frac_observed_limit_type = "number";
    pism_config:flow_law.gpbld.water_frac_observed_limit_units = "1";

    pism_config:flow_law.isothermal_Glen.ice_softness = 3.1689e-24;
    pism_config:flow_law.isothermal_Glen.ice_softness_doc = "ice softness used by IsothermalGlenIce :cite:`EISMINT96`";
    pism_config:flow_law.isothermal_Glen.ice_softness_type = "number";
    pism_config:flow_law.isothermal_Glen.ice_softness_units = "Pascal-3 second-1";

    pism_config:fracture_density.constant_fd = "no";
    pism_config:fracture_density.constant_fd_doc = "FIXME";
    pism_config:fracture_density.constant_fd_option = "constant_fd";
    pism_config:fracture_density.constant_fd_type = "flag";

    pism_config:fracture_density.constant_healing = "no";
    pism_config:fracture_density.constant_healing_doc = "Constant healing";
    pism_config:fracture_density.constant_healing_option = "constant_healing";
    pism_config:fracture_density.constant_healing_type = "flag";

    pism_config:fracture_density.enabled = "no";
    pism_config:fracture_density.enabled_doc = "Calculation of fracture density according to stresses and strain rate field.";
    pism_config:fracture_density.enabled_option = "fractures";
    pism_config:fracture_density.enabled_type = "flag";

    pism_config:fracture_density.fd2d_scheme = "no";
    pism_config:fracture_density.fd2d_scheme_doc = "FIXME";
    pism_config:fracture_density.fd2d_scheme_option = "scheme_fd2d";
    pism_config:fracture_density.fd2d_scheme_type = "flag";

    pism_config:fracture_density.fracture_weighted_healing = "no";
    pism_config:fracture_density.fracture_weighted_healing_doc = "Fracture weighted healing";
    pism_config:fracture_density.fracture_weighted_healing_option = "fracture_weighted_healing";
    pism_config:fracture_density.fracture_weighted_healing_type = "flag";

    pism_config:fracture_density.include_grounded_ice = "no";
    pism_config:fracture_density.include_grounded_ice_doc = "model fracture density in grounded areas";
    pism_config:fracture_density.include_grounded_ice_option = "do_frac_on_grounded";
    pism_config:fracture_density.include_grounded_ice_type = "flag";

    pism_config:fracture_density.lefm = "no";
    pism_config:fracture_density.lefm_doc = "FIXME";
    pism_config:fracture_density.lefm_option = "lefm";
    pism_config:fracture_density.lefm_type = "flag";

    pism_config:fracture_density.max_shear_stress = "no";
    pism_config:fracture_density.max_shear_stress_doc = "Use the max. shear stress criterion.";
    pism_config:fracture_density.max_shear_stress_option = "max_shear";
    pism_config:fracture_density.max_shear_stress_type = "flag";

    pism_config:fracture_density.phi0 = 0.0;
    pism_config:fracture_density.phi0_doc = "FIXME";
    pism_config:fracture_density.phi0_option = "phi0";
    pism_config:fracture_density.phi0_type = "number";
    pism_config:fracture_density.phi0_units = "1";

    pism_config:fracture_density.softening_lower_limit = 1.0;
    pism_config:fracture_density.softening_lower_limit_doc = "epsilon in equation (6) in Albrecht and Levermann, 'Fracture-induced softening for large-scale ice dynamics'";
    pism_config:fracture_density.softening_lower_limit_option = "fracture_softening";
    pism_config:fracture_density.softening_lower_limit_type = "number";
    pism_config:fracture_density.softening_lower_limit_units = "1";

    pism_config:frontal_melt.constant.melt_rate = 1.0;
    pism_config:frontal_melt.constant.melt_rate_doc = "default melt rate used by the 'constant' frontal_melt model";
    pism_config:frontal_melt.constant.melt_rate_option = "frontal_melt_rate";
    pism_config:frontal_melt.constant.melt_rate_type = "number";
    pism_config:frontal_melt.constant.melt_rate_units = "m / day";

    pism_config:frontal_melt.discharge_given.file = "";
    pism_config:frontal_melt.discharge_given.file_doc = "Name of the file containing climate forcing fields.";
    pism_config:frontal_melt.discharge_given.file_option = "frontal_melt_discharge_given_file";
    pism_config:frontal_melt.discharge_given.file_type = "string";

    pism_config:frontal_melt.discharge_given.period = 0;
    pism_config:frontal_melt.discharge_given.period_doc = "Length of the period of the climate forcing data. Set to zero to disable.";
    pism_config:frontal_melt.discharge_given.period_option = "frontal_melt_discharge_given_period";
    pism_config:frontal_melt.discharge_given.period_type = "integer";
    pism_config:frontal_melt.discharge_given.period_units = "years";

    pism_config:frontal_melt.discharge_given.reference_year = 0;
    pism_config:frontal_melt.discharge_given.reference_year_doc = "Reference year to use when ``frontal_melt.discharge_given.period`` is active.";
    pism_config:frontal_melt.discharge_given.reference_year_option = "frontal_melt_discharge_given_reference_year";
    pism_config:frontal_melt.discharge_given.reference_year_type = "integer";
    pism_config:frontal_melt.discharge_given.reference_year_units = "years";

    pism_config:frontal_melt.given.file = "";
    pism_config:frontal_melt.given.file_doc = "Name of the file containing climate forcing fields.";
    pism_config:frontal_melt.given.file_option = "frontal_melt_given_file";
    pism_config:frontal_melt.given.file_type = "string";

    pism_config:frontal_melt.given.period = 0;
    pism_config:frontal_melt.given.period_doc = "Length of the period of the climate forcing data. Set to zero to disable.";
    pism_config:frontal_melt.given.period_option = "frontal_melt_given_period";
    pism_config:frontal_melt.given.period_type = "integer";
    pism_config:frontal_melt.given.period_units = "years";

    pism_config:frontal_melt.given.reference_year = 0;
    pism_config:frontal_melt.given.reference_year_doc = "Reference year to use when ``frontal_melt.given.period`` is active.";
    pism_config:frontal_melt.given.reference_year_option = "frontal_melt_given_reference_year";
    pism_config:frontal_melt.given.reference_year_type = "integer";
    pism_config:frontal_melt.given.reference_year_units = "years";

    pism_config:frontal_melt.include_floating_ice = "no";
    pism_config:frontal_melt.include_floating_ice_doc = "Apply frontal melt to all grid icy cells next to ocean cells";
    pism_config:frontal_melt.include_floating_ice_type = "flag";

    pism_config:frontal_melt.models = "";
    pism_config:frontal_melt.models_doc = "Comma-separated list of frontal melt models and modifiers. (Leave empty to disable.)";
    pism_config:frontal_melt.models_option = "frontal_melt";
    pism_config:frontal_melt.models_type = "string";

    pism_config:frontal_melt.routing.file = "";
    pism_config:frontal_melt.routing.file_doc = "Name of the file containing climate forcing fields.";
    pism_config:frontal_melt.routing.file_option = "frontal_melt_routing_file";
    pism_config:frontal_melt.routing.file_type = "string";

    pism_config:frontal_melt.routing.parameter_a = 3e-4;
    pism_config:frontal_melt.routing.parameter_a_doc = "parameter A in eqn. 1 in :cite:`Xu2013`";
    pism_config:frontal_melt.routing.parameter_a_type = "number";
    pism_config:frontal_melt.routing.parameter_a_units = "m-alpha day^(alpha-1) Celsius-beta";

    pism_config:frontal_melt.routing.parameter_b = 0.15;
    pism_config:frontal_melt.routing.parameter_b_doc = "parameter B in eqn. 1 in :cite:`Xu2013`";
    pism_config:frontal_melt.routing.parameter_b_type = "number";
    pism_config:frontal_melt.routing.parameter_b_units = "m day^(alpha-1) Celsius-beta";

    pism_config:frontal_melt.routing.period = 0;
    pism_config:frontal_melt.routing.period_doc = "Length of the period of the climate forcing data. Set to zero to disable.";
    pism_config:frontal_melt.routing.period_option = "frontal_melt_routing_period";
    pism_config:frontal_melt.routing.period_type = "integer";
    pism_config:frontal_melt.routing.period_units = "years";

    pism_config:frontal_melt.routing.power_alpha = 0.39;
    pism_config:frontal_melt.routing.power_alpha_doc = "exponent `\\alpha` in eqn. 1 in :cite:`Xu2013`";
    pism_config:frontal_melt.routing.power_alpha_type = "number";
    pism_config:frontal_melt.routing.power_alpha_units = "1";

    pism_config:frontal_melt.routing.power_beta = 1.18;
    pism_config:frontal_melt.routing.power_beta_doc = "exponent `\\beta` in eqn. 1 in :cite:`Xu2013`";
    pism_config:frontal_melt.routing.power_beta_type = "number";
    pism_config:frontal_melt.routing.power_beta_units = "1";

    pism_config:frontal_melt.routing.reference_year = 0;
    pism_config:frontal_melt.routing.reference_year_doc = "Reference year to use when ``frontal_melt.routing.period`` is active.";
    pism_config:frontal_melt.routing.reference_year_option = "frontal_melt_routing_reference_year";
    pism_config:frontal_melt.routing.reference_year_type = "integer";
    pism_config:frontal_melt.routing.reference_year_units = "years";

    pism_config:geometry.front_retreat.prescribed.file = "";
    pism_config:geometry.front_retreat.prescribed.file_doc = "Name of the file containing the maximum ice extent mask `land_ice_area_fraction_retreat`";
    pism_config:geometry.front_retreat.prescribed.file_option = "front_retreat_file";
    pism_config:geometry.front_retreat.prescribed.file_type = "string";

    pism_config:geometry.front_retreat.prescribed.period = 0;
    pism_config:geometry.front_retreat.prescribed.period_doc = "Length of the period of the front retreat data. Set to zero to disable.";
    pism_config:geometry.front_retreat.prescribed.period_type = "integer";
    pism_config:geometry.front_retreat.prescribed.period_units = "years";

    pism_config:geometry.front_retreat.prescribed.reference_year = 0;
    pism_config:geometry.front_retreat.prescribed.reference_year_doc = "Reference year to use when `geometry.front_retreat.prescribed.period` is active.";
    pism_config:geometry.front_retreat.prescribed.reference_year_type = "integer";
    pism_config:geometry.front_retreat.prescribed.reference_year_units = "years";

    pism_config:geometry.front_retreat.use_cfl = "false";
    pism_config:geometry.front_retreat.use_cfl_doc = "apply CFL criterion for eigen-calving rate front retreat";
    pism_config:geometry.front_retreat.use_cfl_option = "front_retreat_cfl";
    pism_config:geometry.front_retreat.use_cfl_type = "flag";

    pism_config:geometry.front_retreat.wrap_around = "false";
    pism_config:geometry.front_retreat.wrap_around_doc = "If true, wrap around domain boundaries. This may be needed in some regional synthetic geometry setups.";
    pism_config:geometry.front_retreat.wrap_around_option = "front_retreat_wrap_around";
    pism_config:geometry.front_retreat.wrap_around_type = "flag";

    pism_config:geometry.grounded_cell_fraction  = "false";
    pism_config:geometry.grounded_cell_fraction_doc = "Linear interpolation scheme ('LI' in Gladstone et al. 2010) expanded to two dimensions is used if switched on in order to evaluate the position of the grounding line on a subgrid scale.";
    pism_config:geometry.grounded_cell_fraction_option = "subgl";
    pism_config:geometry.grounded_cell_fraction_type = "flag";

    pism_config:geometry.ice_free_thickness_standard = 0.01;
    pism_config:geometry.ice_free_thickness_standard_doc = "If ice is thinner than this standard then the mask is set to MASK_ICE_FREE_BEDROCK or MASK_ICE_FREE_OCEAN.";
    pism_config:geometry.ice_free_thickness_standard_type = "number";
    pism_config:geometry.ice_free_thickness_standard_units = "meters";

    pism_config:geometry.part_grid.enabled = "no";
    pism_config:geometry.part_grid.enabled_doc = "apply partially filled grid cell scheme";
    pism_config:geometry.part_grid.enabled_option = "part_grid";
    pism_config:geometry.part_grid.enabled_type = "flag";

    pism_config:geometry.part_grid.max_iterations = 10;
    pism_config:geometry.part_grid.max_iterations_doc = "maximum number of residual redistribution iterations";
    pism_config:geometry.part_grid.max_iterations_type = "integer";
    pism_config:geometry.part_grid.max_iterations_units = "count";

    pism_config:geometry.remove_icebergs = "no";
    pism_config:geometry.remove_icebergs_doc = "identify and kill detached ice-shelf areas";
    pism_config:geometry.remove_icebergs_option = "kill_icebergs";
    pism_config:geometry.remove_icebergs_type = "flag";

    pism_config:geometry.update.enabled = "yes";
    pism_config:geometry.update.enabled_doc = "Solve the mass conservation equation";
    pism_config:geometry.update.enabled_option = "mass";
    pism_config:geometry.update.enabled_type = "flag";

    pism_config:geometry.update.use_basal_melt_rate = "yes";
    pism_config:geometry.update.use_basal_melt_rate_doc = "Include basal melt rate in the continuity equation";
    pism_config:geometry.update.use_basal_melt_rate_option = "bmr_in_cont";
    pism_config:geometry.update.use_basal_melt_rate_type = "flag";

    pism_config:grid.Lbz = 1000;
    pism_config:grid.Lbz_doc = "Thickness of the thermal bedrock layer. (Inactive if ``grid.Mbz`` < 2)";
    pism_config:grid.Lbz_option = "Lbz";
    pism_config:grid.Lbz_type = "number";
    pism_config:grid.Lbz_units = "meters";

    pism_config:grid.Lx = 1500e3;
    pism_config:grid.Lx_doc = "Default computational box is 3000 km x 3000 km (= 2 Lx x 2 Ly) in horizontal.";
    pism_config:grid.Lx_type = "number";
    pism_config:grid.Lx_units = "meters";

    pism_config:grid.Ly = 1500e3;
    pism_config:grid.Ly_doc = "Default computational box is 3000 km x 3000 km (= 2 Lx x 2 Ly) in horizontal.";
    pism_config:grid.Ly_type = "number";
    pism_config:grid.Ly_units = "meters";

    pism_config:grid.Lz = 4000;
    pism_config:grid.Lz_doc = "Height of the computational domain.";
    pism_config:grid.Lz_option = "Lz";
    pism_config:grid.Lz_type = "number";
    pism_config:grid.Lz_units = "meters";

    pism_config:grid.Mbz = 1;
    pism_config:grid.Mbz_doc = "Number of thermal bedrock layers; 1 level corresponds to no bedrock.";
    pism_config:grid.Mbz_option = "Mbz";
    pism_config:grid.Mbz_type = "integer";
    pism_config:grid.Mbz_units = "count";

    pism_config:grid.Mx = 61;
    pism_config:grid.Mx_doc = "Number of grid points in the x direction.";
    pism_config:grid.Mx_option = "Mx";
    pism_config:grid.Mx_type = "integer";
    pism_config:grid.Mx_units = "count";

    pism_config:grid.My = 61;
    pism_config:grid.My_doc = "Number of grid points in the y direction.";
    pism_config:grid.My_option = "My";
    pism_config:grid.My_type = "integer";
    pism_config:grid.My_units = "count";

    pism_config:grid.Mz = 31;
    pism_config:grid.Mz_doc = "Number of vertical grid levels in the ice.";
    pism_config:grid.Mz_option = "Mz";
    pism_config:grid.Mz_type = "integer";
    pism_config:grid.Mz_units = "count";

    pism_config:grid.allow_extrapolation = "no";
    pism_config:grid.allow_extrapolation_doc = "Allow extrapolation during regridding.";
    pism_config:grid.allow_extrapolation_option = "allow_extrapolation";
    pism_config:grid.allow_extrapolation_type = "flag";

    pism_config:grid.ice_vertical_spacing = "quadratic";
    pism_config:grid.ice_vertical_spacing_choices = "quadratic,equal";
    pism_config:grid.ice_vertical_spacing_doc = "vertical spacing in the ice";
    pism_config:grid.ice_vertical_spacing_option = "z_spacing";
    pism_config:grid.ice_vertical_spacing_type = "keyword";

    pism_config:grid.lambda = 4.0;
    pism_config:grid.lambda_doc = "Vertical grid spacing parameter. Roughly equal to the factor by which the grid is coarser at an end away from the ice-bedrock interface.";
    pism_config:grid.lambda_type = "number";
    pism_config:grid.lambda_units = "pure number";

    pism_config:grid.max_stencil_width = 2;
    pism_config:grid.max_stencil_width_doc = "Maximum width of the finite-difference stencil used in PISM.";
    pism_config:grid.max_stencil_width_type = "integer";
    pism_config:grid.max_stencil_width_units = "count";

    pism_config:grid.periodicity = "xy";
    pism_config:grid.periodicity_choices = "none,x,y,xy";
    pism_config:grid.periodicity_doc = "horizontal grid periodicity";
    pism_config:grid.periodicity_option = "periodicity";
    pism_config:grid.periodicity_type = "keyword";

    pism_config:grid.recompute_longitude_and_latitude = "yes";
    pism_config:grid.recompute_longitude_and_latitude_doc = "Re-compute longitude and latitude using grid information and provided projection parameters. Requires PROJ.";
    pism_config:grid.recompute_longitude_and_latitude_type = "flag";

    pism_config:grid.registration = "center";
    pism_config:grid.registration_choices = "center,corner";
    pism_config:grid.registration_doc = "horizontal grid registration";
    pism_config:grid.registration_type = "keyword";

    pism_config:hydrology.add_water_input_to_till_storage = "yes";
    pism_config:hydrology.add_water_input_to_till_storage_doc = "Add surface input to water stored in till. If no it will be added to the transportable water.";
    pism_config:hydrology.add_water_input_to_till_storage_type = "flag";

    pism_config:hydrology.cavitation_opening_coefficient = 0.5;
    pism_config:hydrology.cavitation_opening_coefficient_doc = "c_1 in notes; coefficient of cavitation opening term in evolution of layer thickness in hydrology::Distributed";
    pism_config:hydrology.cavitation_opening_coefficient_option = "hydrology_cavitation_opening_coefficient";
    pism_config:hydrology.cavitation_opening_coefficient_type = "number";
    pism_config:hydrology.cavitation_opening_coefficient_units = "meter-1";

    pism_config:hydrology.creep_closure_coefficient = 0.04;
    pism_config:hydrology.creep_closure_coefficient_doc = "c_2 in notes; coefficient of creep closure term in evolution of layer thickness in hydrology::Distributed";
    pism_config:hydrology.creep_closure_coefficient_option = "hydrology_creep_closure_coefficient";
    pism_config:hydrology.creep_closure_coefficient_type = "number";
    pism_config:hydrology.creep_closure_coefficient_units = "pure number";

    pism_config:hydrology.distributed.init_p_from_steady = "no";
    pism_config:hydrology.distributed.init_p_from_steady_doc = "if 'yes', initialize subglacial water pressure from P(W) formula that applies in steady state";
    pism_config:hydrology.distributed.init_p_from_steady_option = "hydrology_init_p_form_steady";
    pism_config:hydrology.distributed.init_p_from_steady_type = "flag";

    pism_config:hydrology.distributed.sliding_speed_file = "";
    pism_config:hydrology.distributed.sliding_speed_file_doc = "name of the file containing velbase_mag, the basal sliding speed to use with :literal:`hydrology.distributed.init_p_from_steady`";
    pism_config:hydrology.distributed.sliding_speed_file_option = "hydrology_sliding_speed_file";
    pism_config:hydrology.distributed.sliding_speed_file_type = "string";

    pism_config:hydrology.gradient_power_in_flux = 1.5;
    pism_config:hydrology.gradient_power_in_flux_doc = "power `\\beta` in Darcy's law `q = - k W^{\\alpha} |\\nabla \\psi|^{\\beta-2} \\nabla \\psi`, for subglacial water layer; used by hydrology::Routing and hydrology::Distributed";
    pism_config:hydrology.gradient_power_in_flux_option = "hydrology_gradient_power_in_flux";
    pism_config:hydrology.gradient_power_in_flux_type = "number";
    pism_config:hydrology.gradient_power_in_flux_units = "pure number";

    pism_config:hydrology.hydraulic_conductivity = 0.001;
    pism_config:hydrology.hydraulic_conductivity_doc = "= k in notes; lateral conductivity, in Darcy's law, for subglacial water layer; units depend on powers alpha = hydrology.thickness_power_in_flux and beta = hydrology_potential_gradient_power_in_flux; used by hydrology::Routing and hydrology::Distributed";
    pism_config:hydrology.hydraulic_conductivity_option = "hydrology_hydraulic_conductivity";
    pism_config:hydrology.hydraulic_conductivity_type = "number";
    pism_config:hydrology.hydraulic_conductivity_units = "`m^{2 \\beta - \\alpha} s^{2 \\beta - 3} kg^{1-\\beta}`";

    pism_config:hydrology.maximum_time_step = 1.0;
    pism_config:hydrology.maximum_time_step_doc = "maximum allowed time step length used by hydrology::Routing and hydrology::Distributed";
    pism_config:hydrology.maximum_time_step_type = "number";
    pism_config:hydrology.maximum_time_step_units = "years";

    pism_config:hydrology.model = "null";
    pism_config:hydrology.model_choices = "null,routing,steady,distributed";
    pism_config:hydrology.model_doc = "Basal hydrology sub-model.";
    pism_config:hydrology.model_option = "hydrology";
    pism_config:hydrology.model_type = "keyword";

    pism_config:hydrology.null_diffuse_till_water = "no";
    pism_config:hydrology.null_diffuse_till_water_doc = "Diffuse stored till water laterally. See equation (11) of :cite:`BBssasliding`";
    pism_config:hydrology.null_diffuse_till_water_type = "flag";

    pism_config:hydrology.null_diffusion_distance = 2e4;
    pism_config:hydrology.null_diffusion_distance_doc = "diffusion distance for till water thickness; see equation (11) in :cite:`BBssasliding`; only active if hydrology.null_diffuse_till_water is set";
    pism_config:hydrology.null_diffusion_distance_type = "number";
    pism_config:hydrology.null_diffusion_distance_units = "meters";

    pism_config:hydrology.null_diffusion_time = 1000.0;
    pism_config:hydrology.null_diffusion_time_doc = "diffusion time for till water thickness; see equation (11) in :cite:`BBssasliding`; only active if hydrology.null_diffuse_till_water is set";
    pism_config:hydrology.null_diffusion_time_type = "number";
    pism_config:hydrology.null_diffusion_time_units = "years";

    pism_config:hydrology.null_strip_width = -1.0;
    pism_config:hydrology.null_strip_width_doc = "if negative then mechanism is inactive; width of strip around computational domain in which water velocity and water amount are set to zero; used by hydrology::Routing and hydrology::Distributed";
    pism_config:hydrology.null_strip_width_type = "number";
    pism_config:hydrology.null_strip_width_units = "meters";

    pism_config:hydrology.regularizing_porosity = 0.01;
    pism_config:hydrology.regularizing_porosity_doc = "phi_0 in notes; regularizes pressure equation by multiplying time derivative term";
    pism_config:hydrology.regularizing_porosity_option = "hydrology_regularizing_porosity";
    pism_config:hydrology.regularizing_porosity_type = "number";
    pism_config:hydrology.regularizing_porosity_units = "pure number";

    pism_config:hydrology.roughness_scale = 0.1;
    pism_config:hydrology.roughness_scale_doc = "W_r in notes; roughness scale determining maximum amount of cavitation opening in hydrology::Distributed";
    pism_config:hydrology.roughness_scale_option = "hydrology_roughness_scale";
    pism_config:hydrology.roughness_scale_type = "number";
    pism_config:hydrology.roughness_scale_units = "meters";

    pism_config:hydrology.routing.include_floating_ice = "no";
    pism_config:hydrology.routing.include_floating_ice_doc = "Route subglacial water under ice shelves. This may be appropriate if a shelf is close to floatation. Note that this has no effect on ice flow.";
    pism_config:hydrology.routing.include_floating_ice_type = "flag";

    pism_config:hydrology.steady.flux_update_interval = 1.0;
    pism_config:hydrology.steady.flux_update_interval_doc = "interval between updates of the steady state flux";
    pism_config:hydrology.steady.flux_update_interval_type = "number";
    pism_config:hydrology.steady.flux_update_interval_units = "years";

    pism_config:hydrology.steady.input_rate_scaling = 1e7;
    pism_config:hydrology.steady.input_rate_scaling_doc = "input rate scaling";
    pism_config:hydrology.steady.input_rate_scaling_type = "number";
    pism_config:hydrology.steady.input_rate_scaling_units = "seconds";

    pism_config:hydrology.steady.n_iterations = 7500;
    pism_config:hydrology.steady.n_iterations_doc = "maxinum number of iterations to use in while estimating steady-state water flux";
    pism_config:hydrology.steady.n_iterations_type = "integer";
    pism_config:hydrology.steady.n_iterations_units = "count";

    pism_config:hydrology.steady.potential_delta = 10000.0;
    pism_config:hydrology.steady.potential_delta_doc = "potential adjustment used to fill sinks (smaller values require more iterations but produce fewer artifacts)";
    pism_config:hydrology.steady.potential_delta_type = "number";
    pism_config:hydrology.steady.potential_delta_units = "Pa";

    pism_config:hydrology.steady.potential_n_iterations = 1000;
    pism_config:hydrology.steady.potential_n_iterations_doc = "maxinum number of iterations to take while pre-processing hydraulic potential";
    pism_config:hydrology.steady.potential_n_iterations_type = "integer";
    pism_config:hydrology.steady.potential_n_iterations_units = "count";

    pism_config:hydrology.steady.volume_ratio = 0.1;
    pism_config:hydrology.steady.volume_ratio_doc = "water volume ratio used as the stopping criterion";
    pism_config:hydrology.steady.volume_ratio_type = "number";
    pism_config:hydrology.steady.volume_ratio_units = "1";

    pism_config:hydrology.surface_input.file = "";
    pism_config:hydrology.surface_input.file_doc = "Name of the file containing ``water_input_rate``, the rate at which water from the ice surface is added to the subglacial hydrology system";
    pism_config:hydrology.surface_input.file_type = "string";

    pism_config:hydrology.surface_input.period = 0;
    pism_config:hydrology.surface_input.period_doc = "Length of the period of the water input rate. Set to zero to disable.";
    pism_config:hydrology.surface_input.period_type = "integer";
    pism_config:hydrology.surface_input.period_units = "years";

    pism_config:hydrology.surface_input.reference_year = 0;
    pism_config:hydrology.surface_input.reference_year_doc = "Reference year to use when ``hydrology.surface_input.period`` is active.";
    pism_config:hydrology.surface_input.reference_year_type = "integer";
    pism_config:hydrology.surface_input.reference_year_units = "years";

    pism_config:hydrology.surface_input_from_runoff = "no";
    pism_config:hydrology.surface_input_from_runoff_doc = "Use surface runoff as surface input.";
    pism_config:hydrology.surface_input_from_runoff_type = "flag";

    pism_config:hydrology.thickness_power_in_flux = 1.25;
    pism_config:hydrology.thickness_power_in_flux_doc = "power `\\alpha` in Darcy's law `q = - k W^{\\alpha} |\\nabla \\psi|^{\\beta-2} \\nabla \\psi`, for subglacial water layer; used by hydrology::Routing and hydrology::Distributed";
    pism_config:hydrology.thickness_power_in_flux_option = "hydrology_thickness_power_in_flux";
    pism_config:hydrology.thickness_power_in_flux_type = "number";
    pism_config:hydrology.thickness_power_in_flux_units = "1";

    pism_config:hydrology.tillwat_decay_rate = 1.0;
    pism_config:hydrology.tillwat_decay_rate_doc = "rate at which tillwat is reduced to zero, in absence of other effects like input";
    pism_config:hydrology.tillwat_decay_rate_option = "hydrology_tillwat_decay_rate";
    pism_config:hydrology.tillwat_decay_rate_type = "number";
    pism_config:hydrology.tillwat_decay_rate_units = "mm / year";

    pism_config:hydrology.tillwat_max = 2.0;
    pism_config:hydrology.tillwat_max_doc = "maximum effective thickness of the water stored in till";
    pism_config:hydrology.tillwat_max_option = "hydrology_tillwat_max";
    pism_config:hydrology.tillwat_max_type = "number";
    pism_config:hydrology.tillwat_max_units = "meters";

    pism_config:hydrology.use_const_bmelt = "no";
    pism_config:hydrology.use_const_bmelt_doc = "if 'yes', subglacial hydrology model sees basal melt rate which is constant and given by hydrology.const_bmelt";
    pism_config:hydrology.use_const_bmelt_option = "hydrology_use_const_bmelt";
    pism_config:hydrology.use_const_bmelt_type = "flag";

    pism_config:input.bootstrap = "no";
    pism_config:input.bootstrap_doc = "It true, use bootstrapping heuristics when initializing PISM.";
    pism_config:input.bootstrap_option = "bootstrap";
    pism_config:input.bootstrap_type = "flag";

    pism_config:input.file = "";
    pism_config:input.file_doc = "Input file name";
    pism_config:input.file_option = "i";
    pism_config:input.file_type = "string";

    pism_config:input.forcing.buffer_size = 60;
    pism_config:input.forcing.buffer_size_doc = "number of 2D climate forcing records to keep in memory; = 5 years of monthly records";
    pism_config:input.forcing.buffer_size_type = "integer";
    pism_config:input.forcing.buffer_size_units = "count";

    pism_config:input.forcing.evaluations_per_year = 52;
    pism_config:input.forcing.evaluations_per_year_doc = "length of the time-series used to compute temporal averages of forcing data (such as mean annual temperature)";
    pism_config:input.forcing.evaluations_per_year_type = "integer";
    pism_config:input.forcing.evaluations_per_year_units = "count";

    pism_config:input.regrid.file = "";
    pism_config:input.regrid.file_doc = "Regridding (input) file name";
    pism_config:input.regrid.file_option = "regrid_file";
    pism_config:input.regrid.file_type = "string";

    pism_config:input.regrid.vars = "";
    pism_config:input.regrid.vars_doc = "Comma-separated list of variables to regrid. Leave empty to regrid all model state variables.";
    pism_config:input.regrid.vars_option = "regrid_vars";
    pism_config:input.regrid.vars_type = "string";

    pism_config:inverse.design.cH1     = 0;
    pism_config:inverse.design.cH1_doc = "weight of derivative part of an H1 norm for inversion design variables";
    pism_config:inverse.design.cH1_option = "inv_design_cH1";
    pism_config:inverse.design.cH1_type = "number";
    pism_config:inverse.design.cH1_units = "1";

    pism_config:inverse.design.cL2 = 1;
    pism_config:inverse.design.cL2_doc = "weight of derivative-free part of an H1 norm for inversion design variables";
    pism_config:inverse.design.cL2_option = "inv_design_cL2";
    pism_config:inverse.design.cL2_type = "number";
    pism_config:inverse.design.cL2_units = "1";

    pism_config:inverse.design.func = "sobolevH1";
    pism_config:inverse.design.func_choices = "sobolevH1,tv";
    pism_config:inverse.design.func_doc = "functional used for inversion design variables";
    pism_config:inverse.design.func_option = "inv_design_func";
    pism_config:inverse.design.func_type = "keyword";

    pism_config:inverse.design.param = "exp";
    pism_config:inverse.design.param_choices = "ident,trunc,square,exp";
    pism_config:inverse.design.param_doc = "parameterization of design variables used during inversion";
    pism_config:inverse.design.param_option = "inv_design_param";
    pism_config:inverse.design.param_type = "keyword";

    pism_config:inverse.design.param_hardav_eps = 1e4;
    pism_config:inverse.design.param_hardav_eps_doc = "tiny vertically-averaged hardness used as a substitute for 0 in some tauc parameterizations";
    pism_config:inverse.design.param_hardav_eps_type = "number";
    pism_config:inverse.design.param_hardav_eps_units = "Pascal second^(1/3)";

    pism_config:inverse.design.param_hardav_scale = 1e8;
    pism_config:inverse.design.param_hardav_scale_doc = "typical size of ice hardness";
    pism_config:inverse.design.param_hardav_scale_type = "number";
    pism_config:inverse.design.param_hardav_scale_units = "Pascal second^(1/3)";

    pism_config:inverse.design.param_tauc_eps = 100;
    pism_config:inverse.design.param_tauc_eps_doc = "tiny yield stress used as a substitute for 0 in some tauc parameterizations";
    pism_config:inverse.design.param_tauc_eps_type = "number";
    pism_config:inverse.design.param_tauc_eps_units = "Pascal";

    pism_config:inverse.design.param_tauc_scale = 100000;
    pism_config:inverse.design.param_tauc_scale_doc = "typical size of yield stresses";
    pism_config:inverse.design.param_tauc_scale_type = "number";
    pism_config:inverse.design.param_tauc_scale_units = "Pascal";

    pism_config:inverse.design.param_trunc_hardav0 = 1e6;
    pism_config:inverse.design.param_trunc_hardav0_doc = "transition point of change to linear behaviour for design variable parameterization type 'trunc'";
    pism_config:inverse.design.param_trunc_hardav0_type = "number";
    pism_config:inverse.design.param_trunc_hardav0_units = "Pascal second^(1/3)";

    pism_config:inverse.design.param_trunc_tauc0 = 1000;
    pism_config:inverse.design.param_trunc_tauc0_doc = "transition point of change to linear behaviour for design variable parameterization type 'trunc'";
    pism_config:inverse.design.param_trunc_tauc0_type = "number";
    pism_config:inverse.design.param_trunc_tauc0_units = "Pascal";

    pism_config:inverse.log_ratio_scale = 10;
    pism_config:inverse.log_ratio_scale_doc = "Reference scale for log-ratio functionals";
    pism_config:inverse.log_ratio_scale_option = "inv_log_ratio_scale";
    pism_config:inverse.log_ratio_scale_type = "number";
    pism_config:inverse.log_ratio_scale_units = "pure number";

    pism_config:inverse.max_iterations = 1000;
    pism_config:inverse.max_iterations_doc = "maximum iteration count";
    pism_config:inverse.max_iterations_option = "inv_max_it";
    pism_config:inverse.max_iterations_type = "integer";
    pism_config:inverse.max_iterations_units = "count";

    pism_config:inverse.ssa.hardav_max = 1e10;
    pism_config:inverse.ssa.hardav_max_doc = "Maximum allowed value of hardav for inversions with bound constraints";
    pism_config:inverse.ssa.hardav_max_type = "number";
    pism_config:inverse.ssa.hardav_max_units = "Pascal second^(1/3)";

    pism_config:inverse.ssa.hardav_min = 0;
    pism_config:inverse.ssa.hardav_min_doc = "Minimum allowed value of hardav for inversions with bound constraints";
    pism_config:inverse.ssa.hardav_min_type = "number";
    pism_config:inverse.ssa.hardav_min_units = "Pascal second^(1/3)";

    pism_config:inverse.ssa.length_scale = 50e3;
    pism_config:inverse.ssa.length_scale_doc = "typical length scale for rescaling derivative norms";
    pism_config:inverse.ssa.length_scale_type = "number";
    pism_config:inverse.ssa.length_scale_units = "meters";

    pism_config:inverse.ssa.method = "tikhonov_lmvm";
    pism_config:inverse.ssa.method_choices = "sd,nlcg,ign,tikhonov_lmvm,tikhonov_cg,tikhonov_blmvm,tikhonov_lcl,tikhonov_gn";
    pism_config:inverse.ssa.method_doc = "algorithm to use for SSA inversions";
    pism_config:inverse.ssa.method_option = "inv_method";
    pism_config:inverse.ssa.method_type = "keyword";

    pism_config:inverse.ssa.tauc_max = 5e7;
    pism_config:inverse.ssa.tauc_max_doc = "Maximum allowed value of tauc for inversions with bound constraints";
    pism_config:inverse.ssa.tauc_max_type = "number";
    pism_config:inverse.ssa.tauc_max_units = "Pascal";

    pism_config:inverse.ssa.tauc_min = 0;
    pism_config:inverse.ssa.tauc_min_doc = "Minimum allowed value of tauc for inversions with bound constraints";
    pism_config:inverse.ssa.tauc_min_type = "number";
    pism_config:inverse.ssa.tauc_min_units = "Pascal";

    pism_config:inverse.ssa.tv_exponent = 1.2;
    pism_config:inverse.ssa.tv_exponent_doc = "Lebesgue exponent for pseudo-TV norm";
    pism_config:inverse.ssa.tv_exponent_option = "inv_ssa_tv_exponent";
    pism_config:inverse.ssa.tv_exponent_type = "number";
    pism_config:inverse.ssa.tv_exponent_units = "pure number";

    pism_config:inverse.ssa.velocity_eps = 0.1;
    pism_config:inverse.ssa.velocity_eps_doc = "tiny size of ice velocities during inversion";
    pism_config:inverse.ssa.velocity_eps_type = "number";
    pism_config:inverse.ssa.velocity_eps_units = "meter / year";

    pism_config:inverse.ssa.velocity_scale = 100;
    pism_config:inverse.ssa.velocity_scale_doc = "typical size of ice velocities expected during inversion";
    pism_config:inverse.ssa.velocity_scale_type = "number";
    pism_config:inverse.ssa.velocity_scale_units = "meter / year";

    pism_config:inverse.state_func = "meansquare";
    pism_config:inverse.state_func_choices = "meansquare,log_ratio,log_relative";
    pism_config:inverse.state_func_doc = "functional used for inversion design variables";
    pism_config:inverse.state_func_option = "inv_state_func";
    pism_config:inverse.state_func_type = "keyword";

    pism_config:inverse.target_misfit = 100;
    pism_config:inverse.target_misfit_doc = "desired root misfit for SSA inversions";
    pism_config:inverse.target_misfit_option = "inv_target_misfit";
    pism_config:inverse.target_misfit_type = "number";
    pism_config:inverse.target_misfit_units = "meter / year";

    pism_config:inverse.tikhonov.atol = 1e-10;
    pism_config:inverse.tikhonov.atol_doc = "absolute threshold for Tikhonov stopping criterion";
    pism_config:inverse.tikhonov.atol_option = "tikhonov_atol";
    pism_config:inverse.tikhonov.atol_type = "number";
    pism_config:inverse.tikhonov.atol_units = "meter / year";

    pism_config:inverse.tikhonov.penalty_weight = 1;
    pism_config:inverse.tikhonov.penalty_weight_doc = "penalty parameter for Tikhonov inversion";
    pism_config:inverse.tikhonov.penalty_weight_option = "tikhonov_penalty";
    pism_config:inverse.tikhonov.penalty_weight_type = "number";
    pism_config:inverse.tikhonov.penalty_weight_units = "1";

    pism_config:inverse.tikhonov.ptol = 0.1;
    pism_config:inverse.tikhonov.ptol_doc = "threshold for reaching desired misfit for adaptive Tikhonov algorithms";
    pism_config:inverse.tikhonov.ptol_option = "tikhonov_ptol";
    pism_config:inverse.tikhonov.ptol_type = "number";
    pism_config:inverse.tikhonov.ptol_units = "pure number";

    pism_config:inverse.tikhonov.rtol = 5e-2;
    pism_config:inverse.tikhonov.rtol_doc = "relative threshold for Tikhonov stopping criterion";
    pism_config:inverse.tikhonov.rtol_option = "tikhonov_rtol";
    pism_config:inverse.tikhonov.rtol_type = "number";
    pism_config:inverse.tikhonov.rtol_units = "1";

    pism_config:inverse.use_design_prior = "yes";
    pism_config:inverse.use_design_prior_doc = "Use prior from inverse data file as initial guess.";
    pism_config:inverse.use_design_prior_option = "inv_use_design_prior";
    pism_config:inverse.use_design_prior_type = "flag";

    pism_config:inverse.use_zeta_fixed_mask = "yes";
    pism_config:inverse.use_zeta_fixed_mask_doc = "Enforce locations where the parameterized design variable should be fixed. (Automatically determined if not provided)";
    pism_config:inverse.use_zeta_fixed_mask_option = "inv_use_zeta_fixed_mask";
    pism_config:inverse.use_zeta_fixed_mask_type = "flag";

    pism_config:ocean.always_grounded = "no";
    pism_config:ocean.always_grounded_doc = "Dry (ocean-less) simulation; ice is considered grounded regardless of ice thickness, bed elevation, and sea level.";
    pism_config:ocean.always_grounded_option = "dry";
    pism_config:ocean.always_grounded_type = "flag";

<<<<<<< HEAD
=======
    pism_config:ocean.models = "constant";
    pism_config:ocean.models_doc = "Comma-separated list of ocean models and modifiers.";
    pism_config:ocean.models_type = "string";
    pism_config:ocean.models_option = "ocean";

    pism_config:sea_level.models = "constant";
    pism_config:sea_level.models_doc = "Comma-separated list of sea level models and modifiers.";
    pism_config:sea_level.models_type = "string";
    pism_config:sea_level.models_option = "sea_level";

    pism_config:lake_level.models = "null";
    pism_config:lake_level.models_doc = "Comma-separated list of lake level models and modifiers.";
    pism_config:lake_level.models_type = "string";
    pism_config:lake_level.models_option = "lake_level";

    pism_config:lake_level.lakecc.topg_overlay_file = "";
    pism_config:lake_level.lakecc.topg_overlay_file_doc = "Name of the file containing the topography overlay field used by the LakeCC model.";
    pism_config:lake_level.lakecc.topg_overlay_file_type = "string";
    pism_config:lake_level.lakecc.topg_overlay_file_option = "lakecc_topg_overlay_file";

>>>>>>> f268ec56
    pism_config:ocean.anomaly.file = "";
    pism_config:ocean.anomaly.file_doc = "Name of the file containing shelf basal mass flux offset fields.";
    pism_config:ocean.anomaly.file_option = "ocean_anomaly_file";
    pism_config:ocean.anomaly.file_type = "string";

    pism_config:ocean.anomaly.period = 0;
    pism_config:ocean.anomaly.period_doc = "Length of the period of the ocean forcing data. Set to zero to disable.";
    pism_config:ocean.anomaly.period_option = "ocean_anomaly_period";
    pism_config:ocean.anomaly.period_type = "integer";
    pism_config:ocean.anomaly.period_units = "years";

    pism_config:ocean.anomaly.reference_year = 0;
    pism_config:ocean.anomaly.reference_year_doc = "Reference year to use when ``ocean.anomaly.period`` is active.";
    pism_config:ocean.anomaly.reference_year_option = "ocean_anomaly_reference_year";
    pism_config:ocean.anomaly.reference_year_type = "integer";
    pism_config:ocean.anomaly.reference_year_units = "years";

    pism_config:ocean.cache.update_interval = 10;
    pism_config:ocean.cache.update_interval_doc = "update interval of the 'cache' ocean modifier";
    pism_config:ocean.cache.update_interval_option = "ocean_cache_update_interval";
    pism_config:ocean.cache.update_interval_type = "integer";
    pism_config:ocean.cache.update_interval_units = "years";

    pism_config:ocean.constant.melange_back_pressure_fraction = 0.0;
    pism_config:ocean.constant.melange_back_pressure_fraction_doc = "default melange back pressure fraction in the 'contant' ocean model";
    pism_config:ocean.constant.melange_back_pressure_fraction_type = "number";
    pism_config:ocean.constant.melange_back_pressure_fraction_units = "1";

    pism_config:ocean.constant.melt_rate = 0.05191419359084029;
    pism_config:ocean.constant.melt_rate_doc = "default melt rate used by the 'constant' ocean model (computed as `Q / (L \\rho_i)`)";
    pism_config:ocean.constant.melt_rate_option = "shelf_base_melt_rate";
    pism_config:ocean.constant.melt_rate_type = "number";
    pism_config:ocean.constant.melt_rate_units = "m / year";

    pism_config:ocean.delta_T.file = "";
    pism_config:ocean.delta_T.file_doc = "Name of the file containing temperature offsets.";
    pism_config:ocean.delta_T.file_option = "ocean_delta_T_file";
    pism_config:ocean.delta_T.file_type = "string";

    pism_config:ocean.delta_T.period = 0;
    pism_config:ocean.delta_T.period_doc = "Length of the period of the climate forcing data. Set to zero to disable.";
    pism_config:ocean.delta_T.period_option = "ocean_delta_T_period";
    pism_config:ocean.delta_T.period_type = "integer";
    pism_config:ocean.delta_T.period_units = "years";

    pism_config:ocean.delta_T.reference_year = 0;
    pism_config:ocean.delta_T.reference_year_doc = "Reference year to use when ``ocean.delta_T.period`` is active.";
    pism_config:ocean.delta_T.reference_year_option = "ocean_delta_T_reference_year";
    pism_config:ocean.delta_T.reference_year_type = "integer";
    pism_config:ocean.delta_T.reference_year_units = "years";

    pism_config:ocean.delta_mass_flux.file = "";
    pism_config:ocean.delta_mass_flux.file_doc = "Name of the file containing sub-shelf mass flux offsets.";
    pism_config:ocean.delta_mass_flux.file_option = "ocean_delta_mass_flux_file";
    pism_config:ocean.delta_mass_flux.file_type = "string";

    pism_config:ocean.delta_mass_flux.period = 0;
    pism_config:ocean.delta_mass_flux.period_doc = "Length of the period of the climate forcing data. Set to zero to disable.";
    pism_config:ocean.delta_mass_flux.period_option = "ocean_delta_mass_flux_period";
    pism_config:ocean.delta_mass_flux.period_type = "integer";
    pism_config:ocean.delta_mass_flux.period_units = "years";

    pism_config:ocean.delta_mass_flux.reference_year = 0;
    pism_config:ocean.delta_mass_flux.reference_year_doc = "Reference year to use when ``ocean.delta_mass_flux.period`` is active.";
    pism_config:ocean.delta_mass_flux.reference_year_option = "ocean_delta_mass_flux_reference_year";
    pism_config:ocean.delta_mass_flux.reference_year_type = "integer";
    pism_config:ocean.delta_mass_flux.reference_year_units = "years";

    pism_config:ocean.delta_sl.file = "";
    pism_config:ocean.delta_sl.file_doc = "Name of the file containing sea level offsets.";
    pism_config:ocean.delta_sl.file_option = "ocean_delta_sl_file";
    pism_config:ocean.delta_sl.file_type = "string";

    pism_config:ocean.delta_sl.period = 0;
    pism_config:ocean.delta_sl.period_doc = "Length of the period of the climate forcing data. Set to zero to disable.";
    pism_config:ocean.delta_sl.period_option = "ocean_delta_sl_period";
    pism_config:ocean.delta_sl.period_type = "integer";
    pism_config:ocean.delta_sl.period_units = "years";

    pism_config:ocean.delta_sl.reference_year = 0;
    pism_config:ocean.delta_sl.reference_year_doc = "Reference year to use when ``ocean.delta_sl.period`` is active.";
    pism_config:ocean.delta_sl.reference_year_option = "ocean_delta_sl_reference_year";
    pism_config:ocean.delta_sl.reference_year_type = "integer";
    pism_config:ocean.delta_sl.reference_year_units = "years";

    pism_config:ocean.delta_sl_2d.file = "";
    pism_config:ocean.delta_sl_2d.file_doc = "Name of the file containing climate forcing fields.";
    pism_config:ocean.delta_sl_2d.file_type = "string";

    pism_config:ocean.delta_sl_2d.period = 0;
    pism_config:ocean.delta_sl_2d.period_doc = "Length of the period of the climate forcing data. Set to zero to disable.";
    pism_config:ocean.delta_sl_2d.period_type = "integer";
    pism_config:ocean.delta_sl_2d.period_units = "years";

    pism_config:ocean.delta_sl_2d.reference_year = 0;
    pism_config:ocean.delta_sl_2d.reference_year_doc = "Reference year to use when ``ocean.delta_sl_2d.period`` is active.";
    pism_config:ocean.delta_sl_2d.reference_year_type = "integer";
    pism_config:ocean.delta_sl_2d.reference_year_units = "years";

    pism_config:ocean.frac_MBP.file = "";
    pism_config:ocean.frac_MBP.file_doc = "Name of the file containing melange back-pressure scaling.";
    pism_config:ocean.frac_MBP.file_option = "ocean_frac_MBP_file";
    pism_config:ocean.frac_MBP.file_type = "string";

    pism_config:ocean.frac_MBP.period = 0;
    pism_config:ocean.frac_MBP.period_doc = "Length of the period of the climate forcing data. Set to zero to disable.";
    pism_config:ocean.frac_MBP.period_option = "ocean_frac_MBP_period";
    pism_config:ocean.frac_MBP.period_type = "integer";
    pism_config:ocean.frac_MBP.period_units = "years";

    pism_config:ocean.frac_MBP.reference_year = 0;
    pism_config:ocean.frac_MBP.reference_year_doc = "Reference year to use when ``ocean.frac_MBP.period`` is active.";
    pism_config:ocean.frac_MBP.reference_year_option = "ocean_frac_MBP_reference_year";
    pism_config:ocean.frac_MBP.reference_year_type = "integer";
    pism_config:ocean.frac_MBP.reference_year_units = "years";

    pism_config:ocean.frac_mass_flux.file = "";
    pism_config:ocean.frac_mass_flux.file_doc = "Name of the file containing sub-shelf mass flux scaling.";
    pism_config:ocean.frac_mass_flux.file_option = "ocean_frac_mass_flux_file";
    pism_config:ocean.frac_mass_flux.file_type = "string";

    pism_config:ocean.frac_mass_flux.period = 0;
    pism_config:ocean.frac_mass_flux.period_doc = "Length of the period of the climate forcing data. Set to zero to disable.";
    pism_config:ocean.frac_mass_flux.period_option = "ocean_frac_mass_flux_period";
    pism_config:ocean.frac_mass_flux.period_type = "integer";
    pism_config:ocean.frac_mass_flux.period_units = "years";

    pism_config:ocean.frac_mass_flux.reference_year = 0;
    pism_config:ocean.frac_mass_flux.reference_year_doc = "Reference year to use when ``ocean.frac_mass_flux.period`` is active.";
    pism_config:ocean.frac_mass_flux.reference_year_option = "ocean_frac_mass_flux_reference_year";
    pism_config:ocean.frac_mass_flux.reference_year_type = "integer";
    pism_config:ocean.frac_mass_flux.reference_year_units = "years";

    pism_config:ocean.given.file = "";
    pism_config:ocean.given.file_doc = "Name of the file containing climate forcing fields.";
    pism_config:ocean.given.file_option = "ocean_given_file";
    pism_config:ocean.given.file_type = "string";

    pism_config:ocean.given.period = 0;
    pism_config:ocean.given.period_doc = "Length of the period of the climate forcing data. Set to zero to disable.";
    pism_config:ocean.given.period_option = "ocean_given_period";
    pism_config:ocean.given.period_type = "integer";
    pism_config:ocean.given.period_units = "years";

    pism_config:ocean.given.reference_year = 0;
    pism_config:ocean.given.reference_year_doc = "Reference year to use when ``ocean.given.period`` is active.";
    pism_config:ocean.given.reference_year_option = "ocean_given_reference_year";
    pism_config:ocean.given.reference_year_type = "integer";
    pism_config:ocean.given.reference_year_units = "years";

    pism_config:ocean.melange_back_pressure_fraction = 0.0;
    pism_config:ocean.melange_back_pressure_fraction_doc = "default melange back pressure fraction";
    pism_config:ocean.melange_back_pressure_fraction_type = "number";
    pism_config:ocean.melange_back_pressure_fraction_units = "1";

    pism_config:ocean.models = "constant";
    pism_config:ocean.models_doc = "Comma-separated list of ocean models and modifiers.";
    pism_config:ocean.models_option = "ocean";
    pism_config:ocean.models_type = "string";

    pism_config:lake_level.models = "null";
    pism_config:lake_level.models_doc = "Comma-separated list of lake level models and modifiers.";
    pism_config:lake_level.models_option = "lake_level";
    pism_config:lake_level.models_type = "string";

    pism_config:ocean.pico.continental_shelf_depth = -800.0;
    pism_config:ocean.pico.continental_shelf_depth_doc = "Determines the edge of the continental shelf to calculate mean ocean properties";
    pism_config:ocean.pico.continental_shelf_depth_option = "continental_shelf_depth";
    pism_config:ocean.pico.continental_shelf_depth_type = "number";
    pism_config:ocean.pico.continental_shelf_depth_units = "meters";

    pism_config:ocean.pico.exclude_ice_rises = "yes";
    pism_config:ocean.pico.exclude_ice_rises_doc = "Exclude ice rises for box calculation in PICO";
    pism_config:ocean.pico.exclude_ice_rises_option = "exclude_icerises";
    pism_config:ocean.pico.exclude_ice_rises_type = "flag";

    pism_config:ocean.pico.file = "";
    pism_config:ocean.pico.file_doc = "Name of the file containing climate forcing fields.";
    pism_config:ocean.pico.file_option = "ocean_pico_file";
    pism_config:ocean.pico.file_type = "string";

    pism_config:ocean.pico.heat_exchange_coefficent = 2e-5;
    pism_config:ocean.pico.heat_exchange_coefficent_doc = "Turbulent heat exchange coefficient";
    pism_config:ocean.pico.heat_exchange_coefficent_option = "gamma_T";
    pism_config:ocean.pico.heat_exchange_coefficent_type = "number";
    pism_config:ocean.pico.heat_exchange_coefficent_units = "meters second-1";

    pism_config:ocean.pico.maximum_ice_rise_area = 1e5;
    pism_config:ocean.pico.maximum_ice_rise_area_doc = "Maximum ice rise area. Patches of grounded ice that are bugger than this are treated as continental ice sheets.";
    pism_config:ocean.pico.maximum_ice_rise_area_type = "number";
    pism_config:ocean.pico.maximum_ice_rise_area_units = "km2";

    pism_config:ocean.pico.number_of_boxes = 5;
    pism_config:ocean.pico.number_of_boxes_doc = "Default maximum number of boxes (for the largest ice shelves)";
    pism_config:ocean.pico.number_of_boxes_option = "number_of_boxes";
    pism_config:ocean.pico.number_of_boxes_type = "integer";
    pism_config:ocean.pico.number_of_boxes_units = "pure number";

    pism_config:ocean.pico.overturning_coefficent = 1e6;
    pism_config:ocean.pico.overturning_coefficent_doc = "Overturning stregth coefficient";
    pism_config:ocean.pico.overturning_coefficent_option = "overturning_coeff";
    pism_config:ocean.pico.overturning_coefficent_type = "number";
    pism_config:ocean.pico.overturning_coefficent_units = "meters6 seconds-1 kg-1";

    pism_config:ocean.pico.period = 0;
    pism_config:ocean.pico.period_doc = "Length of the period of the climate forcing data. Set to zero to disable.";
    pism_config:ocean.pico.period_option = "ocean_pico_period";
    pism_config:ocean.pico.period_type = "integer";
    pism_config:ocean.pico.period_units = "years";

    pism_config:ocean.pico.reference_year = 0;
    pism_config:ocean.pico.reference_year_doc = "Reference year to use when ``ocean.pico.period`` is active.";
    pism_config:ocean.pico.reference_year_option = "ocean_pico_reference_year";
    pism_config:ocean.pico.reference_year_type = "integer";
    pism_config:ocean.pico.reference_year_units = "years";

    pism_config:ocean.pik_melt_factor = 5e-3;
    pism_config:ocean.pik_melt_factor_doc = "dimensionless tuning parameter in the '-ocean pik' ocean heat flux parameterization; see :cite:`Martinetal2011`";
    pism_config:ocean.pik_melt_factor_option = "meltfactor_pik";
    pism_config:ocean.pik_melt_factor_type = "number";
    pism_config:ocean.pik_melt_factor_units = "1";

    pism_config:ocean.sub_shelf_heat_flux_into_ice = 0.5;
    pism_config:ocean.sub_shelf_heat_flux_into_ice_doc = "= J meter-2 second-1; naively chosen default value for heat from ocean; see comments in pism::ocean::Constant::shelf_base_mass_flux().";
    pism_config:ocean.sub_shelf_heat_flux_into_ice_type = "number";
    pism_config:ocean.sub_shelf_heat_flux_into_ice_units = "W meter-2";

    pism_config:ocean.th.file = "";
    pism_config:ocean.th.file_doc = "Name of the file containing climate forcing fields.";
    pism_config:ocean.th.file_option = "ocean_th_file";
    pism_config:ocean.th.file_type = "string";

    pism_config:ocean.th.period = 0;
    pism_config:ocean.th.period_doc = "Length of the period of the climate forcing data. Set to zero to disable.";
    pism_config:ocean.th.period_option = "ocean_th_period";
    pism_config:ocean.th.period_type = "integer";
    pism_config:ocean.th.period_units = "years";

    pism_config:ocean.th.reference_year = 0;
    pism_config:ocean.th.reference_year_doc = "Reference year to use when ``ocean.th.period`` is active.";
    pism_config:ocean.th.reference_year_option = "ocean_th_reference_year";
    pism_config:ocean.th.reference_year_type = "integer";
    pism_config:ocean.th.reference_year_units = "years";

    pism_config:ocean.three_equation_model_clip_salinity = "yes";
    pism_config:ocean.three_equation_model_clip_salinity_doc = "Clip shelf base salinity so that it is in the range [4, 40] k/kg. See :cite:`HollandJenkins1999`.";
    pism_config:ocean.three_equation_model_clip_salinity_option = "clip_shelf_base_salinity";
    pism_config:ocean.three_equation_model_clip_salinity_type = "flag";

    pism_config:output.ISMIP6 = "false";
    pism_config:output.ISMIP6_doc = "Follow ISMIP6 conventions (units, variable names, \"standard names\") when writing output variables.";
    pism_config:output.ISMIP6_type = "flag";

    pism_config:output.ISMIP6_extra_variables = "lithk,orog,topg,hfgeoubed,acabf,libmassbfgr,libmassbffl,dlithkdt,velsurf,zvelsurf,velbase,zvelbase,velmean,litemptop,litempbotgr,litempbotfl,strbasemag,licalvf,lifmassbf,sftgif,sftgrf,sftflf";
    pism_config:output.ISMIP6_extra_variables_doc = "Comma-separated list of fields reported by models participating in ISMIP6 simulations.";
    pism_config:output.ISMIP6_extra_variables_type = "string";

    pism_config:output.ISMIP6_ts_variables = "lim,limnsw,iareagr,iareafl,tendacabf,tendlibmassbf,tendlibmassbffl,tendlicalvf,tendlifmassbf";
    pism_config:output.ISMIP6_ts_variables_doc = "Comma-separated list of scalar variables (time series) reported by models participating in ISMIP6 simulations.";
    pism_config:output.ISMIP6_ts_variables_type = "string";

    pism_config:output.backup_interval = 1.0;
    pism_config:output.backup_interval_doc = "wall-clock time between automatic backups";
    pism_config:output.backup_interval_option = "backup_interval";
    pism_config:output.backup_interval_type = "number";
    pism_config:output.backup_interval_units = "hours";

    pism_config:output.backup_size = "small";
    pism_config:output.backup_size_choices = "none,small,medium,big_2d,big";
    pism_config:output.backup_size_doc = "The 'size' of a backup file. See configuration parameters output.sizes.medium, output.sizes.big_2d, output.sizes.big";
    pism_config:output.backup_size_option = "backup_size";
    pism_config:output.backup_size_type = "keyword";

    pism_config:output.extra.append = "no";
    pism_config:output.extra.append_doc = "Append to an existing output file.";
    pism_config:output.extra.append_option = "extra_append";
    pism_config:output.extra.append_type = "flag";

    pism_config:output.extra.file = "";
    pism_config:output.extra.file_doc = "Name of the output file containing spatially-variable diagnostics.";
    pism_config:output.extra.file_option = "extra_file";
    pism_config:output.extra.file_type = "string";

    pism_config:output.extra.split = "no";
    pism_config:output.extra.split_doc = "Save spatially-variable diagnostics to separate files (one per time record).";
    pism_config:output.extra.split_option = "extra_split";
    pism_config:output.extra.split_type = "flag";

    pism_config:output.extra.stop_missing = "yes";
    pism_config:output.extra.stop_missing_doc = "Stop if requested variable is not available instead of warning.";
    pism_config:output.extra.stop_missing_option = "extra_stop_missing";
    pism_config:output.extra.stop_missing_type = "flag";

    pism_config:output.extra.times = "";
    pism_config:output.extra.times_doc = "List or a range of times defining reporting intervals for spatially-variable diagnostics.";
    pism_config:output.extra.times_option = "extra_times";
    pism_config:output.extra.times_type = "string";

    pism_config:output.extra.vars = "";
    pism_config:output.extra.vars_doc = "Comma-separated list of spatially-variable diagnostics.";
    pism_config:output.extra.vars_option = "extra_vars";
    pism_config:output.extra.vars_type = "string";

    pism_config:output.file_name = "unnamed.nc";
    pism_config:output.file_name_doc = "The file to save final model results to.";
    pism_config:output.file_name_option = "o";
    pism_config:output.file_name_type = "string";

    pism_config:output.fill_value = -2e9;
    pism_config:output.fill_value_doc = "_FillValue used when saving diagnostic quantities";
    pism_config:output.fill_value_type = "number";
    pism_config:output.fill_value_units = "none";

    pism_config:output.format = "netcdf3";
    pism_config:output.format_choices = "netcdf3,netcdf4_parallel,pnetcdf,pio_pnetcdf,pio_netcdf4p,pio_netcdf4c,pio_netcdf";
    pism_config:output.format_doc = "The I/O format used for spatial fields; 'netcdf3' is the default, 'netcd4_parallel' is available if PISM was built with parallel NetCDF-4, and 'pnetcdf' is available if PISM was built with PnetCDF.";
    pism_config:output.format_option = "o_format";
    pism_config:output.format_type = "keyword";

    pism_config:output.ice_free_thickness_standard = 10.0;
    pism_config:output.ice_free_thickness_standard_doc = "If ice is thinner than this standard then a grid cell is considered ice-free for purposes of reporting glacierized area, volume, etc.";
    pism_config:output.ice_free_thickness_standard_type = "number";
    pism_config:output.ice_free_thickness_standard_units = "meters";

    pism_config:output.pio.base = 0;
    pism_config:output.pio.base_doc = "Rank of the first I/O task";
    pism_config:output.pio.base_type = "integer";
    pism_config:output.pio.base_units = "count";

    pism_config:output.pio.n_writers = 1;
    pism_config:output.pio.n_writers_doc = "Number of I/O tasks to use";
    pism_config:output.pio.n_writers_type = "integer";
    pism_config:output.pio.n_writers_units = "count";

    pism_config:output.pio.stride = 1;
    pism_config:output.pio.stride_doc = "Offset between I/O tasks";
    pism_config:output.pio.stride_type = "integer";
    pism_config:output.pio.stride_units = "count";

    pism_config:output.runtime.area_scale_factor_log10 = 6;
    pism_config:output.runtime.area_scale_factor_log10_doc = "an integer; log base 10 of scale factor to use for area (in km^2) in summary line to stdout";
    pism_config:output.runtime.area_scale_factor_log10_option = "summary_area_scale_factor_log10";
    pism_config:output.runtime.area_scale_factor_log10_type = "integer";
    pism_config:output.runtime.area_scale_factor_log10_units = "pure number";

    pism_config:output.runtime.time_unit_name = "year";
    pism_config:output.runtime.time_unit_name_doc = "Time units used when printing model time, time step, and maximum horizontal velocity at summary to stdout.  Must be valid udunits for time.  (E.g. choose from year,month,day,hour,minute,second.)";
    pism_config:output.runtime.time_unit_name_type = "string";

    pism_config:output.runtime.time_use_calendar = "yes";
    pism_config:output.runtime.time_use_calendar_doc = "Whether to use the current calendar when printing model time in summary to stdout.";
    pism_config:output.runtime.time_use_calendar_type = "flag";

    pism_config:output.runtime.viewer.size = 320;
    pism_config:output.runtime.viewer.size_doc = "default diagnostic viewer size (number of pixels of the longer side)";
    pism_config:output.runtime.viewer.size_option = "view_size";
    pism_config:output.runtime.viewer.size_type = "integer";
    pism_config:output.runtime.viewer.size_units = "count";

    pism_config:output.runtime.viewer.variables = "";
    pism_config:output.runtime.viewer.variables_doc = "comma-separated list of map-plane diagnostic quantities to view at runtime";
    pism_config:output.runtime.viewer.variables_option = "view";
    pism_config:output.runtime.viewer.variables_type = "string";

    pism_config:output.runtime.volume_scale_factor_log10 = 6;
    pism_config:output.runtime.volume_scale_factor_log10_doc = "an integer; log base 10 of scale factor to use for volume (in km^3) in summary line to stdout";
    pism_config:output.runtime.volume_scale_factor_log10_option = "summary_vol_scale_factor_log10";
    pism_config:output.runtime.volume_scale_factor_log10_type = "integer";
    pism_config:output.runtime.volume_scale_factor_log10_units = "pure number";

    pism_config:output.size = "medium";
    pism_config:output.size_choices = "none,small,medium,big_2d,big";
    pism_config:output.size_doc = "The 'size' of an output file. See configuration parameters output.sizes.medium, output.sizes.big_2d, output.sizes.big";
    pism_config:output.size_option = "o_size";
    pism_config:output.size_type = "keyword";

    pism_config:output.sizes.big = "cts,liqfrac,temp,temp_pa,uvel,vvel,wvel,wvel_rel";
    pism_config:output.sizes.big_doc = "Comma-separated list of variables to write to the output (in addition to model_state variables and variables listed in output.sizes.medium and output.sizes.big_2d) if 'big' output size is selected. Does not include fields written by sub-models.";
    pism_config:output.sizes.big_type = "string";

    pism_config:output.sizes.big_2d = "age,bfrict,bheatflx,bmelt,bwp,bwprel,dbdt,effbwp,enthalpybase,enthalpysurf,flux_divergence,hardav,hydroinput,lat,litho_temp,lon,nuH,rank,tempbase,tempicethk,tempicethk_basal,temppabase,tempsurf,thk,thksmooth,tillphi,topg,velbar,velbase,wallmelt,wvelbase";
    pism_config:output.sizes.big_2d_doc = "Comma-separated list of variables to write to the output (in addition to model_state variables and variables listed in output.sizes.medium) if 'big_2d' output size is selected. Does not include fields written by boundary models.";
    pism_config:output.sizes.big_2d_type = "string";

    pism_config:output.sizes.medium = "bwat,bwatvel,climatic_mass_balance,diffusivity,enthalpy,flux,flux_mag,ice_surface_temp,liqfrac,mask,schoofs_theta,strain_rates,taub_mag,tauc,taud_mag,temp_pa,tillwat,topgsmooth,usurf,velbar_mag,velbase_mag,velsurf,velsurf_mag,wvelsurf";
    pism_config:output.sizes.medium_doc = "Comma-separated list of variables to write to the output (in addition to model_state variables) if 'medium' output size (the default) is selected. Does not include fields written by sub-models.";
    pism_config:output.sizes.medium_type = "string";

    pism_config:output.snapshot.file = "";
    pism_config:output.snapshot.file_doc = "Snapshot (output) file name (or prefix, if saving to individual files).";
    pism_config:output.snapshot.file_option = "save_file";
    pism_config:output.snapshot.file_type = "string";

    pism_config:output.snapshot.size = "small";
    pism_config:output.snapshot.size_choices = "none,small,medium,big_2d,big";
    pism_config:output.snapshot.size_doc = "The 'size' of a snapshot file. See configuration parameters output.sizes.medium, output.sizes.big_2d, output.sizes.big";
    pism_config:output.snapshot.size_option = "save_size";
    pism_config:output.snapshot.size_type = "keyword";

    pism_config:output.snapshot.split = "no";
    pism_config:output.snapshot.split_doc = "Save model state snapshots to separate files (one per time record).";
    pism_config:output.snapshot.split_option = "save_split";
    pism_config:output.snapshot.split_type = "flag";

    pism_config:output.snapshot.times = "";
    pism_config:output.snapshot.times_doc = "List or a range of times to save model state snapshots at.";
    pism_config:output.snapshot.times_option = "save_times";
    pism_config:output.snapshot.times_type = "string";

    pism_config:output.timeseries.append = "false";
    pism_config:output.timeseries.append_doc = "If true, append to the scalar time series output file.";
    pism_config:output.timeseries.append_option = "ts_append";
    pism_config:output.timeseries.append_type = "flag";

    pism_config:output.timeseries.buffer_size = 10000;
    pism_config:output.timeseries.buffer_size_doc = "Number of scalar diagnostic time-series records to hold in memory before writing to disk. (PISM writes this many time-series records to reduce I/O costs.) Send the USR2 signal to flush time-series.";
    pism_config:output.timeseries.buffer_size_type = "integer";
    pism_config:output.timeseries.buffer_size_units = "count";

    pism_config:output.timeseries.filename = "";
    pism_config:output.timeseries.filename_doc = "Name of the file to save scalar time series to. Leave empty to disable reporting scalar time-series.";
    pism_config:output.timeseries.filename_option = "ts_file";
    pism_config:output.timeseries.filename_type = "string";

    pism_config:output.timeseries.times = "";
    pism_config:output.timeseries.times_doc = "List or range of times defining reporting time intervals.";
    pism_config:output.timeseries.times_option = "ts_times";
    pism_config:output.timeseries.times_type = "string";

    pism_config:output.timeseries.variables = "";
    pism_config:output.timeseries.variables_doc = "Requested scalar (time-series) diagnostics. Leave empty to save all available diagnostics.";
    pism_config:output.timeseries.variables_option = "ts_vars";
    pism_config:output.timeseries.variables_type = "string";

    pism_config:output.use_MKS = "false";
    pism_config:output.use_MKS_doc = "Use MKS units in output files.";
    pism_config:output.use_MKS_type = "flag";

    pism_config:regional.no_model_strip = 5.0;
    pism_config:regional.no_model_strip_doc = "Default width of the 'no model strip' in regional setups.";
    pism_config:regional.no_model_strip_option = "no_model_strip";
    pism_config:regional.no_model_strip_type = "number";
    pism_config:regional.no_model_strip_units = "km";

    pism_config:regional.no_model_yield_stress = 1000.0;
    pism_config:regional.no_model_yield_stress_doc = "High yield stress used in the 'no_model_mask' area in the regional mode.";
    pism_config:regional.no_model_yield_stress_type = "number";
    pism_config:regional.no_model_yield_stress_units = "kPa";

    pism_config:regional.zero_gradient = "false";
    pism_config:regional.zero_gradient_doc = "Use zero ice thickness and ice surface gradient in the no_model_mask area.";
    pism_config:regional.zero_gradient_option = "zero_grad_where_no_model";
    pism_config:regional.zero_gradient_type = "flag";

    pism_config:run_info.institution = "";
    pism_config:run_info.institution_doc = "Institution name. This string is written to output files as the 'institution' global attribute.";
    pism_config:run_info.institution_option = "institution";
    pism_config:run_info.institution_type = "string";

    pism_config:run_info.title = "";
    pism_config:run_info.title_doc = "Free-form string containing a concise description of the current run. This string is written to output files as the 'title' global attribute.";
    pism_config:run_info.title_option = "title";
    pism_config:run_info.title_type = "string";

    pism_config:sea_level.models = "constant";
    pism_config:sea_level.models_doc = "Comma-separated list of sea level models and modifiers.";
    pism_config:sea_level.models_option = "sea_level";
    pism_config:sea_level.models_type = "string";

    pism_config:stress_balance.calving_front_stress_bc = "no";
    pism_config:stress_balance.calving_front_stress_bc_doc = "Apply CFBC condition as in :cite:`Albrechtetal2011`, :cite:`Winkelmannetal2011`.  May only apply to some stress balances; e.g. SSAFD as of May 2011.  If not set then a strength-extension is used, as in :cite:`BBssasliding`.";
    pism_config:stress_balance.calving_front_stress_bc_option = "cfbc";
    pism_config:stress_balance.calving_front_stress_bc_type = "flag";

    pism_config:stress_balance.ice_free_thickness_standard = 10.0;
    pism_config:stress_balance.ice_free_thickness_standard_doc = "If ice is thinner than this standard then a cell is considered ice-free for purposes of computing ice velocity distribution.";
    pism_config:stress_balance.ice_free_thickness_standard_type = "number";
    pism_config:stress_balance.ice_free_thickness_standard_units = "meters";

    pism_config:stress_balance.model = "sia";
    pism_config:stress_balance.model_choices = "none,prescribed_sliding,weertman_sliding,sia,ssa,prescribed_sliding+sia,weertman_sliding+sia,ssa+sia";
    pism_config:stress_balance.model_doc = "Stress balance model";
    pism_config:stress_balance.model_option = "stress_balance";
    pism_config:stress_balance.model_type = "keyword";

    pism_config:stress_balance.prescribed_sliding.file = "";
    pism_config:stress_balance.prescribed_sliding.file_doc = "The name of the file containing prescribed sliding velocity (variable names: `ubar`, `vbar`).";
    pism_config:stress_balance.prescribed_sliding.file_type = "string";

    pism_config:stress_balance.sia.Glen_exponent = 3.0;
    pism_config:stress_balance.sia.Glen_exponent_doc = "Glen exponent in ice flow law for SIA";
    pism_config:stress_balance.sia.Glen_exponent_option = "sia_n";
    pism_config:stress_balance.sia.Glen_exponent_type = "number";
    pism_config:stress_balance.sia.Glen_exponent_units = "pure number";

    pism_config:stress_balance.sia.bed_smoother.range = 5.0e3;
    pism_config:stress_balance.sia.bed_smoother.range_doc = "half-width of smoothing domain for stressbalance::BedSmoother, in implementing :cite:`Schoofbasaltopg2003` bed roughness parameterization for SIA; set value to zero to turn off mechanism";
    pism_config:stress_balance.sia.bed_smoother.range_option = "bed_smoother_range";
    pism_config:stress_balance.sia.bed_smoother.range_type = "number";
    pism_config:stress_balance.sia.bed_smoother.range_units = "meters";

    pism_config:stress_balance.sia.bed_smoother.theta_min = 0.0;
    pism_config:stress_balance.sia.bed_smoother.theta_min_doc = "minimum value of `\\theta` in :cite:`Schoofbasaltopg2003` bed roughness parameterization for SIA";
    pism_config:stress_balance.sia.bed_smoother.theta_min_type = "number";
    pism_config:stress_balance.sia.bed_smoother.theta_min_units = "1";

    pism_config:stress_balance.sia.e_age_coupling = "no";
    pism_config:stress_balance.sia.e_age_coupling_doc = "Couple the SIA enhancement factor to age as in :cite:`Greve`.";
    pism_config:stress_balance.sia.e_age_coupling_option = "e_age_coupling";
    pism_config:stress_balance.sia.e_age_coupling_type = "flag";

    pism_config:stress_balance.sia.enhancement_factor = 1.0;
    pism_config:stress_balance.sia.enhancement_factor_doc = "Flow enhancement factor for SIA";
    pism_config:stress_balance.sia.enhancement_factor_option = "sia_e";
    pism_config:stress_balance.sia.enhancement_factor_type = "number";
    pism_config:stress_balance.sia.enhancement_factor_units = "1";

    pism_config:stress_balance.sia.enhancement_factor_interglacial = 1.0;
    pism_config:stress_balance.sia.enhancement_factor_interglacial_doc = "Flow enhancement factor for SIA; used for ice accumulated during interglacial periods.";
    pism_config:stress_balance.sia.enhancement_factor_interglacial_option = "sia_e_interglacial";
    pism_config:stress_balance.sia.enhancement_factor_interglacial_type = "number";
    pism_config:stress_balance.sia.enhancement_factor_interglacial_units = "1";

    pism_config:stress_balance.sia.flow_law = "gpbld";
    pism_config:stress_balance.sia.flow_law_choices = "arr,arrwarm,gk,gpbld,hooke,isothermal_glen,pb";
    pism_config:stress_balance.sia.flow_law_doc = "The SIA flow law.";
    pism_config:stress_balance.sia.flow_law_option = "sia_flow_law";
    pism_config:stress_balance.sia.flow_law_type = "keyword";

    pism_config:stress_balance.sia.grain_size_age_coupling = "no";
    pism_config:stress_balance.sia.grain_size_age_coupling_doc = "Use age of the ice to compute grain size to use with the Goldsby-Kohlstedt :cite:`GoldsbyKohlstedt` flow law";
    pism_config:stress_balance.sia.grain_size_age_coupling_option = "grain_size_age_coupling";
    pism_config:stress_balance.sia.grain_size_age_coupling_type = "flag";

    pism_config:stress_balance.sia.limit_diffusivity = "no";
    pism_config:stress_balance.sia.limit_diffusivity_doc = "Limit SIA diffusivity by `stress_balance.sia.max_diffusivity`.";
    pism_config:stress_balance.sia.limit_diffusivity_option = "limit_sia_diffusivity";
    pism_config:stress_balance.sia.limit_diffusivity_type = "flag";

    pism_config:stress_balance.sia.max_diffusivity = 100.0;
    pism_config:stress_balance.sia.max_diffusivity_doc = "Maximum allowed diffusivity of the SIA flow. PISM stops with an error message if the SIA diffusivity exceeds this limit.";
    pism_config:stress_balance.sia.max_diffusivity_type = "number";
    pism_config:stress_balance.sia.max_diffusivity_units = "m2 s-1";

    pism_config:stress_balance.sia.surface_gradient_method = "haseloff";
    pism_config:stress_balance.sia.surface_gradient_method_choices = "eta,haseloff,mahaffy";
    pism_config:stress_balance.sia.surface_gradient_method_doc = "method used for surface gradient calculation at staggered grid points";
    pism_config:stress_balance.sia.surface_gradient_method_option = "gradient";
    pism_config:stress_balance.sia.surface_gradient_method_type = "keyword";

    pism_config:stress_balance.ssa.Glen_exponent = 3.0;
    pism_config:stress_balance.ssa.Glen_exponent_doc = "Glen exponent in ice flow law for SSA";
    pism_config:stress_balance.ssa.Glen_exponent_option = "ssa_n";
    pism_config:stress_balance.ssa.Glen_exponent_type = "number";
    pism_config:stress_balance.ssa.Glen_exponent_units = "pure number";

    pism_config:stress_balance.ssa.compute_surface_gradient_inward = "no";
    pism_config:stress_balance.ssa.compute_surface_gradient_inward_doc = "If yes then use inward first-order differencing in computing surface gradient in the SSA objects.";
    pism_config:stress_balance.ssa.compute_surface_gradient_inward_type = "flag";

    pism_config:stress_balance.ssa.dirichlet_bc = "no";
    pism_config:stress_balance.ssa.dirichlet_bc_doc = "apply SSA velocity Dirichlet boundary condition";
    pism_config:stress_balance.ssa.dirichlet_bc_option = "ssa_dirichlet_bc";
    pism_config:stress_balance.ssa.dirichlet_bc_type = "flag";

    pism_config:stress_balance.ssa.enhancement_factor = 1.0;
    pism_config:stress_balance.ssa.enhancement_factor_doc = "Flow enhancement factor for SSA";
    pism_config:stress_balance.ssa.enhancement_factor_option = "ssa_e";
    pism_config:stress_balance.ssa.enhancement_factor_type = "number";
    pism_config:stress_balance.ssa.enhancement_factor_units = "1";

    pism_config:stress_balance.ssa.enhancement_factor_interglacial = 1.0;
    pism_config:stress_balance.ssa.enhancement_factor_interglacial_doc = "Flow enhancement factor for SSA; used for ice accumulated during interglacial periods.";
    pism_config:stress_balance.ssa.enhancement_factor_interglacial_option = "ssa_e_interglacial";
    pism_config:stress_balance.ssa.enhancement_factor_interglacial_type = "number";
    pism_config:stress_balance.ssa.enhancement_factor_interglacial_units = "1";

    pism_config:stress_balance.ssa.epsilon = 1.0e13;
    pism_config:stress_balance.ssa.epsilon_doc = "Initial amount of regularization in computation of product of effective viscosity and thickness (`\\nu H`).  This default value for `\\nu H` comes e.g. from a hardness for the Ross ice shelf (`\\bar B`) = 1.9e8 Pa `s^{1/3}` :cite:`MacAyealetal` and a typical strain rate of 0.001 1/year for the Ross ice shelf, giving `\\nu = (\\bar B) / (2 \\cdot 0.001^{2/3})` = 9.49e+14 Pa s ~ 30 MPa year, the value in :cite:`Ritzetal2001`, but with a tiny thickness `H` of about 1 cm.";
    pism_config:stress_balance.ssa.epsilon_option = "ssa_eps";
    pism_config:stress_balance.ssa.epsilon_type = "number";
    pism_config:stress_balance.ssa.epsilon_units = "Pascal second meter";

    pism_config:stress_balance.ssa.fd.brutal_sliding = "false";
    pism_config:stress_balance.ssa.fd.brutal_sliding_doc = "Enhance sliding speed brutally.";
    pism_config:stress_balance.ssa.fd.brutal_sliding_option = "brutal_sliding";
    pism_config:stress_balance.ssa.fd.brutal_sliding_type = "flag";

    pism_config:stress_balance.ssa.fd.brutal_sliding_scale = 1.0;
    pism_config:stress_balance.ssa.fd.brutal_sliding_scale_doc = "Brutal SSA Sliding Scale";
    pism_config:stress_balance.ssa.fd.brutal_sliding_scale_option = "brutal_sliding_scale";
    pism_config:stress_balance.ssa.fd.brutal_sliding_scale_type = "number";
    pism_config:stress_balance.ssa.fd.brutal_sliding_scale_units = "1";

    pism_config:stress_balance.ssa.fd.lateral_drag.enabled = "false";
    pism_config:stress_balance.ssa.fd.lateral_drag.enabled_doc = "set viscosity at ice shelf margin next to ice free bedrock as friction parameterization";
    pism_config:stress_balance.ssa.fd.lateral_drag.enabled_type = "flag";

    pism_config:stress_balance.ssa.fd.lateral_drag.viscosity = 5.0e15;
    pism_config:stress_balance.ssa.fd.lateral_drag.viscosity_doc = "Staggered Viscosity used as side friction parameterization.";
    pism_config:stress_balance.ssa.fd.lateral_drag.viscosity_option = "nu_bedrock";
    pism_config:stress_balance.ssa.fd.lateral_drag.viscosity_type = "number";
    pism_config:stress_balance.ssa.fd.lateral_drag.viscosity_units = "Pascal second";

    pism_config:stress_balance.ssa.fd.max_iterations = 300;
    pism_config:stress_balance.ssa.fd.max_iterations_doc = "Maximum number of Picard iterations for the ice viscosity computation, in the SSAFD object";
    pism_config:stress_balance.ssa.fd.max_iterations_option = "ssafd_picard_maxi";
    pism_config:stress_balance.ssa.fd.max_iterations_type = "integer";
    pism_config:stress_balance.ssa.fd.max_iterations_units = "count";

    pism_config:stress_balance.ssa.fd.max_speed = 500.0e3;
    pism_config:stress_balance.ssa.fd.max_speed_doc = "Upper bound for the ice speed computed by the SSAFD solver.";
    pism_config:stress_balance.ssa.fd.max_speed_option = "ssafd_max_speed";
    pism_config:stress_balance.ssa.fd.max_speed_type = "number";
    pism_config:stress_balance.ssa.fd.max_speed_units = "m yr-1";

    pism_config:stress_balance.ssa.fd.nuH_iter_failure_underrelaxation = 0.8;
    pism_config:stress_balance.ssa.fd.nuH_iter_failure_underrelaxation_doc = "In event of 'Effective viscosity not converged' failure, use outer iteration rule nuH <- nuH + f (nuH - nuH_old), where f is this parameter.";
    pism_config:stress_balance.ssa.fd.nuH_iter_failure_underrelaxation_option = "ssafd_nuH_iter_failure_underrelaxation";
    pism_config:stress_balance.ssa.fd.nuH_iter_failure_underrelaxation_type = "number";
    pism_config:stress_balance.ssa.fd.nuH_iter_failure_underrelaxation_units = "pure number";

    pism_config:stress_balance.ssa.fd.relative_convergence = 1.0e-4;
    pism_config:stress_balance.ssa.fd.relative_convergence_doc = "Relative change tolerance for the effective viscosity in the SSAFD object";
    pism_config:stress_balance.ssa.fd.relative_convergence_option = "ssafd_picard_rtol";
    pism_config:stress_balance.ssa.fd.relative_convergence_type = "number";
    pism_config:stress_balance.ssa.fd.relative_convergence_units = "1";

    pism_config:stress_balance.ssa.fd.replace_zero_diagonal_entries = "yes";
    pism_config:stress_balance.ssa.fd.replace_zero_diagonal_entries_doc = "Replace zero diagonal entries in the SSAFD matrix with basal_resistance.beta_ice_free_bedrock to avoid solver failures.";
    pism_config:stress_balance.ssa.fd.replace_zero_diagonal_entries_type = "flag";

    pism_config:stress_balance.ssa.flow_law = "gpbld";
    pism_config:stress_balance.ssa.flow_law_choices = "arr,arrwarm,gpbld,hooke,isothermal_glen,pb";
    pism_config:stress_balance.ssa.flow_law_doc = "The SSA flow law.";
    pism_config:stress_balance.ssa.flow_law_option = "ssa_flow_law";
    pism_config:stress_balance.ssa.flow_law_type = "keyword";

    pism_config:stress_balance.ssa.method = "fd";
    pism_config:stress_balance.ssa.method_choices = "fd,fem";
    pism_config:stress_balance.ssa.method_doc = "Algorithm for computing the SSA solution.";
    pism_config:stress_balance.ssa.method_option = "ssa_method";
    pism_config:stress_balance.ssa.method_type = "keyword";

    pism_config:stress_balance.ssa.read_initial_guess = "yes";
    pism_config:stress_balance.ssa.read_initial_guess_doc = "Read the initial guess from the input file when re-starting.";
    pism_config:stress_balance.ssa.read_initial_guess_option = "ssa_read_initial_guess";
    pism_config:stress_balance.ssa.read_initial_guess_type = "flag";

    pism_config:stress_balance.ssa.strength_extension.constant_nu = 9.48680701906572e+14;
    pism_config:stress_balance.ssa.strength_extension.constant_nu_doc = "The SSA is made elliptic by use of a constant value for the product of viscosity (nu) and thickness (H).  This value for nu comes from hardness (bar B)=1.9e8 `Pa s^{1/3}` :cite:`MacAyealetal` and a typical strain rate of 0.001 year-1:  `\\nu = (\\bar B) / (2 \\cdot 0.001^{2/3})`.  Compare the value of 9.45e14 Pa s = 30 MPa year in :cite:`Ritzetal2001`.";
    pism_config:stress_balance.ssa.strength_extension.constant_nu_type = "number";
    pism_config:stress_balance.ssa.strength_extension.constant_nu_units = "Pascal second";

    pism_config:stress_balance.ssa.strength_extension.min_thickness = 50.0;
    pism_config:stress_balance.ssa.strength_extension.min_thickness_doc = "The SSA is made elliptic by use of a constant value for the product of viscosity (nu) and thickness (H).  At ice thicknesses below this value the product nu*H switches from the normal vertical integral to a constant value.  The geometry itself is not affected by this value.";
    pism_config:stress_balance.ssa.strength_extension.min_thickness_type = "number";
    pism_config:stress_balance.ssa.strength_extension.min_thickness_units = "meters";

    pism_config:stress_balance.vertical_velocity_approximation = "centered";
    pism_config:stress_balance.vertical_velocity_approximation_choices = "centered,upstream";
    pism_config:stress_balance.vertical_velocity_approximation_doc = "Vertical velocity FD approximation. \"Upstream\" uses first-order finite difference to compute u_x and v_y. Uses basal velocity to make decisions.";
    pism_config:stress_balance.vertical_velocity_approximation_option = "vertical_velocity_approximation";
    pism_config:stress_balance.vertical_velocity_approximation_type = "keyword";

    pism_config:stress_balance.weertman_sliding.A = 1.8e-16;
    pism_config:stress_balance.weertman_sliding.A_doc = "Sliding parameter in the Weertman-style sliding parameterization :cite:`Tomkin2007`";
    pism_config:stress_balance.weertman_sliding.A_type = "number";
    pism_config:stress_balance.weertman_sliding.A_units = "Pa-3 year-1 m-2";

    pism_config:stress_balance.weertman_sliding.k = 0.2;
    pism_config:stress_balance.weertman_sliding.k_doc = "The ratio of the basal water pressure and the ice overburden pressure in the Weertman-style sliding parameterization.";
    pism_config:stress_balance.weertman_sliding.k_type = "number";
    pism_config:stress_balance.weertman_sliding.k_units = "1";

    pism_config:surface.anomaly.file = "";
    pism_config:surface.anomaly.file_doc = "Name of the file containing climate forcing fields.";
    pism_config:surface.anomaly.file_option = "surface_anomaly_file";
    pism_config:surface.anomaly.file_type = "string";

    pism_config:surface.anomaly.period = 0;
    pism_config:surface.anomaly.period_doc = "Length of the period of the climate forcing data. Set to zero to disable.";
    pism_config:surface.anomaly.period_option = "surface_anomaly_period";
    pism_config:surface.anomaly.period_type = "integer";
    pism_config:surface.anomaly.period_units = "years";

    pism_config:surface.anomaly.reference_year = 0;
    pism_config:surface.anomaly.reference_year_doc = "Reference year to use when ``surface.anomaly.period`` is active.";
    pism_config:surface.anomaly.reference_year_option = "surface_anomaly_reference_year";
    pism_config:surface.anomaly.reference_year_type = "integer";
    pism_config:surface.anomaly.reference_year_units = "years";

    pism_config:surface.cache.update_interval = 10;
    pism_config:surface.cache.update_interval_doc = "Update interval (in years) for the `-surface cache` modifier.";
    pism_config:surface.cache.update_interval_type = "integer";
    pism_config:surface.cache.update_interval_units = "year";

    pism_config:surface.delta_T.file = "";
    pism_config:surface.delta_T.file_doc = "Name of the file containing temperature offsets.";
    pism_config:surface.delta_T.file_option = "surface_delta_T_file";
    pism_config:surface.delta_T.file_type = "string";

    pism_config:surface.delta_T.period = 0;
    pism_config:surface.delta_T.period_doc = "Length of the period of the climate forcing data. Set to zero to disable.";
    pism_config:surface.delta_T.period_option = "surface_delta_T_period";
    pism_config:surface.delta_T.period_type = "integer";
    pism_config:surface.delta_T.period_units = "years";

    pism_config:surface.delta_T.reference_year = 0;
    pism_config:surface.delta_T.reference_year_doc = "Reference year to use when ``surface.delta_T.period`` is active.";
    pism_config:surface.delta_T.reference_year_option = "surface_delta_T_reference_year";
    pism_config:surface.delta_T.reference_year_type = "integer";
    pism_config:surface.delta_T.reference_year_units = "years";

    pism_config:surface.elevation_change.file = "";
    pism_config:surface.elevation_change.file_doc = "Name of the file containing the reference surface elevation field (variable ``usurf``).";
    pism_config:surface.elevation_change.file_option = "surface_elevation_change_file";
    pism_config:surface.elevation_change.file_type = "string";

    pism_config:surface.elevation_change.period = 0;
    pism_config:surface.elevation_change.period_doc = "Length of the period of the climate forcing data. Set to zero to disable.";
    pism_config:surface.elevation_change.period_option = "surface_elevation_change_period";
    pism_config:surface.elevation_change.period_type = "integer";
    pism_config:surface.elevation_change.period_units = "years";

    pism_config:surface.elevation_change.reference_year = 0;
    pism_config:surface.elevation_change.reference_year_doc = "Reference year to use when ``surface.elevation_change.period`` is active.";
    pism_config:surface.elevation_change.reference_year_option = "surface_elevation_change_reference_year";
    pism_config:surface.elevation_change.reference_year_type = "integer";
    pism_config:surface.elevation_change.reference_year_units = "years";

    pism_config:surface.elevation_change.smb.exp_factor = 0;
    pism_config:surface.elevation_change.smb.exp_factor_doc = "Exponential for the surface mass balance.";
    pism_config:surface.elevation_change.smb.exp_factor_option = "smb_exp_factor";
    pism_config:surface.elevation_change.smb.exp_factor_type = "number";
    pism_config:surface.elevation_change.smb.exp_factor_units = "Kelvin-1";

    pism_config:surface.elevation_change.smb.lapse_rate = 0;
    pism_config:surface.elevation_change.smb.lapse_rate_doc = "Lapse rate for the surface mass balance.";
    pism_config:surface.elevation_change.smb.lapse_rate_option = "smb_lapse_rate";
    pism_config:surface.elevation_change.smb.lapse_rate_type = "number";
    pism_config:surface.elevation_change.smb.lapse_rate_units = "(m / year) / km";

    pism_config:surface.elevation_change.smb.method = "shift";
    pism_config:surface.elevation_change.smb.method_choices = "scale,shift";
    pism_config:surface.elevation_change.smb.method_doc = "Choose the SMB adjustment method. ``scale``: use temperature-change-dependent scaling factor. ``shift``: use the SMB lapse rate.";
    pism_config:surface.elevation_change.smb.method_option = "smb_adjustment";
    pism_config:surface.elevation_change.smb.method_type = "keyword";

    pism_config:surface.elevation_change.temperature_lapse_rate = 0;
    pism_config:surface.elevation_change.temperature_lapse_rate_doc = "Lapse rate for the temperature at the top of the ice.";
    pism_config:surface.elevation_change.temperature_lapse_rate_option = "temp_lapse_rate";
    pism_config:surface.elevation_change.temperature_lapse_rate_type = "number";
    pism_config:surface.elevation_change.temperature_lapse_rate_units = "K / km";

    pism_config:surface.force_to_thickness.alpha = 0.01;
    pism_config:surface.force_to_thickness.alpha_doc = "exponential coefficient in force-to-thickness mechanism";
    pism_config:surface.force_to_thickness.alpha_option = "force_to_thickness_alpha";
    pism_config:surface.force_to_thickness.alpha_type = "number";
    pism_config:surface.force_to_thickness.alpha_units = "year-1";

    pism_config:surface.force_to_thickness.ice_free_alpha_factor = 1.0;
    pism_config:surface.force_to_thickness.ice_free_alpha_factor_doc = "surface.force_to_thickness.alpha is multiplied by this factor in areas that are ice-free according to the target ice thickness and surface.force_to_thickness.ice_free_thickness_threshold";
    pism_config:surface.force_to_thickness.ice_free_alpha_factor_option = "force_to_thickness_ice_free_alpha_factor";
    pism_config:surface.force_to_thickness.ice_free_alpha_factor_type = "number";
    pism_config:surface.force_to_thickness.ice_free_alpha_factor_units = "1";

    pism_config:surface.force_to_thickness.ice_free_thickness_threshold = 1.0;
    pism_config:surface.force_to_thickness.ice_free_thickness_threshold_doc = "threshold of ice thickness in the force-to-thickness target field. Used to determine whether to use surface.force_to_thickness.ice_free_alpha_factor.";
    pism_config:surface.force_to_thickness.ice_free_thickness_threshold_option = "force_to_thickness_ice_free_thickness_threshold";
    pism_config:surface.force_to_thickness.ice_free_thickness_threshold_type = "number";
    pism_config:surface.force_to_thickness.ice_free_thickness_threshold_units = "meters";

    pism_config:surface.force_to_thickness.start_time = -4.54e9;
    pism_config:surface.force_to_thickness.start_time_doc = "Starting time for the \"force to thickness\" modifier; the default is \"start from the creation of the Earth.\"";
    pism_config:surface.force_to_thickness.start_time_type = "number";
    pism_config:surface.force_to_thickness.start_time_units = "years";

    pism_config:surface.force_to_thickness_file = "";
    pism_config:surface.force_to_thickness_file_doc = "The name of the file to read the target ice thickness from.";
    pism_config:surface.force_to_thickness_file_option = "force_to_thickness_file";
    pism_config:surface.force_to_thickness_file_type = "string";

    pism_config:surface.given.file = "";
    pism_config:surface.given.file_doc = "Name of the file containing climate forcing fields.";
    pism_config:surface.given.file_option = "surface_given_file";
    pism_config:surface.given.file_type = "string";

    pism_config:surface.given.period = 0;
    pism_config:surface.given.period_doc = "Length of the period of the climate forcing data. Set to zero to disable.";
    pism_config:surface.given.period_option = "surface_given_period";
    pism_config:surface.given.period_type = "integer";
    pism_config:surface.given.period_units = "years";

    pism_config:surface.given.reference_year = 0;
    pism_config:surface.given.reference_year_doc = "Reference year to use when ``surface.given.period`` is active.";
    pism_config:surface.given.reference_year_option = "surface_given_reference_year";
    pism_config:surface.given.reference_year_type = "integer";
    pism_config:surface.given.reference_year_units = "years";

    pism_config:surface.given.smb_max = 91000;
    pism_config:surface.given.smb_max_doc = "Maximum climatic mass balance value (used to check input data). Corresponds to 100 m/year ice equivalent.";
    pism_config:surface.given.smb_max_type = "number";
    pism_config:surface.given.smb_max_units = "kg m-2 year-1";

    pism_config:surface.ismip6.file = "";
    pism_config:surface.ismip6.file_doc = "Name of the file containing climate forcing anomaly fields.";
    pism_config:surface.ismip6.file_option = "surface_ismip6_file";
    pism_config:surface.ismip6.file_type = "string";

    pism_config:surface.ismip6.period = 0;
    pism_config:surface.ismip6.period_doc = "Length of the period of the climate forcing data. Set to zero to disable.";
    pism_config:surface.ismip6.period_option = "surface_ismip6_period";
    pism_config:surface.ismip6.period_type = "integer";
    pism_config:surface.ismip6.period_units = "years";

    pism_config:surface.ismip6.reference_file = "";
    pism_config:surface.ismip6.reference_file_doc = "Name of the file containing reference climate forcing fields.";
    pism_config:surface.ismip6.reference_file_option = "surface_ismip6_reference_file";
    pism_config:surface.ismip6.reference_file_type = "string";

    pism_config:surface.ismip6.reference_year = 0;
    pism_config:surface.ismip6.reference_year_doc = "Reference year to use when ``surface.ismip6.period`` is active.";
    pism_config:surface.ismip6.reference_year_type = "integer";
    pism_config:surface.ismip6.reference_year_units = "years";

    pism_config:surface.models = "given";
    pism_config:surface.models_doc = "Comma-separated list of surface models and modifiers.";
    pism_config:surface.models_option = "surface";
    pism_config:surface.models_type = "string";

    pism_config:surface.pdd.air_temp_all_precip_as_rain = 275.15;
    pism_config:surface.pdd.air_temp_all_precip_as_rain_doc = "threshold temperature above which all precipitation is rain; must exceed surface.pdd.air_temp_all_precip_as_snow to avoid division by zero, because difference is in a denominator";
    pism_config:surface.pdd.air_temp_all_precip_as_rain_type = "number";
    pism_config:surface.pdd.air_temp_all_precip_as_rain_units = "Kelvin";

    pism_config:surface.pdd.air_temp_all_precip_as_snow = 273.15;
    pism_config:surface.pdd.air_temp_all_precip_as_snow_doc = "threshold temperature below which all precipitation is snow";
    pism_config:surface.pdd.air_temp_all_precip_as_snow_type = "number";
    pism_config:surface.pdd.air_temp_all_precip_as_snow_units = "Kelvin";

    pism_config:surface.pdd.balance_year_start_day = 274;
    pism_config:surface.pdd.balance_year_start_day_doc = "day of year for October 1st, beginning of the balance year in northern latitudes.";
    pism_config:surface.pdd.balance_year_start_day_type = "integer";
    pism_config:surface.pdd.balance_year_start_day_units = "ordinal day number";

    pism_config:surface.pdd.factor_ice = 0.00879120879120879;
    pism_config:surface.pdd.factor_ice_doc = "EISMINT-Greenland value :cite:`RitzEISMINT`; = (8 mm liquid-water-equivalent) / (pos degree day)";
    pism_config:surface.pdd.factor_ice_type = "number";
    pism_config:surface.pdd.factor_ice_units = "meter / (Kelvin day)";

    pism_config:surface.pdd.factor_snow = 0.0032967032967033;
    pism_config:surface.pdd.factor_snow_doc = "EISMINT-Greenland value :cite:`RitzEISMINT`; = (3 mm liquid-water-equivalent) / (pos degree day)";
    pism_config:surface.pdd.factor_snow_type = "number";
    pism_config:surface.pdd.factor_snow_units = "meter / (Kelvin day)";

    pism_config:surface.pdd.fausto.T_c = 272.15;
    pism_config:surface.pdd.fausto.T_c_doc = "= -1 + 273.15; for formula (6) in :cite:`Faustoetal2009`";
    pism_config:surface.pdd.fausto.T_c_type = "number";
    pism_config:surface.pdd.fausto.T_c_units = "Kelvin";

    pism_config:surface.pdd.fausto.T_w = 283.15;
    pism_config:surface.pdd.fausto.T_w_doc = "= 10 + 273.15; for formula (6) in :cite:`Faustoetal2009`";
    pism_config:surface.pdd.fausto.T_w_type = "number";
    pism_config:surface.pdd.fausto.T_w_units = "Kelvin";

    pism_config:surface.pdd.fausto.beta_ice_c = 0.015;
    pism_config:surface.pdd.fausto.beta_ice_c_doc = "water-equivalent thickness; for formula (6) in :cite:`Faustoetal2009`";
    pism_config:surface.pdd.fausto.beta_ice_c_type = "number";
    pism_config:surface.pdd.fausto.beta_ice_c_units = "meter / (Kelvin day)";

    pism_config:surface.pdd.fausto.beta_ice_w = 0.007;
    pism_config:surface.pdd.fausto.beta_ice_w_doc = "water-equivalent thickness; for formula (6) in :cite:`Faustoetal2009`";
    pism_config:surface.pdd.fausto.beta_ice_w_type = "number";
    pism_config:surface.pdd.fausto.beta_ice_w_units = "meter / (Kelvin day)";

    pism_config:surface.pdd.fausto.beta_snow_c = 0.003;
    pism_config:surface.pdd.fausto.beta_snow_c_doc = "water-equivalent thickness; for formula (6) in :cite:`Faustoetal2009`";
    pism_config:surface.pdd.fausto.beta_snow_c_type = "number";
    pism_config:surface.pdd.fausto.beta_snow_c_units = "meter / (Kelvin day)";

    pism_config:surface.pdd.fausto.beta_snow_w = 0.003;
    pism_config:surface.pdd.fausto.beta_snow_w_doc = "water-equivalent thickness; for formula (6) in :cite:`Faustoetal2009`";
    pism_config:surface.pdd.fausto.beta_snow_w_type = "number";
    pism_config:surface.pdd.fausto.beta_snow_w_units = "meter / (Kelvin day)";

    pism_config:surface.pdd.fausto.enabled = "false";
    pism_config:surface.pdd.fausto.enabled_doc = "Set PDD parameters using formulas (6) and (7) in :cite:`Faustoetal2009`";
    pism_config:surface.pdd.fausto.enabled_option = "pdd_fausto";
    pism_config:surface.pdd.fausto.enabled_type = "flag";

    pism_config:surface.pdd.fausto.latitude_beta_w = 72.0;
    pism_config:surface.pdd.fausto.latitude_beta_w_doc = "latitude below which to use warm case, in formula (6) in :cite:`Faustoetal2009`";
    pism_config:surface.pdd.fausto.latitude_beta_w_type = "number";
    pism_config:surface.pdd.fausto.latitude_beta_w_units = "degree_north";

    pism_config:surface.pdd.firn_compaction_to_accumulation_ratio = 0.75;
    pism_config:surface.pdd.firn_compaction_to_accumulation_ratio_doc = "How much firn as a fraction of accumulation is turned into ice";
    pism_config:surface.pdd.firn_compaction_to_accumulation_ratio_type = "number";
    pism_config:surface.pdd.firn_compaction_to_accumulation_ratio_units = "1";

    pism_config:surface.pdd.firn_depth_file = "";
    pism_config:surface.pdd.firn_depth_file_doc = "The name of the file to read the firn_depth from.";
    pism_config:surface.pdd.firn_depth_file_option = "pdd_firn_depth_file";
    pism_config:surface.pdd.firn_depth_file_type = "string";

    pism_config:surface.pdd.interpret_precip_as_snow = "no";
    pism_config:surface.pdd.interpret_precip_as_snow_doc = "Interpret precipitation as snow fall.";
    pism_config:surface.pdd.interpret_precip_as_snow_type = "flag";

    pism_config:surface.pdd.max_evals_per_year = 52;
    pism_config:surface.pdd.max_evals_per_year_doc = "maximum number of times the PDD scheme will ask for air temperature and precipitation to build location-dependent time series for computing (expected) number of positive degree days and snow accumulation; the default means the PDD uses weekly samples of the annual cycle; see also surface.pdd.std_dev";
    pism_config:surface.pdd.max_evals_per_year_type = "integer";
    pism_config:surface.pdd.max_evals_per_year_units = "count";

    pism_config:surface.pdd.method = "expectation_integral";
    pism_config:surface.pdd.method_choices = "expectation_integral,repeatable_random_process,random_process";
    pism_config:surface.pdd.method_doc = "PDD implementation method";
    pism_config:surface.pdd.method_option = "pdd_method";
    pism_config:surface.pdd.method_type = "keyword";

    pism_config:surface.pdd.positive_threshold_temp = 273.15;
    pism_config:surface.pdd.positive_threshold_temp_doc = "temperature used to determine meaning of 'positive' degree day";
    pism_config:surface.pdd.positive_threshold_temp_type = "number";
    pism_config:surface.pdd.positive_threshold_temp_units = "Kelvin";

    pism_config:surface.pdd.refreeze = 0.6;
    pism_config:surface.pdd.refreeze_doc = "EISMINT-Greenland value :cite:`RitzEISMINT`";
    pism_config:surface.pdd.refreeze_type = "number";
    pism_config:surface.pdd.refreeze_units = "1";

    pism_config:surface.pdd.refreeze_ice_melt = "yes";
    pism_config:surface.pdd.refreeze_ice_melt_doc = "If set to 'yes', refreeze surface.pdd.refreeze fraction of melted ice, otherwise all of the melted ice runs off.";
    pism_config:surface.pdd.refreeze_ice_melt_type = "flag";

    pism_config:surface.pdd.std_dev = 5.0;
    pism_config:surface.pdd.std_dev_doc = "std dev of daily temp variation; = EISMINT-Greenland value :cite:`RitzEISMINT`";
    pism_config:surface.pdd.std_dev_type = "number";
    pism_config:surface.pdd.std_dev_units = "Kelvin";

    pism_config:surface.pdd.std_dev.file = "";
    pism_config:surface.pdd.std_dev.file_doc = "The name of the file to read `air_temp_sd` (standard deviation of air temperature) from.";
    pism_config:surface.pdd.std_dev.file_option = "pdd_sd_file";
    pism_config:surface.pdd.std_dev.file_type = "string";

    pism_config:surface.pdd.std_dev.period = 0;
    pism_config:surface.pdd.std_dev.period_doc = "Length of the period of the climate forcing data. Set to zero to disable.";
    pism_config:surface.pdd.std_dev.period_option = "pdd_sd_period";
    pism_config:surface.pdd.std_dev.period_type = "integer";
    pism_config:surface.pdd.std_dev.period_units = "years";

    pism_config:surface.pdd.std_dev.reference_year = 0;
    pism_config:surface.pdd.std_dev.reference_year_doc = "Reference year to use when ``surface.pdd.std_dev.period`` is active.";
    pism_config:surface.pdd.std_dev.reference_year_option = "pdd_sd_reference_year";
    pism_config:surface.pdd.std_dev.reference_year_type = "integer";
    pism_config:surface.pdd.std_dev.reference_year_units = "years";

    pism_config:surface.pdd.std_dev_lapse_lat_base = 72.0;
    pism_config:surface.pdd.std_dev_lapse_lat_base_doc = "std_dev is a function of latitude, with value surface.pdd.std_dev at this latitude; this value only active if surface.pdd.std_dev_lapse_lat_rate is nonzero";
    pism_config:surface.pdd.std_dev_lapse_lat_base_type = "number";
    pism_config:surface.pdd.std_dev_lapse_lat_base_units = "degree_north";

    pism_config:surface.pdd.std_dev_lapse_lat_rate = 0.0;
    pism_config:surface.pdd.std_dev_lapse_lat_rate_doc = "std_dev is a function of latitude, with rate of change with respect to latitude given by this constant";
    pism_config:surface.pdd.std_dev_lapse_lat_rate_type = "number";
    pism_config:surface.pdd.std_dev_lapse_lat_rate_units = "Kelvin / degree_north";

    pism_config:surface.pdd.std_dev_param_a = -0.15;
    pism_config:surface.pdd.std_dev_param_a_doc = "Parameter a in Sigma = a*T + b, with T in degrees C. Used only if surface.pdd.std_dev_use_param is set to yes.";
    pism_config:surface.pdd.std_dev_param_a_type = "number";
    pism_config:surface.pdd.std_dev_param_a_units = "pure number";

    pism_config:surface.pdd.std_dev_param_b = 0.66;
    pism_config:surface.pdd.std_dev_param_b_doc = "Parameter b in Sigma = a*T + b, with T in degrees C. Used only if surface.pdd.std_dev_use_param is set to yes.";
    pism_config:surface.pdd.std_dev_param_b_type = "number";
    pism_config:surface.pdd.std_dev_param_b_units = "Kelvin";

    pism_config:surface.pdd.std_dev_use_param = "no";
    pism_config:surface.pdd.std_dev_use_param_doc = "Parameterize standard deviation as a linear function of air temperature over ice-covered grid cells. The region of application is controlled by geometry.ice_free_thickness_standard.";
    pism_config:surface.pdd.std_dev_use_param_type = "flag";

    pism_config:surface.pressure = 0.0;
    pism_config:surface.pressure_doc = "atmospheric pressure; = pressure at ice surface";
    pism_config:surface.pressure_type = "number";
    pism_config:surface.pressure_units = "Pascal";

    pism_config:time.calendar = "365_day";
    pism_config:time.calendar_choices = "standard,gregorian,proleptic_gregorian,noleap,365_day,360_day,julian,none";
    pism_config:time.calendar_doc = "The calendar to use.";
    pism_config:time.calendar_option = "calendar";
    pism_config:time.calendar_type = "keyword";

    pism_config:time.dimension_name = "time";
    pism_config:time.dimension_name_doc = "The name of the time dimension in PISM output files.";
    pism_config:time.dimension_name_type = "string";

    pism_config:time.eemian_end = -114500.0;
    pism_config:time.eemian_end_doc = "End of the Eemian interglacial period. See :cite:`Greve97Greenland`.";
    pism_config:time.eemian_end_type = "number";
    pism_config:time.eemian_end_units = "years";

    pism_config:time.eemian_start = -132000.0;
    pism_config:time.eemian_start_doc = "Start of the Eemian interglacial period. See :cite:`Greve97Greenland`.";
    pism_config:time.eemian_start_type = "number";
    pism_config:time.eemian_start_units = "years";

    pism_config:time.holocene_start = -11000.0;
    pism_config:time.holocene_start_doc = "Start of the Holocene interglacial period. See :cite:`Greve97Greenland`.";
    pism_config:time.holocene_start_type = "number";
    pism_config:time.holocene_start_units = "years";

    pism_config:time.reference_date = "1-1-1";
    pism_config:time.reference_date_doc = "year-month-day; reference date used for calendar computations and in PISM output files";
    pism_config:time.reference_date_type = "string";

    pism_config:time.run_length = 1000;
    pism_config:time.run_length_doc = "Default run length";
    pism_config:time.run_length_type = "number";
    pism_config:time.run_length_units = "years";

    pism_config:time.start_year = 0;
    pism_config:time.start_year_doc = "Start year.";
    pism_config:time.start_year_type = "number";
    pism_config:time.start_year_units = "years";

    pism_config:time_stepping.adaptive_ratio = 0.12;
    pism_config:time_stepping.adaptive_ratio_doc = "Adaptive time stepping ratio for the explicit scheme for the mass balance equation; :cite:`BBL`, inequality (25)";
    pism_config:time_stepping.adaptive_ratio_option = "adapt_ratio";
    pism_config:time_stepping.adaptive_ratio_type = "number";
    pism_config:time_stepping.adaptive_ratio_units = "1";

    pism_config:time_stepping.count_steps = "no";
    pism_config:time_stepping.count_steps_doc = "If yes, IceModel::run() will count the number of time steps it took.  Sometimes useful for performance evaluation.  Counts all steps, regardless of whether processes (mass continuity, energy, velocity, ...) occurred within the step.";
    pism_config:time_stepping.count_steps_option = "count_steps";
    pism_config:time_stepping.count_steps_type = "flag";

    pism_config:time_stepping.hit_extra_times = "yes";
    pism_config:time_stepping.hit_extra_times_doc = "Modify the time-stepping mechanism to hit times requested using -extra_times.";
    pism_config:time_stepping.hit_extra_times_option = "extra_force_output_times";
    pism_config:time_stepping.hit_extra_times_type = "flag";

    pism_config:time_stepping.hit_multiples = 0.0;
    pism_config:time_stepping.hit_multiples_doc = "Hit every X years, where X is specified using this parameter. Use 0 to disable";
    pism_config:time_stepping.hit_multiples_option = "timestep_hit_multiples";
    pism_config:time_stepping.hit_multiples_type = "number";
    pism_config:time_stepping.hit_multiples_units = "years";

    pism_config:time_stepping.hit_save_times = "no";
    pism_config:time_stepping.hit_save_times_doc = "Modify the time-stepping mechanism to hit times requested using -save_times.";
    pism_config:time_stepping.hit_save_times_option = "save_force_output_times";
    pism_config:time_stepping.hit_save_times_type = "flag";

    pism_config:time_stepping.hit_ts_times = "no";
    pism_config:time_stepping.hit_ts_times_doc = "Modify the time-stepping mechanism to hit times requested using -ts_times.";
    pism_config:time_stepping.hit_ts_times_type = "flag";

    pism_config:time_stepping.maximum_time_step = 60.0;
    pism_config:time_stepping.maximum_time_step_doc = "Maximum allowed time step length";
    pism_config:time_stepping.maximum_time_step_option = "max_dt";
    pism_config:time_stepping.maximum_time_step_type = "number";
    pism_config:time_stepping.maximum_time_step_units = "years";

    pism_config:time_stepping.skip.enabled = "no";
    pism_config:time_stepping.skip.enabled_doc = "Use the temperature, age, and SSA stress balance computation skipping mechanism.";
    pism_config:time_stepping.skip.enabled_option = "skip";
    pism_config:time_stepping.skip.enabled_type = "flag";

    pism_config:time_stepping.skip.max = 10;
    pism_config:time_stepping.skip.max_doc = "Number of mass-balance steps, including SIA diffusivity updates, to perform before a the temperature, age, and SSA stress balance computations are done";
    pism_config:time_stepping.skip.max_option = "skip_max";
    pism_config:time_stepping.skip.max_type = "integer";
    pism_config:time_stepping.skip.max_units = "count";

    pism_config:long_name = "PISM configuration flags and parameters.";
    pism_config:long_name_doc = "The 'long_name' attribute is required by CF conventions. It is not used by PISM itself.";
}<|MERGE_RESOLUTION|>--- conflicted
+++ resolved
@@ -1572,29 +1572,6 @@
     pism_config:ocean.always_grounded_option = "dry";
     pism_config:ocean.always_grounded_type = "flag";
 
-<<<<<<< HEAD
-=======
-    pism_config:ocean.models = "constant";
-    pism_config:ocean.models_doc = "Comma-separated list of ocean models and modifiers.";
-    pism_config:ocean.models_type = "string";
-    pism_config:ocean.models_option = "ocean";
-
-    pism_config:sea_level.models = "constant";
-    pism_config:sea_level.models_doc = "Comma-separated list of sea level models and modifiers.";
-    pism_config:sea_level.models_type = "string";
-    pism_config:sea_level.models_option = "sea_level";
-
-    pism_config:lake_level.models = "null";
-    pism_config:lake_level.models_doc = "Comma-separated list of lake level models and modifiers.";
-    pism_config:lake_level.models_type = "string";
-    pism_config:lake_level.models_option = "lake_level";
-
-    pism_config:lake_level.lakecc.topg_overlay_file = "";
-    pism_config:lake_level.lakecc.topg_overlay_file_doc = "Name of the file containing the topography overlay field used by the LakeCC model.";
-    pism_config:lake_level.lakecc.topg_overlay_file_type = "string";
-    pism_config:lake_level.lakecc.topg_overlay_file_option = "lakecc_topg_overlay_file";
-
->>>>>>> f268ec56
     pism_config:ocean.anomaly.file = "";
     pism_config:ocean.anomaly.file_doc = "Name of the file containing shelf basal mass flux offset fields.";
     pism_config:ocean.anomaly.file_option = "ocean_anomaly_file";
@@ -1760,6 +1737,11 @@
     pism_config:lake_level.models_option = "lake_level";
     pism_config:lake_level.models_type = "string";
 
+    pism_config:lake_level.lakecc.topg_overlay_file = "";
+    pism_config:lake_level.lakecc.topg_overlay_file_doc = "Name of the file containing the topography overlay field used by the LakeCC model.";
+    pism_config:lake_level.lakecc.topg_overlay_file_type = "string";
+    pism_config:lake_level.lakecc.topg_overlay_file_option = "lakecc_topg_overlay_file";
+
     pism_config:ocean.pico.continental_shelf_depth = -800.0;
     pism_config:ocean.pico.continental_shelf_depth_doc = "Determines the edge of the continental shelf to calculate mean ocean properties";
     pism_config:ocean.pico.continental_shelf_depth_option = "continental_shelf_depth";
