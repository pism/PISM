--- conflicted
+++ resolved
@@ -1582,6 +1582,11 @@
     pism_config:sea_level.models_type = "string";
     pism_config:sea_level.models_option = "sea_level";
 
+    pism_config:lake_level.models = "null";
+    pism_config:lake_level.models_doc = "Comma-separated list of lake level models and modifiers.";
+    pism_config:lake_level.models_type = "string";
+    pism_config:lake_level.models_option = "lake_level";
+
     pism_config:ocean.anomaly.file = "";
     pism_config:ocean.anomaly.file_doc = "Name of the file containing shelf basal mass flux offset fields.";
     pism_config:ocean.anomaly.file_option = "ocean_anomaly_file";
@@ -2046,19 +2051,6 @@
     pism_config:run_info.title_option = "title";
     pism_config:run_info.title_type = "string";
 
-<<<<<<< HEAD
-    pism_config:sea_level.model = "constant";
-    pism_config:sea_level.model_doc = "Sea level elevation forcing models.";
-    pism_config:sea_level.model_option = "sea_level";
-    pism_config:sea_level.model_type = "string";
-
-    pism_config:lake_level.model = "null";
-    pism_config:lake_level.model_doc = "Lake level elevation forcing models.";
-    pism_config:lake_level.model_option = "lake_level";
-    pism_config:lake_level.model_type = "string";
-
-=======
->>>>>>> ef4fed80
     pism_config:stress_balance.calving_front_stress_bc = "no";
     pism_config:stress_balance.calving_front_stress_bc_doc = "Apply CFBC condition as in :cite:`Albrechtetal2011`, :cite:`Winkelmannetal2011`.  May only apply to some stress balances; e.g. SSAFD as of May 2011.  If not set then a strength-extension is used, as in :cite:`BBssasliding`.";
     pism_config:stress_balance.calving_front_stress_bc_option = "cfbc";
