--- conflicted
+++ resolved
@@ -1,8 +1,4 @@
-<<<<<<< HEAD
 // Copyright (C) 2010--2019, 2021 Constantine Khroulev and Ed Bueler
-=======
-// Copyright (C) 2010--2020 Constantine Khroulev and Ed Bueler
->>>>>>> 80cdcad6
 //
 // This file is part of PISM.
 //
@@ -75,7 +71,7 @@
   const IceBasalResistancePlasticLaw* sliding_law() const;
 protected:
   virtual void init_impl();
-  
+
   virtual DiagnosticList diagnostics_impl() const;
 
   IceBasalResistancePlasticLaw *m_basal_sliding_law;
@@ -96,7 +92,7 @@
 public:
   ZeroSliding(IceGrid::ConstPtr g);
   virtual ~ZeroSliding();
-  
+
   virtual void update(const Inputs &inputs, bool full_update);
 
 protected:
