// Copyright (C) 2011, 2012, 2013, 2014, 2015, 2016, 2017, 2018 David Maxwell and Constantine Khroulev
//
// This file is part of PISM.
//
// PISM is free software; you can redistribute it and/or modify it under the
// terms of the GNU General Public License as published by the Free Software
// Foundation; either version 3 of the License, or (at your option) any later
// version.
//
// PISM is distributed in the hope that it will be useful, but WITHOUT ANY
// WARRANTY; without even the implied warranty of MERCHANTABILITY or FITNESS
// FOR A PARTICULAR PURPOSE.  See the GNU General Public License for more
// details.
//
// You should have received a copy of the GNU General Public License
// along with PISM; if not, write to the Free Software
// Foundation, Inc., 51 Franklin St, Fifth Floor, Boston, MA  02110-1301  USA

%module(directors="1") cpp
%feature("autodoc", "2");

/* Don't warn about
 * - 312,325 Nested classes not currently supported (ignored).
 * - 503. Can't wrap 'identifier' unless renamed to a valid identifier.
 * - 512. Overloaded declaration const ignored. Non-const method at file:line used.
 */
#pragma SWIG nowarn=312,325,503,512

%{
// The material in this section is included verbatim in the C++ source code generated by SWIG.
// The necessary header files required to compile must be included.
// This list is NOT the whole set of headers being wrapped; it is just the list of includes that
// draws in all the other needed includes as well. See the end of this file for the list
// of PISM headers being wrapped.

#include "util/interpolation.hh"

#include "util/pism_utilities.hh"

#include "util/Units.hh"
#include "pism_python.hh"

#include "geometry/grounded_cell_fraction.hh"
#include "util/Mask.hh"
#include "basalstrength/basal_resistance.hh"
#include "util/EnthalpyConverter.hh"
#include "basalstrength/MohrCoulombYieldStress.hh"
#include "util/error_handling.hh"
#include "util/Diagnostic.hh"
#include "util/Config.hh"

#ifdef PISM_USE_JANSSON
#include "util/ConfigJSON.hh"
#endif

#include "util/MaxTimestep.hh"
#include "stressbalance/timestepping.hh"
#include "util/Context.hh"
#include "util/Logger.hh"
#include "util/Profiling.hh"

#include "util/projection.hh"
#include "energy/bootstrapping.hh"
#include "util/node_types.hh"

#include "util/Time.hh"
%}

// Include petsc4py.i so that we get support for automatic handling of PetscErrorCode return values
%include "petsc4py/petsc4py.i"

%include "pism_exception.i"

// Automatic conversions between std::string and python string arguments and return values
%include std_string.i
// Conversions between python lists and certain STL vectors
%include std_vector.i
%include std_set.i
%include std_map.i

%include <std_shared_ptr.i>

%template(SizetVector) std::vector<size_t>;
%template(IntVector) std::vector<int>;
%template(UnsignedIntVector) std::vector<unsigned int>;
%template(DoubleVector) std::vector<double>;
%template(StringVector) std::vector<std::string>;
%template(StringSet) std::set<std::string>;
%template(DoubleVectorMap) std::map<std::string, std::vector<double> >;
%template(StringMap) std::map<std::string, std::string>;
%template(DiagnosticMap) std::map<std::string, std::shared_ptr<pism::Diagnostic> >;

// Why did I include this?
%include "cstring.i"

/* Type map for treating reference arguments as output. */
%define %Pism_reference_output_typemaps(TYPE)
%typemap(in, numinputs=0,noblock=1) TYPE & OUTPUT (TYPE temp) {
    $1 = &temp;
}
%typemap(argout,noblock=1) TYPE & OUTPUT
{
    %append_output(SWIG_NewPointerObj(%as_voidptr($1), $descriptor, 0 | %newpointer_flags));
};
%enddef

/* Tell SWIG that reference arguments are always output. */
%define %Pism_reference_is_always_output(TYPE)
%Pism_reference_output_typemaps(TYPE);
%apply TYPE & OUTPUT { TYPE &}
%enddef

%typemap(in, numinputs=0,noblock=1) bool & OUTPUT (bool temp = false) {
    $1 = &temp;
}

%typemap(argout,noblock=1) bool & OUTPUT
{
    %append_output(SWIG_From(bool)(*$1));
};

%typemap(in, numinputs=0,noblock=1) std::string& result (std::string temp) {
    $1 = &temp;
}

%typemap(in, numinputs=0,noblock=1) std::string& OUTPUT (std::string temp) {
    $1 = &temp;
}

%typemap(argout,noblock=1) std::string & OUTPUT
{
    %append_output(SWIG_FromCharPtr((*$1).c_str()));
}

%apply std::string &OUTPUT { std::string &result}

%typemap(in, numinputs=0,noblock=1) std::vector<double> & OUTPUT (std::vector<double> temp) {
    $1 = &temp;
}

%typemap(argout,noblock=1) std::vector<double> & OUTPUT
{
    int len;
    len = $1->size();
    $result = PyList_New(len);
     int i;
     for (i=0; i<len; i++) {
         PyList_SetItem($result, i, PyFloat_FromDouble((*$1)[i]));
     }
}

%apply std::vector<double> & OUTPUT {std::vector<double> &result};
%apply std::vector<std::string> & OUTPUT {std::vector<std::string> & result};

%apply int &OUTPUT {int &result};
%apply int *OUTPUT {int *out_mask};

%apply double & OUTPUT {double & result};
%apply double & OUTPUT {double & out};
%apply double * OUTPUT {double * result};
%apply bool & OUTPUT {bool & is_set, bool & result, bool & flag, bool & success};

// The SWIG built-in typecheck for a const char [] (used, e.g., with overloaded methods) checks that
// the string is zero length. So we have this bug fix from SWIG developer William Fulton here.
%typemap(typecheck,noblock=1,precedence=SWIG_TYPECHECK_STRING, fragment="SWIG_AsCharPtrAndSize") const char[] {
 int res = SWIG_AsCharPtrAndSize($input, 0, NULL, 0);
 $1 = SWIG_CheckState(res);
}


// Tell SWIG that the following variables are truly constant
%immutable pism::PISM_Revision;
%immutable pism::PISM_DefaultConfigFile;

/* PISM header with no dependence on other PISM headers. */
%include "util/pism_utilities.hh"
%include "util/interpolation.hh"

%shared_ptr(pism::Logger);
%shared_ptr(pism::StringLogger);
%include "util/Logger.hh"

%include pism_options.i

%ignore pism::Vector2::operator=;
%include "util/Vector2.hh"

%ignore pism::units::Unit::operator=;
%rename(UnitSystem) pism::units::System;
%rename(UnitConverter) pism::units::Converter;
%shared_ptr(pism::units::System);
%feature("valuewrapper") pism::units::System;
%feature("valuewrapper") pism::units::Unit;
%include "util/Units.hh"

%include pism_DM.i
%include pism_Vec.i
/* End of independent PISM classes. */

%shared_ptr(pism::Config);
%shared_ptr(pism::NetCDFConfig);
%shared_ptr(pism::DefaultConfig);
%include "util/ConfigInterface.hh"
%include "util/Config.hh"

#ifdef PISM_USE_JANSSON
%shared_ptr(pism::ConfigJSON);
%include "util/ConfigJSON.hh"
#endif

/* EnthalpyConverter uses Config, so we need to wrap Config first (see above). */
%shared_ptr(pism::EnthalpyConverter);
%shared_ptr(pism::ColdEnthalpyConverter);
%include "util/EnthalpyConverter.hh"

%shared_ptr(pism::Time);
%include "util/Time.hh"

%include "util/Profiling.hh"
%shared_ptr(pism::Context);
%include "util/Context.hh"

%include pism_IceGrid.i

/* PIO uses IceGrid, so IceGrid has to be wrapped first. */
%include pism_PIO.i

/* make sure PIO.i is included before VariableMetadata.hh */
%include pism_VariableMetadata.i

/* Timeseries uses IceGrid and VariableMetadata so they have to be wrapped first. */
%include pism_Timeseries.i

/* IceModelVec uses IceGrid and VariableMetadata so they have to be wrapped first. */
%include pism_IceModelVec.i

/* pism::Vars uses IceModelVec, so IceModelVec has to be wrapped first. */
%include pism_Vars.i


%shared_ptr(pism::Diagnostic)
%include "util/Diagnostic.hh"
%include "util/MaxTimestep.hh"
%include "stressbalance/timestepping.hh"

%shared_ptr(pism::Component)
%include "util/Component.hh"

%include "basalstrength/basal_resistance.hh"

%include pism_FlowLaw.i

%include pism_ColumnSystem.i

%include EnergyModel.i

/* SSAForwardRunFromInputFile sets up a yield stress model, which
 * requires a hydrology model.
 */
%include pism_Hydrology.i

%include "geometry/grounded_cell_fraction.hh"
%include "util/Mask.hh"
%include "pism_python.hh"

%shared_ptr(pism::YieldStress)
%shared_ptr(pism::ConstantYieldStress)
%shared_ptr(pism::MohrCoulombYieldStress)
%include "basalstrength/YieldStress.hh"
%include "basalstrength/MohrCoulombYieldStress.hh"

%include geometry.i

%rename(StressBalanceInputs) pism::stressbalance::Inputs;

%include pism_SSA.i

%include pism_SIA.i

%include pism_BedDef.i

%include AgeModel.i

/* The regional model implements some classes derived from SSAFD and
 * SIAFD, so this %include has to appear after %including the rest of
 * PISM's stress balance headers.
 */
%{
#include "regional/SSAFD_Regional.hh"
#include "regional/SIAFD_Regional.hh"
%}
%shared_ptr(pism::stressbalance::SSAFD_Regional)
%include "regional/SSAFD_Regional.hh"
%shared_ptr(pism::stressbalance::SIAFD_Regional)
%include "regional/SIAFD_Regional.hh"

%include "util/projection.hh"


%ignore pism::fem::q1::chi;
%ignore pism::fem::q1::n_chi;
%ignore pism::fem::q1::n_sides;
%ignore pism::fem::q1::incident_nodes;
%ignore pism::fem::p1::chi;
%ignore pism::fem::p1::n_sides;
%ignore pism::fem::p1::incident_nodes;
%include "util/FETools.hh"
%include "util/node_types.hh"

%include pism_inverse.i

%include pism_ocean.i

<<<<<<< HEAD
%include pism_frontalmelt.i
=======
/* surface models use atmosphere models as inputs so we need to define atmosphere models first */
%include pism_atmosphere.i
>>>>>>> e1cee54a

%include pism_surface.i

%include pism_verification.i

%include "energy/bootstrapping.hh"<|MERGE_RESOLUTION|>--- conflicted
+++ resolved
@@ -311,12 +311,10 @@
 
 %include pism_ocean.i
 
-<<<<<<< HEAD
 %include pism_frontalmelt.i
-=======
+
 /* surface models use atmosphere models as inputs so we need to define atmosphere models first */
 %include pism_atmosphere.i
->>>>>>> e1cee54a
 
 %include pism_surface.i
 
