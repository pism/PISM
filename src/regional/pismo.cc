// Copyright (C) 2010--2015 Ed Bueler, Daniella DellaGiustina, Constantine Khroulev, and Andy
// Aschwanden
//
// This file is part of PISM.
//
// PISM is free software; you can redistribute it and/or modify it under the
// terms of the GNU General Public License as published by the Free Software
// Foundation; either version 3 of the License, or (at your option) any later
// version.
//
// PISM is distributed in the hope that it will be useful, but WITHOUT ANY
// WARRANTY; without even the implied warranty of MERCHANTABILITY or FITNESS
// FOR A PARTICULAR PURPOSE.  See the GNU General Public License for more
// details.
//
// You should have received a copy of the GNU General Public License
// along with PISM; if not, write to the Free Software
// Foundation, Inc., 51 Franklin St, Fifth Floor, Boston, MA  02110-1301  USA

//! @file pismo.cc A regional (outlet glacier) model form of PISM.
/*! @file pismo.cc
The classes used by this driver program modify basic PISM whole ice sheet modeling assumptions.
Normally in PISM the ice sheet occupies a continent which is surrounded by
ocean.  Or at least PISM assumes that the edge of the computational domain is in
a region with strong ablation that the ice will not cross.

Here, by contrast, we add a strip around the edge of the computational domain
(variable `no_model_mask` and option `-no_model_strip`).  Various
simplifications and boundary conditions are enforced in this script:
* the surface gradient computation is made trivial,
* the driving stress does not change during the run but instead comes from
the gradient of a saved surface elevation, and
* the base is made strong so that no sliding occurs.

Also options `-force_to_thickness_file` and variable `ftt_mask` play a role in isolating
the modeled outlet glacier.  But there is no code here for that purpose.
Instead see the ForceThickness surface model modifier class.
 */

static char help[] =
  "Ice sheet driver for PISM regional (outlet glacier) simulations, initialized\n"
  "from data.\n";

#include <petscsys.h>

#include "base/util/IceGrid.hh"
#include "IceRegionalModel.hh"

#include "base/util/PISMConfig.hh"
#include "base/util/error_handling.hh"
#include "base/util/petscwrappers/PetscInitializer.hh"
#include "base/util/pism_options.hh"
#include "base/util/Context.hh"
#include "IceGrid_Regional.hh"

int main(int argc, char *argv[]) {

  using namespace pism;

  MPI_Comm com = MPI_COMM_WORLD;

  petsc::Initializer petsc(argc, argv, help);

  com = PETSC_COMM_WORLD;

  /* This explicit scoping forces destructors to be called before PetscFinalize() */
  try {
    verbosityLevelFromOptions();
    Context::Ptr ctx = context_from_options(com, "pismo");
    Logger::Ptr log = ctx->log();

    log->message(2, "PISMO %s (regional outlet-glacier run mode)\n",
                 PISM_Revision);

    if (options::Bool("-version", "stop after printing print PISM version")) {
      return 0;
    }

    options::String input_file("-i", "input file name");
    std::string usage =
      "  pismo -i IN.nc [-bootstrap] [-no_model_strip X] [OTHER PISM & PETSc OPTIONS]\n"
      "where:\n"
      "  -i IN.nc   is input file in NetCDF format: contains PISM-written model state\n"
      "  -bootstrap enables heuristics used to produce an initial state from incomplete input\n"
      "  -no_model_strip X (re-)set width of no-model strip along edge of\n"
      "              computational domain to X km\n"
      "notes:\n"
      "  * option -i is required\n"
      "  * if -bootstrap is used then also '-Mx A -My B -Mz C -Lz D' are required\n";
<<<<<<< HEAD
    if (not input_file_set) {
      log->error("PISM ERROR: options -i is required\n\n");
      show_usage(*log, "pismo", usage);
      return 0;
    } else {
      std::vector<std::string> required;
      required.clear();

      bool done = show_usage_check_req_opts(*log, "pismo", required, usage);
      if (done) {
        return 0;
      }
=======

    if (not input_file.is_set()) {
      throw RuntimeError("options -i is required\n\n" + usage);
    }

    bool done = show_usage_check_req_opts(com, "pismo",
                                          std::vector<std::string>(), // no required options
                                          usage);
    if (done) {
      return 0;
>>>>>>> 56e845f4
    }

    Config::Ptr config = ctx->config();

    IceGrid::Ptr g = regional_grid_from_options(ctx);

    IceRegionalModel m(g, ctx);

    m.init();

    m.run();

    log->message(2, "... done with run\n");

    // provide a default output file name if no -o option is given.
    m.writeFiles("unnamed_regional.nc");

    print_unused_parameters(*log, 3, *config);
  }
  catch (...) {
    handle_fatal_errors(com);
    return 1;
  }

  return 0;
}<|MERGE_RESOLUTION|>--- conflicted
+++ resolved
@@ -87,31 +87,16 @@
       "notes:\n"
       "  * option -i is required\n"
       "  * if -bootstrap is used then also '-Mx A -My B -Mz C -Lz D' are required\n";
-<<<<<<< HEAD
-    if (not input_file_set) {
-      log->error("PISM ERROR: options -i is required\n\n");
-      show_usage(*log, "pismo", usage);
-      return 0;
-    } else {
-      std::vector<std::string> required;
-      required.clear();
-
-      bool done = show_usage_check_req_opts(*log, "pismo", required, usage);
-      if (done) {
-        return 0;
-      }
-=======
 
     if (not input_file.is_set()) {
       throw RuntimeError("options -i is required\n\n" + usage);
     }
 
-    bool done = show_usage_check_req_opts(com, "pismo",
+    bool done = show_usage_check_req_opts(*log, "pismo",
                                           std::vector<std::string>(), // no required options
                                           usage);
     if (done) {
       return 0;
->>>>>>> 56e845f4
     }
 
     Config::Ptr config = ctx->config();
