--- conflicted
+++ resolved
@@ -34,6 +34,7 @@
     longitude(grid, "lon", WITHOUT_GHOSTS),
     bed_elevation(grid, "topg", WITH_GHOSTS, m_stencil_width),
     sea_level_elevation(grid, "sea_level", WITH_GHOSTS),
+    lake_level_elevation(grid, "lake_level", WITH_GHOSTS),
     ice_thickness(grid, "thk", WITH_GHOSTS, m_stencil_width),
     ice_area_specific_volume(grid, "ice_area_specific_volume", WITH_GHOSTS),
     cell_type(grid, "mask", WITH_GHOSTS, m_stencil_width),
@@ -57,15 +58,10 @@
                                 "sea level elevation above reference ellipsoid", "meters",
                                 "sea_surface_height_above_reference_ellipsoid");
 
-<<<<<<< HEAD
-  lake_level_elevation.create(grid, "lake_level", WITH_GHOSTS);
   lake_level_elevation.set_attrs("model_state",
                                  "lake level elevation above reference ellipsoid", "meters",
                                  "lake_surface_height_above_reference_ellipsoid");
 
-  ice_thickness.create(grid, "thk", WITH_GHOSTS, WIDE_STENCIL);
-=======
->>>>>>> ecd6e36f
   ice_thickness.set_attrs("model_state", "land ice thickness",
                           "m", "land_ice_thickness");
   ice_thickness.metadata().set_number("valid_min", 0.0);
@@ -181,14 +177,9 @@
   ice_surface_elevation.update_ghosts();
 
   const double
-<<<<<<< HEAD
-    ice_density = config->get_double("constants.ice.density"),
-    ocean_density = config->get_double("constants.sea_water.density"),
-    fresh_density = config->get_double("constants.fresh_water.density");
-=======
     ice_density = config->get_number("constants.ice.density"),
-    ocean_density = config->get_number("constants.sea_water.density");
->>>>>>> ecd6e36f
+    ocean_density = config->get_number("constants.sea_water.density"),
+    fresh_density = config->get_number("constants.fresh_water.density");
 
   compute_grounded_cell_fraction(ice_density,
                                  ocean_density,
