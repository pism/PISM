/* Copyright (C) 2015, 2017, 2018, 2019 PISM Authors
 *
 * This file is part of PISM.
 *
 * PISM is free software; you can redistribute it and/or modify it under the
 * terms of the GNU General Public License as published by the Free Software
 * Foundation; either version 3 of the License, or (at your option) any later
 * version.
 *
 * PISM is distributed in the hope that it will be useful, but WITHOUT ANY
 * WARRANTY; without even the implied warranty of MERCHANTABILITY or FITNESS
 * FOR A PARTICULAR PURPOSE.  See the GNU General Public License for more
 * details.
 *
 * You should have received a copy of the GNU General Public License
 * along with PISM; if not, write to the Free Software
 * Foundation, Inc., 51 Franklin St, Fifth Floor, Boston, MA  02110-1301  USA
 */

#include "Factory.hh"

// ocean models:
#include "Anomaly.hh"
#include "Constant.hh"
#include "ConstantPIK.hh"
#include "GivenClimate.hh"
#include "Delta_T.hh"
#include "Delta_SMB.hh"
#include "Frac_MBP.hh"
#include "Frac_SMB.hh"
#include "Runoff_SMB.hh"
#include "Cache.hh"
#include "GivenTH.hh"
#include "Pico.hh"

namespace pism {
namespace ocean {
// Ocean
Factory::Factory(IceGrid::ConstPtr g)
<<<<<<< HEAD
  : PCFactory<OceanModel>(g, "ocean.model") {
=======
  : PCFactory<OceanModel>(g, "ocean.models") {
>>>>>>> e783d014

  add_model<GivenTH>("th");
  add_model<PIK>("pik");
  add_model<Constant>("constant");
  add_model<Pico>("pico");
  add_model<Given>("given");

  add_modifier<Anomaly>("anomaly");
  add_modifier<Cache>("cache");
  add_modifier<Delta_SMB>("delta_SMB");
  add_modifier<Frac_SMB>("frac_SMB");
  add_modifier<Delta_T>("delta_T");
  add_modifier<Runoff_SMB>("runoff_SMB");
  add_modifier<Frac_MBP>("frac_MBP");
}

Factory::~Factory() {
  // empty
}

} // end of namespace ocean
} // end of namespace pism<|MERGE_RESOLUTION|>--- conflicted
+++ resolved
@@ -37,11 +37,7 @@
 namespace ocean {
 // Ocean
 Factory::Factory(IceGrid::ConstPtr g)
-<<<<<<< HEAD
-  : PCFactory<OceanModel>(g, "ocean.model") {
-=======
   : PCFactory<OceanModel>(g, "ocean.models") {
->>>>>>> e783d014
 
   add_model<GivenTH>("th");
   add_model<PIK>("pik");
