--- conflicted
+++ resolved
@@ -138,10 +138,6 @@
 
     std::vector<int> cfs_in_basins_per_shelf(m_n_shelves*m_n_basins,0);
     std::vector<int> most_shelf_cells_in_basin(m_n_shelves, 0);
-<<<<<<< HEAD
-
-=======
->>>>>>> f1e8fe28
     identify_calving_front_connection(cell_type, m_basin_mask, m_ice_shelves, most_shelf_cells_in_basin, cfs_in_basins_per_shelf);
 
     split_ice_shelves(cell_type, m_basin_mask, m_n_basin_neighbors, most_shelf_cells_in_basin, cfs_in_basins_per_shelf, m_ice_shelves);
@@ -517,12 +513,9 @@
                                        const IceModelVec2Int &basin_mask,
                                        std::vector<int> &result) {
 
-<<<<<<< HEAD
   // additional vectors to allreduce efficiently with IntelMPI
   std::vector<int> result1(2*m_n_basins, 0);
 
-=======
->>>>>>> f1e8fe28
   IceModelVec::AccessList list{ &cell_type, &basin_mask };
 
   for (Points p(*m_grid); p; p.next()) {
@@ -558,18 +551,12 @@
       }
     }
   }
-<<<<<<< HEAD
 
   GlobalSum(m_grid->com, result.data(), result1.data(), 2*m_n_basins);
   // copy values
   result       = result1;
 
   for (int b = 1; b < 2*m_n_basins; ++b) {
-=======
-  //GlobalSum(m_grid->com, result.data(), 2*m_n_basins);
-  for (int b = 1; b < 2*m_n_basins; ++b) {
-    result[b] = GlobalSum(m_grid->com, result[b]);
->>>>>>> f1e8fe28
     if (b%2==0)
       m_log->message(2, "PICO, get basin neighbors of b=%d: b1=%d and b2=%d \n",b/2,result[b],result[b+1]);
   }
@@ -586,13 +573,10 @@
                                                      std::vector<int> &cfs_in_basins_per_shelf) {
 
   std::vector<int> n_shelf_cells_per_basin(m_n_shelves*m_n_basins,0);
-<<<<<<< HEAD
   // additional vectors to allreduce efficiently with IntelMPI
   std::vector<int> n_shelf_cells_per_basinr(m_n_shelves*m_n_basins,0);
   std::vector<int> cfs_in_basins_per_shelfr(m_n_shelves*m_n_basins,0);
   std::vector<int> most_shelf_cells_in_basinr(m_n_shelves, 0);
-=======
->>>>>>> f1e8fe28
 
   IceModelVec::AccessList list{ &cell_type, &basin_mask, &shelf_mask };
 
@@ -613,7 +597,6 @@
       }
     }
 
-<<<<<<< HEAD
     GlobalSum(m_grid->com, cfs_in_basins_per_shelf.data(), cfs_in_basins_per_shelfr.data(), m_n_shelves*m_n_basins);
     GlobalSum(m_grid->com, n_shelf_cells_per_basin.data(), n_shelf_cells_per_basinr.data(), m_n_shelves*m_n_basins);
     // copy values
@@ -623,15 +606,6 @@
     for (int s = 0; s < m_n_shelves; s++) {
       int n_shelf_cells_per_basin_max = 0;
       for (int b = 0; b < m_n_basins; b++) {
-=======
-    //GlobalSum(m_grid->com, cfs_in_basins_per_shelf.data(), m_n_shelves*m_n_basins);
-    //GlobalSum(m_grid->com, n_shelf_cells_per_basin.data(), m_n_shelves*m_n_basins);
-    for (int s = 0; s < m_n_shelves; s++) {
-      int n_shelf_cells_per_basin_max = 0;
-      for (int b = 0; b < m_n_basins; b++) {
-        cfs_in_basins_per_shelf[s*m_n_basins+b] = GlobalSum(m_grid->com, cfs_in_basins_per_shelf[s*m_n_basins+b]);
-        n_shelf_cells_per_basin[s*m_n_basins+b] = GlobalSum(m_grid->com, n_shelf_cells_per_basin[s*m_n_basins+b]);
->>>>>>> f1e8fe28
         if (n_shelf_cells_per_basin[s*m_n_basins+b] > n_shelf_cells_per_basin_max) {
           most_shelf_cells_in_basin[s] = b;
           n_shelf_cells_per_basin_max = n_shelf_cells_per_basin[s*m_n_basins+b];
@@ -654,18 +628,11 @@
 
   m_tmp.copy_from(shelf_mask);
 
-<<<<<<< HEAD
   std::vector<int> n_shelf_cells_to_split(m_n_shelves*m_n_basins,0);
   std::vector<int> n_shelf_cells_to_splitr(m_n_shelves*m_n_basins,0);
 
   IceModelVec::AccessList list{ &cell_type, &basin_mask, &shelf_mask, &m_tmp};
 
-=======
-  IceModelVec::AccessList list{ &cell_type, &basin_mask, &shelf_mask, &m_tmp};
-
-
-  std::vector<int> n_shelf_cells_to_split(m_n_shelves*m_n_basins,0);
->>>>>>> f1e8fe28
   for (Points p(*m_grid); p; p.next()) {
     const int i = p.i(), j = p.j();
     if (cell_type.as_int(i, j) == MASK_FLOATING) {
@@ -678,24 +645,16 @@
     }
   }
 
-<<<<<<< HEAD
   GlobalSum(m_grid->com, n_shelf_cells_to_split.data(), n_shelf_cells_to_splitr.data(), m_n_shelves*m_n_basins);
   // copy values
   n_shelf_cells_to_split       = n_shelf_cells_to_splitr;
 
   // no GlobalSum needed here, only local:
-=======
-  //GlobalSum(m_grid->com, n_shelf_cells_to_split.data(), m_n_shelves*m_n_basins);
->>>>>>> f1e8fe28
   std::vector<int> add_shelf_instance(m_n_shelves*m_n_basins,0);
   int m_shelf_numbers_to_add = 0;
   for (int s = 0; s < m_n_shelves; s++) {
     int b0 = most_shelf_cells_in_basin[s];
     for (int b = 0; b < m_n_basins; b++) {
-<<<<<<< HEAD
-=======
-      n_shelf_cells_to_split[s*m_n_basins+b] = GlobalSum(m_grid->com, n_shelf_cells_to_split[s*m_n_basins+b]);
->>>>>>> f1e8fe28
       if (n_shelf_cells_to_split[s*m_n_basins+b] > 0) {
         m_shelf_numbers_to_add += 1;
         add_shelf_instance[s*m_n_basins+b] = m_n_shelves + m_shelf_numbers_to_add;
