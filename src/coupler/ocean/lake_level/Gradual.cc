/* Copyright (C) 2018 PISM Authors
 *
 * This file is part of PISM.
 *
 * PISM is free software; you can redistribute it and/or modify it under the
 * terms of the GNU General Public License as published by the Free Software
 * Foundation; either version 3 of the License, or (at your option) any later
 * version.
 *
 * PISM is distributed in the hope that it will be useful, but WITHOUT ANY
 * WARRANTY; without even the implied warranty of MERCHANTABILITY or FITNESS
 * FOR A PARTICULAR PURPOSE.  See the GNU General Public License for more
 * details.
 *
 * You should have received a copy of the GNU General Public License
 * along with PISM; if not, write to the Free Software
 * Foundation, Inc., 51 Franklin St, Fifth Floor, Boston, MA  02110-1301  USA
 */

#include "pism/util/pism_options.hh"
#include "pism/util/Vars.hh"
#include "pism/geometry/Geometry.hh"

#include "Gradual.hh"
#include "LakeLevel_ConnectedComponents.hh"

namespace pism {
namespace ocean {
namespace lake_level {

Gradual::Gradual(IceGrid::ConstPtr grid,
                 std::shared_ptr<LakeLevel> in)
  : LakeLevel(grid, in) {

  m_use_const_fill_rate = false;

  //Set default filling rate for lakes
  m_max_lake_fill_rate = units::convert(m_sys, 1.0, "m/years", "m/seconds");
  m_target_level.create(m_grid, "target_level", WITHOUT_GHOSTS);
  m_target_level.set_attrs("model_state", "target lake level",
                           "m", "m","target_level", 0);
  m_target_level.metadata().set_number("_FillValue", m_fill_value);

  m_min_level.create(m_grid, "min_lake_level", WITHOUT_GHOSTS);
  m_min_level.set_attrs("model_state", "min lake level",
                        "m", "m", "min_level", 0);
  m_min_level.metadata().set_number("_FillValue", m_fill_value);

  m_max_level.create(m_grid, "max_lake_level", WITHOUT_GHOSTS);
  m_max_level.set_attrs("model_state", "max lake level",
                        "m", "m", "max_level", 0);
  m_max_level.metadata().set_number("_FillValue", m_fill_value);

  m_min_basin.create(m_grid, "min_lake_bed", WITHOUT_GHOSTS);
  m_min_basin.set_attrs("model_state", "min lake bed",
<<<<<<< HEAD
                        "m", "min_bed");
=======
                      "m", "m", "min_bed", 0);
>>>>>>> 40e58cf3
  m_min_basin.metadata().set_number("_FillValue", m_fill_value);

  m_max_sl_basin.create(m_grid, "max_sl_basin", WITHOUT_GHOSTS);
  m_max_sl_basin.set_attrs("model_state", "max sl basin",
                           "m", "max_sl_basin");
  m_max_sl_basin.metadata().set_number("_FillValue", m_fill_value);

  m_expansion_mask.create(m_grid, "expansion_mask", WITHOUT_GHOSTS);
  m_expansion_mask.metadata().set_number("_FillValue", m_fill_value);

  m_lake_area.create(m_grid, "lake_surface_area", WITHOUT_GHOSTS);
  m_lake_area.set_attrs("model_state", "lake_surface_area",
                        "m2", "m2", "lake_surface", 0);
  m_lake_area.metadata().set_number("_FillValue", m_fill_value);

  m_lake_mass_input_discharge.create(m_grid, "lake_mass_input_due_to_discharge", WITHOUT_GHOSTS);
  m_lake_mass_input_discharge.set_attrs("model_state", "lake_mass_input_discharge",
                                        "kg s-1", "kg year-1", "lake_mass_input_discharge", 0);
  m_lake_mass_input_discharge.metadata().set_number("_FillValue", m_fill_value);

  m_lake_mass_input_basal.create(m_grid, "lake_mass_input_due_to_basal melt", WITHOUT_GHOSTS);
  m_lake_mass_input_basal.set_attrs("model_state", "lake_mass_input_basal",
                                    "kg s-1", "kg year-1", "lake_mass_input_shelf", 0);
  m_lake_mass_input_basal.metadata().set_number("_FillValue", m_fill_value);

  m_lake_mass_input_total.create(m_grid, "lake_mass_input_total", WITHOUT_GHOSTS);
  m_lake_mass_input_total.set_attrs("model_state", "lake_mass_input_total",
                                    "kg s-1", "kg year-1", "lake_mass_input_total", 0);
  m_lake_mass_input_total.metadata().set_number("_FillValue", m_fill_value);

  m_lake_fill_rate.create(m_grid, "lake_fill_rate", WITHOUT_GHOSTS);
  m_lake_fill_rate.set_attrs("model_state", "lake_fill_rate",
                             "m s-1", "m year-1", "lake_level_rise", 0);
  m_lake_fill_rate.metadata().set_number("_FillValue", m_fill_value);

  m_init_lakes_filled = false;
}

Gradual::~Gradual() {
  //empty
}

void Gradual::init_impl(const Geometry &geometry) {
  m_input_model->init(geometry);

  bool regridded = false;
  bool restarted = false;
  {
    IceModelVec2S tmp;
    tmp.create(m_grid, "effective_lake_level_elevation", WITHOUT_GHOSTS);
    tmp.set_attrs("diagnostic",
                  "lake level elevation, relative to the geoid",
                  "meter", "m", "", 0);
    tmp.metadata().set_number("_FillValue", m_fill_value);

    InputOptions opts = process_input_options(m_grid->com, m_config);

    if (opts.type == INIT_RESTART) {

      m_log->message(2, "* Reading lake level forcing from '%s' for re-starting...\n",
                     opts.filename.c_str());

<<<<<<< HEAD
      PIO file(m_grid->com, "guess_mode", opts.filename, PISM_READONLY);
      const unsigned int time_length = file.inq_nrecords(),
                         last_record = time_length > 0 ? time_length - 1 : 0;
=======
      File file(m_grid->com, opts.filename, PISM_GUESS, PISM_READONLY);
      const unsigned int time_length = file.nrecords(),
                        last_record = time_length > 0 ? time_length - 1 : 0;
>>>>>>> 40e58cf3

      tmp.read(file, last_record);

      file.close();

      restarted = true;
    } else {
      tmp.set(m_fill_value);
    }

    // Support regridding. This is needed to ensure that initialization using "-i" is
    // equivalent to "-i ... -bootstrap -regrid_file ..."
    {
      regrid("lake gradual filling modifier", tmp,
             REGRID_WITHOUT_REGRID_VARS);
    }

    if (tmp.state_counter() == 2) {
      regridded = true;
    }

    m_lake_level.copy_from(tmp);
  }

  bool bootstrap_filled = options::Bool("-lake_gradual_bootstrap_filled",
                                        "When bootstrapping at model start, initialize lakes filled.");

  if (bootstrap_filled and not restarted and not regridded) {
    m_init_lakes_filled = true;
  }

  double max_lake_fill_rate_m_y = units::convert(m_sys, m_max_lake_fill_rate,
                                                 "m/seconds", "m/year");
  max_lake_fill_rate_m_y = options::Real("-lake_gradual_max_fill_rate",
                                         "Maximum rate at which lakes do fill (m/year)",
                                         max_lake_fill_rate_m_y);
  m_max_lake_fill_rate = units::convert(m_sys, max_lake_fill_rate_m_y, "m/year", "m/seconds");

  bool const_fill_rate = m_use_const_fill_rate;
  const_fill_rate = options::Bool("-lake_gradual_const_fill_rate",
                                  "Use constant lake fill rate instead of determining it from ice sheet discharge");
  m_use_const_fill_rate = const_fill_rate;
}

void Gradual::update_impl(const Geometry &geometry, double t, double dt) {
  m_input_model->update(geometry, t, dt);

  m_target_level.copy_from(m_input_model->elevation());

  if (m_init_lakes_filled) {
    m_lake_level.copy_from(m_target_level);
    m_init_lakes_filled = false;
  }

  //Get bed, thk and the 'old' lake and sea level fields from geometry
  //Since sea level was updated just before the lake level is, sea_level_elevation
  //in geometry might not be up-to-date, so we get it from *m_grid->variables()
  const IceModelVec2S &bed    = geometry.bed_elevation,
                      &thk    = geometry.ice_thickness,
                      &old_ll = geometry.lake_level_elevation,
                      &sl     = *m_grid->variables().get_2d_scalar("sea_level"),
                      &old_sl = geometry.sea_level_elevation;

  //Calculate basins that were filled by the ocean
  IceModelVec2S old_sl_basins(m_grid, "sl_basins", WITHOUT_GHOSTS);
  {
    IceModelVec::AccessList list {&old_sl_basins, &old_sl, &bed, &thk};

    GeometryCalculator gc(*m_config);

    ParallelSection ParSec(m_grid->com);
    try {
      for (Points p(*m_grid); p; p.next()) {
        const int i = p.i(), j = p.j();
        if (mask::ocean(gc.mask(old_sl(i, j), bed(i, j), thk(i, j)))) {
          old_sl_basins(i, j) = old_sl(i, j);
        } else {
          old_sl_basins(i, j) = m_fill_value;
        }
      }
    } catch (...) {
      ParSec.failed();
    }
    ParSec.check();

    old_sl_basins.update_ghosts();
  }

  if (not m_use_const_fill_rate) {
    compute_fill_rate(dt, m_target_level, m_lake_area, m_lake_mass_input_discharge, m_lake_mass_input_basal, m_lake_mass_input_total, m_lake_fill_rate);
  }

  updateLakeLevelMinMax(m_lake_level, m_target_level, m_min_level, m_max_level);

  const bool LakeLevelChanged = prepareLakeLevel(m_target_level, bed, m_min_level, old_ll, old_sl_basins, m_expansion_mask, m_min_basin, m_max_sl_basin, m_lake_level);

  if (LakeLevelChanged) {
    //if a new lake basin was added we need to update the min and max lake level
    updateLakeLevelMinMax(m_lake_level, m_target_level, m_min_level, m_max_level);
  }

  gradually_fill(dt, m_max_lake_fill_rate, m_target_level, bed, thk, sl, m_min_level, m_max_level, m_min_basin, m_lake_fill_rate, m_lake_level);
}

void Gradual::compute_fill_rate(const double dt,
                                const IceModelVec2S &lake_level,
                                IceModelVec2S &lake_area,
                                IceModelVec2S &lake_mass_input_discharge,
                                IceModelVec2S &lake_mass_input_basal,
                                IceModelVec2S &lake_mass_input_total,
                                IceModelVec2S &lake_fill_rate) {

  {
    //Initialize Lake accumulator
    LakeAccumulatorCCSerial Lacc(m_grid, m_fill_value);
    Lacc.init(lake_level);

    const IceModelVec2S &cell_area = *m_grid->variables().get_2d_scalar("cell_area"),
                        &bmb       = *m_grid->variables().get_2d_scalar("effective_BMB"),
                        &tc_calving        = *m_grid->variables().get_2d_scalar("thickness_change_due_to_calving"),
                        &tc_frontal_melt   = *m_grid->variables().get_2d_scalar("thickness_change_due_to_frontal_melt"),
                        &tc_forced_retreat = *m_grid->variables().get_2d_scalar("thickness_change_due_forced_retreat");

    IceModelVec2S mass_discharge(m_grid, "mass_discharge", WITHOUT_GHOSTS),
                  mass_basal(m_grid, "mass_basal", WITHOUT_GHOSTS);

    double rho_ice = m_config->get_number("constants.ice.density");

    IceModelVec::AccessList list{ &cell_area, &tc_calving, &tc_frontal_melt,
                                  &tc_forced_retreat, &bmb, &mass_discharge,
                                  &mass_basal };

    //Update lake extend depending on exp_mask
    ParallelSection ParSec(m_grid->com);
    try {
      for (Points p(*m_grid); p; p.next()) {
        const int i = p.i(), j = p.j();
        const double cell_area_ij = cell_area(i, j);

        //Convert from basal mass balance to basal mass loss [m].
        double bml_ij = -bmb(i, j);
        bml_ij = (bml_ij >= 0.0) ? bml_ij : 0.0;

        double discharge_ij = -1.0 * (tc_calving(i, j) + tc_frontal_melt(i, j) + tc_forced_retreat(i, j));
        discharge_ij = (discharge_ij >= 0.0) ? discharge_ij : 0.0;

        const double C = cell_area_ij * rho_ice / dt;

        //Convert to mass flux [kg/s]
        mass_discharge(i, j) = C * discharge_ij;
        mass_basal(i, j)     = C * bml_ij;
      }
    } catch (...) {
      ParSec.failed();
    }
    ParSec.check();

    //Lake surface area
    Lacc.accumulate(cell_area, lake_area);

    Lacc.accumulate(mass_discharge, lake_mass_input_discharge);
    Lacc.accumulate(mass_basal, lake_mass_input_basal);
  }

  {
    double rho_fresh_water = m_config->get_number("constants.fresh_water.density");

    IceModelVec::AccessList list{ &lake_area, &lake_mass_input_discharge, &lake_mass_input_basal, &lake_mass_input_total, &lake_fill_rate };

    GeometryCalculator gc(*m_config);

    //Update lake extend depending on exp_mask
    ParallelSection ParSec(m_grid->com);
    try {
      for (Points p(*m_grid); p; p.next()) {
        const int i = p.i(), j = p.j();
        const double lake_area_ij = lake_area(i, j);
        if (gc.islake(lake_area_ij)){
          const double lake_mass_input_total_ij = lake_mass_input_discharge(i, j) + lake_mass_input_basal(i, j);
          lake_mass_input_total(i, j) = lake_mass_input_total_ij;
          lake_fill_rate(i, j)        = lake_mass_input_total_ij / (rho_fresh_water * lake_area_ij);
        } else {
          lake_mass_input_total(i, j) = m_fill_value;
          lake_fill_rate(i, j)        = m_fill_value;
        }
      }
    } catch (...) {
      ParSec.failed();
    }
    ParSec.check();
  }
}

void Gradual::updateLakeLevelMinMax(const IceModelVec2S &lake_level,
                                    const IceModelVec2S &target_level,
                                    IceModelVec2S &min_level,
                                    IceModelVec2S &max_level) {
  //Compute min max level
  ParallelSection ParSec(m_grid->com);
  try {
    // Initialze LakeProperties Model
    LakePropertiesCC LpCC(m_grid, m_fill_value, target_level, lake_level);
    LpCC.getLakeProperties(min_level, max_level);
  } catch (...) {
    ParSec.failed();
  }
  ParSec.check();
}

bool Gradual::prepareLakeLevel(const IceModelVec2S &target_level,
                               const IceModelVec2S &bed,
                               const IceModelVec2S &min_level,
                               const IceModelVec2S &old_ll,
                               const IceModelVec2S &old_sl,
                               IceModelVec2Int &mask,
                               IceModelVec2S &min_basin,
                               IceModelVec2S &max_sl_basin,
                               IceModelVec2S &lake_level) {

  { //Check which lake cells are newly added
    ParallelSection ParSec(m_grid->com);
    try {
      FilterExpansionCC FExCC(m_grid, m_fill_value, bed, old_sl);
      FExCC.filter_ext(lake_level, target_level, mask, min_basin, max_sl_basin);
    } catch (...) {
      ParSec.failed();
    }
    ParSec.check();
  }

  bool MinMaxChanged = false;
  {
    IceModelVec::AccessList list{ &lake_level, &min_level,
                                  &min_basin, &mask,
                                  &old_ll, &max_sl_basin };

    GeometryCalculator gc(*m_config);

    //Update lake extend depending on exp_mask
    ParallelSection ParSec(m_grid->com);
    try {
      for (Points p(*m_grid); p; p.next()) {
        const int i = p.i(), j = p.j();

        const int mask_ij = mask.as_int(i, j);
        const bool new_lake = ( (mask_ij > 0) and not (gc.islake(min_level(i, j))) );
        if ( mask_ij == 1 or new_lake ) {
          if (max_sl_basin(i, j) != m_fill_value) {
            lake_level(i, j) = max_sl_basin(i, j);
          } else {
            if (new_lake) {
              lake_level(i, j) = min_basin(i, j);
            } else {
              //New basin added to existing lake
              lake_level(i, j) = std::min(min_level(i, j), min_basin(i, j));
            }
          }
          MinMaxChanged = true;
        } else if (mask_ij == 2) {
          //Extend existing lake by new cells
          if ( gc.islake(old_ll(i, j)) ) {
            lake_level(i, j) = old_ll(i, j);
          } else {
            lake_level(i, j) = min_level(i, j);
          }
        }
      }
    } catch (...) {
      ParSec.failed();
    }
    ParSec.check();
  }

  lake_level.update_ghosts();

  return (GlobalOr(m_grid->com, MinMaxChanged));
}

void Gradual::gradually_fill(const double dt,
                             const double max_fill_rate,
                             const IceModelVec2S &target_level,
                             const IceModelVec2S &bed,
                             const IceModelVec2S &thk,
                             const IceModelVec2S &sea_level,
                             const IceModelVec2S &min_level,
                             const IceModelVec2S &max_level,
                             const IceModelVec2S &min_bed,
                             const IceModelVec2S &fill_rate,
                             IceModelVec2S &lake_level) {

  double dh_max = max_fill_rate * dt;

  GeometryCalculator gc(*m_config);

  IceModelVec::AccessList list{ &lake_level, &target_level,
                                &min_level, &max_level, &min_bed,
                                &sea_level, &bed, &thk };

  if (not m_use_const_fill_rate) {
    list.add(fill_rate);
  }

  //Update lakes
  ParallelSection ParSec(m_grid->com);
  try {
    for (Points p(*m_grid); p; p.next()) {
      const int i = p.i(), j = p.j();

      if (gc.islake(lake_level(i, j))) {
        const double min_ij = min_level(i, j),
                     max_ij = max_level(i, j);
        const bool unbalanced_level = (min_ij != max_ij);
        const double current_ij = lake_level(i, j),
                     target_ij  = target_level(i, j);

        if (not m_use_const_fill_rate) {
          dh_max = max_fill_rate * dt;
        }

        const bool rising = ((current_ij < target_ij) and gc.islake(target_ij));
        if (rising) {
          //Only if rising, adjust fill rate to mass loss of ice sheet
          if (not (m_use_const_fill_rate or unbalanced_level)) {
            const double fill_rate_ij = fill_rate(i, j);

            if (gc.islake(fill_rate_ij) and (fill_rate_ij <= max_fill_rate)) {
              dh_max = fill_rate_ij * dt;
            }
          }

          const double new_level = min_ij + std::min(dh_max, (target_ij - min_ij));
          if (new_level > current_ij) {
            lake_level(i, j) = new_level;
          }
        } else {
          const double dh_ij = gc.islake(target_ij) ? (current_ij - target_ij) : dh_max,
                       new_level = (gc.islake(target_ij) ? max_ij : current_ij) - std::min(dh_max, dh_ij);

          if ( (new_level < bed(i, j) and  not gc.islake(target_ij)) or mask::ocean(gc.mask(sea_level(i, j), bed(i, j), thk(i, j))) ) {
            lake_level(i, j) = m_fill_value;
          } else {
            if (new_level < current_ij) {
              lake_level(i, j) = new_level;
            }
          }
        }
      }
    }
  } catch (...) {
    ParSec.failed();
  }
  ParSec.check();
}

// Write diagnostic variables to extra files if requested
DiagnosticList Gradual::diagnostics_impl() const {

  DiagnosticList result = {
    { "lake_gradual_target",       Diagnostic::wrap(m_target_level) },
    { "lake_gradual_min_level",    Diagnostic::wrap(m_min_level) },
    { "lake_gradual_max_level",    Diagnostic::wrap(m_max_level) },
    { "lake_gradual_min_bed",      Diagnostic::wrap(m_min_basin) },
    { "lake_gradual_max_sl_basin", Diagnostic::wrap(m_max_sl_basin) },
    { "lake_expansion_mask",       Diagnostic::wrap(m_expansion_mask) },
    { "lake_area",                 Diagnostic::wrap(m_lake_area) },
    { "lake_mass_input_discharge", Diagnostic::wrap(m_lake_mass_input_discharge) },
    { "lake_mass_input_basal",     Diagnostic::wrap(m_lake_mass_input_basal) },
    { "lake_mass_input_total",     Diagnostic::wrap(m_lake_mass_input_total) },
    { "lake_fill_rate",            Diagnostic::wrap(m_lake_fill_rate) },
  };

  return combine(result, m_input_model->diagnostics());
}

} // end of namespace lake_level
} // end of namespace ocean
} // end of namespace pism<|MERGE_RESOLUTION|>--- conflicted
+++ resolved
@@ -53,11 +53,8 @@
 
   m_min_basin.create(m_grid, "min_lake_bed", WITHOUT_GHOSTS);
   m_min_basin.set_attrs("model_state", "min lake bed",
-<<<<<<< HEAD
-                        "m", "min_bed");
-=======
-                      "m", "m", "min_bed", 0);
->>>>>>> 40e58cf3
+                        "m", "m", "min_bed", 0);
+
   m_min_basin.metadata().set_number("_FillValue", m_fill_value);
 
   m_max_sl_basin.create(m_grid, "max_sl_basin", WITHOUT_GHOSTS);
@@ -120,15 +117,9 @@
       m_log->message(2, "* Reading lake level forcing from '%s' for re-starting...\n",
                      opts.filename.c_str());
 
-<<<<<<< HEAD
-      PIO file(m_grid->com, "guess_mode", opts.filename, PISM_READONLY);
-      const unsigned int time_length = file.inq_nrecords(),
-                         last_record = time_length > 0 ? time_length - 1 : 0;
-=======
       File file(m_grid->com, opts.filename, PISM_GUESS, PISM_READONLY);
       const unsigned int time_length = file.nrecords(),
                         last_record = time_length > 0 ? time_length - 1 : 0;
->>>>>>> 40e58cf3
 
       tmp.read(file, last_record);
 
