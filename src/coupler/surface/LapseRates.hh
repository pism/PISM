--- conflicted
+++ resolved
@@ -37,14 +37,10 @@
   virtual void mass_flux_impl(IceModelVec2S &result) const;
   virtual void temperature_impl(IceModelVec2S &result) const;
 protected:
-<<<<<<< HEAD
+
   double m_smb_lapse_rate,m_smb_scale_factor;
   bool do_smb_scale;
-=======
 
-  double m_smb_lapse_rate;
-
->>>>>>> 5ecd5714
 };
 
 } // end of namespace surface
