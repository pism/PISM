--- conflicted
+++ resolved
@@ -44,11 +44,7 @@
   double m_M_max, m_R_el, m_S_T, m_S_b, m_T_min;
 };
 
-<<<<<<< HEAD
-
-=======
 } // end of namespace surface
->>>>>>> fbcc58e7
 } // end of namespace pism
 
 #endif /* _PS_EISMINTII_H_ */