--- conflicted
+++ resolved
@@ -13,18 +13,12 @@
 
   build:
     docker:
-<<<<<<< HEAD
-      - image: ckhrulev/pism-ubuntu:0.1.5
-
-    parameters:
-=======
       - image: ckhrulev/pism-ubuntu:0.1.7
 
     parameters:
       version:                  # this parameter is needed to make a valid config (it is
                                 # not used)
         type: string
->>>>>>> f6dd13c5
       cc:
         type: string
       cxx:
@@ -106,11 +100,7 @@
 
   build-minimal:
     docker:
-<<<<<<< HEAD
-      - image: ckhrulev/pism-ubuntu:0.1.5
-=======
-      - image: ckhrulev/pism-ubuntu:0.1.7
->>>>>>> f6dd13c5
+      - image: ckhrulev/pism-ubuntu:0.1.7
 
     parameters:
       cc:
@@ -159,11 +149,7 @@
 
   manual-html:
     docker:
-<<<<<<< HEAD
-      - image: ckhrulev/pism-ubuntu:0.1.5
-=======
-      - image: ckhrulev/pism-ubuntu:0.1.7
->>>>>>> f6dd13c5
+      - image: ckhrulev/pism-ubuntu:0.1.7
 
     steps:
       - checkout
@@ -177,14 +163,11 @@
       - persist_to_workspace:
           root: .
           paths: manual_html
-<<<<<<< HEAD
-=======
       - run:
           name: Compress the manual
           command: tar -czvf pism_manual.tgz manual_html
       - store_artifacts:
           path: pism_manual.tgz
->>>>>>> f6dd13c5
 
   deploy-manual-html:
     docker:
@@ -214,11 +197,7 @@
 
   manual-pdf:
     docker:
-<<<<<<< HEAD
-      - image: ckhrulev/pism-ubuntu:0.1.5
-=======
-      - image: ckhrulev/pism-ubuntu:0.1.7
->>>>>>> f6dd13c5
+      - image: ckhrulev/pism-ubuntu:0.1.7
 
     steps:
       - checkout
@@ -233,12 +212,9 @@
       - persist_to_workspace:
           root: .
           paths: manual_pdf
-<<<<<<< HEAD
-=======
       - store_artifacts:
           path: manual_pdf/pism_manual.pdf
           destination: pism_manual.pdf
->>>>>>> f6dd13c5
 
   deploy-manual-pdf:
     docker:
@@ -268,11 +244,7 @@
 
   doxygen:
     docker:
-<<<<<<< HEAD
-      - image: ckhrulev/pism-ubuntu:0.1.5
-=======
-      - image: ckhrulev/pism-ubuntu:0.1.7
->>>>>>> f6dd13c5
+      - image: ckhrulev/pism-ubuntu:0.1.7
 
     environment:
       CC: mpicc
@@ -295,14 +267,11 @@
       - persist_to_workspace:
           root: .
           paths: doxygen
-<<<<<<< HEAD
-=======
       - run:
           name: Compress the doxygen browser
           command: tar -czvf pism_doxygen.tgz doxygen
       - store_artifacts:
           path: pism_doxygen.tgz
->>>>>>> f6dd13c5
 
   deploy-doxygen:
     docker:
@@ -335,24 +304,6 @@
   build-and-test:
     jobs:
       - build:
-<<<<<<< HEAD
-          name: gcc
-          cc: ccache mpicc -cc=gcc
-          cxx: ccache mpicxx -cxx=g++
-          cmake_prefix: /usr
-          petsc_dir: /home/builder/local/petsc
-          python: "Yes"
-
-      - build:
-          name: clang
-          cc: ccache mpicc -cc=clang
-          cxx: ccache mpicxx -cxx=clang++
-          cmake_prefix: /usr
-          petsc_dir: /home/builder/local/petsc
-          python: "Yes"
-
-      - build:
-=======
           name: gcc-<< matrix.version >>
           cc: ccache mpicc -cc=gcc-<< matrix.version >>
           cxx: ccache mpicxx -cxx=g++-<< matrix.version >>
@@ -376,7 +327,6 @@
 
       - build:
           version: default
->>>>>>> f6dd13c5
           name: old-petsc
           cc: ccache mpicc -cc=clang
           cxx: ccache mpicxx -cxx=clang++
@@ -385,18 +335,11 @@
           python: "No"
 
       - build:
-<<<<<<< HEAD
-          name: old-cmake
-          cc: ccache mpicc -cc=clang
-          cxx: ccache mpicxx -cxx=clang++
-          cmake_prefix: /home/builder/local/cmake-3.3.0
-=======
           version: default
           name: old-cmake
           cc: ccache mpicc -cc=clang
           cxx: ccache mpicxx -cxx=clang++
           cmake_prefix: /home/builder/local/cmake-3.7.0
->>>>>>> f6dd13c5
           petsc_dir: /home/builder/local/petsc
           python: "Yes"
 
@@ -416,11 +359,7 @@
           name: old-cmake-minimal
           cc: ccache mpicc -cc=clang
           cxx: ccache mpicxx -cxx=clang++
-<<<<<<< HEAD
-          cmake_prefix: /home/builder/local/cmake-3.3.0
-=======
           cmake_prefix: /home/builder/local/cmake-3.7.0
->>>>>>> f6dd13c5
 
       - manual-html
       - manual-pdf
@@ -428,11 +367,6 @@
 
       - deploy-p:
           requires:
-<<<<<<< HEAD
-            - gcc
-            - gcc-minimal
-            - clang
-=======
             - gcc-9
             - gcc-10
             - gcc-11
@@ -443,7 +377,6 @@
             - clang-13
             - clang-14
             - clang-15
->>>>>>> f6dd13c5
             - clang-minimal
             - old-petsc
             - old-cmake
