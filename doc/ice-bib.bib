<<<<<<< HEAD
=======
@Article{Garbe2023,
  author    = {Julius Garbe and Maria Zeitz and Uta Krebs-Kanzow and Ricarda Winkelmann},
  journal   = {The Cryosphere},
  title     = {The evolution of future {Antarctic} surface melt using {PISM}-{dEBM}-simple},
  year      = {2023},
  month     = {nov},
  number    = {11},
  pages     = {4571--4599},
  volume    = {17},
  doi       = {10.5194/tc-17-4571-2023},
  publisher = {Copernicus {GmbH}},
}

@Article{Kopp2011,
  author    = {Greg Kopp and Judith L. Lean},
  journal   = {Geophysical Research Letters},
  title     = {A new, lower value of total solar irradiance: {Evidence and climate significance}},
  year      = {2011},
  month     = {jan},
  number    = {1},
  volume    = {38},
  doi       = {10.1029/2010gl045777},
  publisher = {American Geophysical Union ({AGU})},
}

@Article{Born2016,
  author    = {Andreas Born},
  journal   = {Journal of Glaciology},
  title     = {Tracer transport in an isochronal ice-sheet model},
  year      = {2016},
  month     = {oct},
  number    = {237},
  pages     = {22--38},
  volume    = {63},
  doi       = {10.1017/jog.2016.111},
  publisher = {Cambridge University Press ({CUP})},
}

@Article{Born2021,
  author  = {Born, A. and Robinson, A.},
  journal = {The Cryosphere},
  title   = {Modeling the {Greenland} englacial stratigraphy},
  year    = {2021},
  number  = {9},
  pages   = {4539--4556},
  volume  = {15},
  doi     = {10.5194/tc-15-4539-2021},
}

@Article{Bons2016,
  author    = {Paul D. Bons and Daniela Jansen and Felicitas Mundel and Catherine C. Bauer and Tobias Binder and Olaf Eisen and Mark W. Jessell and Maria-Gema Llorens and Florian Steinbach and Daniel Steinhage and Ilka Weikusat},
  journal   = {Nature Communications},
  title     = {Converging flow and anisotropy cause large-scale folding in {Greenland's} ice sheet},
  year      = {2016},
  month     = {apr},
  number    = {1},
  volume    = {7},
  doi       = {10.1038/ncomms11427},
  publisher = {Springer Science and Business Media {LLC}},
}

@Article{Vieli2018,
  author    = {G. J.-M. C. Leysinger Vieli and C. Mart{\'{\i}}n and R. C. A. Hindmarsh and M. P. Lüthi},
  journal   = {Nature Communications},
  title     = {Basal freeze-on generates complex ice-sheet stratigraphy},
  year      = {2018},
  month     = {nov},
  number    = {1},
  volume    = {9},
  doi       = {10.1038/s41467-018-07083-3},
  publisher = {Springer Science and Business Media {LLC}},
}

>>>>>>> f6dd13c5
@Article{Smolarkiewicz1989,
  author    = {Piotr K. Smolarkiewicz},
  journal   = {Monthly Weather Review},
  title     = {Comment on "{A Positive Definite Advection Scheme Obtained by Nonlinear Renormalization of the Advective Fluxes}"},
  year      = {1989},
  number    = {11},
  pages     = {2626 - 2632},
  volume    = {117},
  address   = {Boston MA, USA},
  doi       = {10.1175/1520-0493(1989)117<2626:COPDAS>2.0.CO;2},
  publisher = {American Meteorological Society},
  url       = {https://journals.ametsoc.org/view/journals/mwre/117/11/1520-0493_1989_117_2626_copdas_2_0_co_2.xml},
}

<<<<<<< HEAD
=======
@Article{Berger1978,
  author    = {Andr{\'{e}} L. Berger},
  journal   = {Journal of the Atmospheric Sciences},
  title     = {Long-Term Variations of Daily Insolation and Quaternary Climatic Changes},
  year      = {1978},
  month     = {dec},
  number    = {12},
  pages     = {2362--2367},
  volume    = {35},
  doi       = {10.1175/1520-0469(1978)035<2362:ltvodi>2.0.co;2},
  publisher = {American Meteorological Society},
}

@Book{Liou2002,
  author    = {Liou, K. N.},
  publisher = {Elsevier Science & Technology Books},
  title     = {Introduction to Atmospheric Radiation},
  year      = {2002},
  isbn      = {9780080491677},
  pages     = {583},
}

@Article{KrebsKanzow2018,
  author    = {Uta Krebs-Kanzow and Paul Gierz and Gerrit Lohmann},
  journal   = {The Cryosphere},
  title     = {Brief communication: {An} ice surface melt scheme including the diurnal cycle of solar radiation},
  year      = {2018},
  month     = {dec},
  number    = {12},
  pages     = {3923--3930},
  volume    = {12},
  doi       = {10.5194/tc-12-3923-2018},
  publisher = {Copernicus {GmbH}},
}

@Article{Zeitzetal2021,
AUTHOR = {Zeitz, M. and Reese, R. and Beckmann, J. and Krebs-Kanzow, U. and Winkelmann, R.},
TITLE = {Impact of the melt-albedo feedback on the future evolution of the {G}reenland Ice Sheet with {PISM-dEBM-simple}},
JOURNAL = {The Cryosphere},
VOLUME = {15},
YEAR = {2021},
NUMBER = {12},
PAGES = {5739--5764},
URL = {https://tc.copernicus.org/articles/15/5739/2021/},
DOI = {10.5194/tc-15-5739-2021}
}

>>>>>>> f6dd13c5
@TechReport{Salinger2002,
  author    = {Andrew G Salinger and Nawaf M Bou-rabee and Elizabeth A Burroughs and Roger P Pawlowski and Richard B Lehoucq and Louis Romero and Edward D Wilkes},
  title     = {{LOCA} 1.0 Library of Continuation Algorithms: Theory and Implementation Manual},
  year      = {2002},
  month     = {mar},
  doi       = {10.2172/800778},
  publisher = {Office of Scientific and Technical Information ({OSTI})},
  institution = {Office of Scientific and Technical Information ({OSTI})}
}

@Article{Eisenstat1996,
  author    = {Stanley C. Eisenstat and Homer F. Walker},
  journal   = {{SIAM} Journal on Scientific Computing},
  title     = {Choosing the Forcing Terms in an Inexact Newton Method},
  year      = {1996},
  month     = {jan},
  number    = {1},
  pages     = {16--32},
  volume    = {17},
  doi       = {10.1137/0917003},
  publisher = {Society for Industrial {\&} Applied Mathematics ({SIAM})}
}

@article{Krug2015,
  author    = {J. Krug and G. Durand and O. Gagliardini and J. Weiss},
  journal   = {The Cryosphere},
  title     = {Modelling the impact of submarine frontal melting and ice m{\'{e}}lange on glacier dynamics},
  year      = {2015},
  month     = {may},
  number    = {3},
  pages     = {989--1003},
  volume    = {9},
  doi       = {10.5194/tc-9-989-2015},
  publisher = {Copernicus {GmbH}}
}

@article{Perego2012,
  title={Parallel finite-element implementation for higher-order ice-sheet models},
  author={Perego, Mauro and Gunzburger, Max and Burkardt, John},
  journal={Journal of Glaciology},
  volume={58},
  number={207},
  pages={76--88},
  year={2012},
  publisher={Cambridge University Press},
  doi={10.3189/2012JoG11J063}
}

@book{BriggsHensonMcCormick,
  title={A multigrid tutorial},
  author={Briggs, William L. and Henson, Van Emden and McCormick, Steve F.},
  year={2000},
  publisher={SIAM}
}

@article{Seroussi2014,
  title={Hydrostatic grounding line parameterization in ice sheet models},
  author={Seroussi, H. and Morlighem, M. and Larour, E. and Rignot, E. and Khazendar, A.},
  journal={The Cryosphere},
  volume={8},
  number={6},
  pages={2075--2087},
  year={2014},
  doi={10.5194/tc-8-2075-2014}
}

@article{Hoffman2018,
  title={{MPAS}-{A}lbany Land Ice ({MALI}): a variable-resolution ice sheet model for {E}arth system modeling using {V}oronoi grids},
  author={Hoffman, Matthew J. and Perego, Mauro and Price, Stephen F. and Lipscomb, William H. and Zhang, Tong and Jacobsen, Douglas and Tezaur, Irina and Salinger, Andrew G. and Tuminaro, Raymond and Bertagna, Luca},
  journal={Geoscientific Model Development},
  volume={11},
  year={2018},
  doi={10.5194/gmd-11-3747-2018}
}

@article{Tuminaro2016,
  title={A matrix dependent/algebraic multigrid approach for extruded meshes with applications to ice sheet modeling},
  author={Tuminaro, R. and Perego, Mauro and Tezaur, I. and Salinger, A. and Price, Stephen},
  journal={SIAM Journal on Scientific Computing},
  volume={38},
  number={5},
  pages={C504--C532},
  year={2016},
  publisher={SIAM},
  doi={10.1137/15M1040839}
}

@article{Lipscomb2019,
  title={Description and evaluation of the {C}ommunity {I}ce {S}heet {M}odel ({CISM}) v2.1},
  author={Lipscomb, William H. and Price, Stephen F. and Hoffman, Matthew J. and Leguy, Gunter R. and Bennett, Andrew R. and Bradley, Sarah L. and Evans, Katherine J. and Fyke, Jeremy G. and Kennedy, Joseph H. and Perego, Mauro and others},
  journal={Geoscientific Model Development},
  volume={12},
  number={1},
  year={2019},
  doi={10.5194/gmd-12-387-2019}
}

@article{Tezaur2015,
  title={Albany/{FELIX}: a parallel, scalable and robust, finite element, first-order {S}tokes approximation ice sheet solver built for advanced analysis},
  author={Tezaur, Irina K. and Perego, Mauro and Salinger, Andrew G. and Tuminaro, Raymond S. and Price, Stephen F.},
  journal={Geoscientific Model Development},
  volume={8},
  number={4},
  year={2015},
  doi={10.5194/gmd-8-1197-2015}
}

@Article{Tezaur2015b,
  author    = {Irina K. Tezaur and Raymond S. Tuminaro and Mauro Perego and Andrew G. Salinger and Stephen F. Price},
  journal   = {Procedia Computer Science},
  title     = {On the Scalability of the Albany/{FELIX} first-order Stokes Approximation ice Sheet Solver for Large-Scale Simulations of the {Greenland} and Antarctic ice Sheets},
  year      = {2015},
  pages     = {2026--2035},
  volume    = {51},
  doi       = {10.1016/j.procs.2015.05.467},
  publisher = {Elsevier {BV}}
}

@article{Mercenier2018,
author = {Mercenier, R{\'{e}}my and L{\"{u}}thi, Martin P. and Vieli, Andreas},
doi = {10.5194/tc-12-721-2018},
issn = {1994-0424},
journal = {The Cryosphere},
month = {feb},
number = {2},
pages = {721--739},
title = {{Calving relation for tidewater glaciers based on detailed stress field analysis}},
volume = {12},
year = {2018}
}

@techreport {AIAAGuidelines,
    AUTHOR = {AIAA},
     TITLE = {Guide for the {V}erification and {V}alidation of {C}omputational
              {F}luid {D}ynamics {S}imulations},
INSTITUTION = {American Institute of Aeronautics and Astronautics (AIAA)},
    NUMBER = {AIAA G-077-1998},
      YEAR = {1998},
}

@article {ASMEJFE,
    AUTHOR = {P. J. Roache and K. Ghia and F. White},
     TITLE = {Editorial policy statement on the control of numerical accuracy},
      YEAR = {1986},
   JOURNAL = {ASME Journal of Fluids Engineering},
    VOLUME = {108},
    NUMBER = {1},
     PAGES = {2},
}


@book {AbramowitzStegun,
    EDITOR = {M. Abramowitz and I. A. Stegun},
     TITLE = {Handbook of {M}athematical {F}unctions, with {F}ormulas, {G}raphs,
              and {M}athematical {T}ables},
    SERIES = {Graduate Studies in Mathematics},
 PUBLISHER = {Dover},
   ADDRESS = {New York},
      YEAR = {1965},
}


@book {Acheson,
     TITLE = {Elementary {F}luid {D}ynamics},
    AUTHOR = {D. J. Acheson},
 PUBLISHER = {Oxford University Press},
   ADDRESS = {Oxford},
      YEAR = {1990},
}


@Article{Adalgeirsdottiretal2014,
AUTHOR = {Adalgeirsdottir, G and Aschwanden, A. and Khroulev, C. and Boberg, F. and Mottram, R. and Lucas-Picher, P. and Christensen, J. H.},
TITLE = {Role of model initialization for projections of 21st-century Greenland ice sheet mass loss},
JOURNAL = {J. Glaciol.},
VOLUME = {60},
NUMBER = {222},
PAGES = {782--794},
DOI = {10.3189/2014JoG13J202},
YEAR = {2014},
}


@article{AlbrechtLevermann2012,
 author = {Albrecht, T. and Levermann, A.},
  title = {Fracture field for large-scale ice dynamics},
   year = {2012},
journal = {J. Glaciol.},
 volume = {58},
 number = {207},
    doi = {10.3189/2012JoG11J191},
  pages = {165--176},
}


@Article{AlbrechtLevermann2014adjacent,
AUTHOR = {Albrecht, T. and Levermann, A.},
TITLE = {Spontaneous ice-front retreat induced by disintegration of adjacent ice shelf in Antarctica},
JOURNAL = {Earth Planet. Sci. Lett.},
volume = {393},
pages = {26--30},
doi = {10.1016/j.epsl.2014.02.034},
YEAR = {2014},
}


@Article{AlbrechtLevermann2014softening,
AUTHOR = {Albrecht, T. and Levermann, A.},
TITLE = {Fracture-induced softening for large-scale ice  dynamics},
JOURNAL = {The Cryosphere},
VOLUME = {8},
YEAR = {2014},
NUMBER = {2},
PAGES = {587--605},
DOI = {10.5194/tc-8-587-2014},
}


@article {Albrechtetal2011,
    AUTHOR = {Albrecht, T. and M. Martin and M. Haseloff and R. Winkelmann and A. Levermann},
     TITLE = {Parameterization for subgrid-scale motion of ice-shelf calving fronts},
   JOURNAL = {The Cryosphere},
    VOLUME = {5},
      YEAR = {2011},
     PAGES = {35--44},
}

@article {Albrecht2020PaleoSensitivity,
  title={Glacial-cycle simulations of the Antarctic Ice Sheet with the Parallel Ice Sheet Model (PISM)--Part 1: Boundary conditions and climatic forcing.},
  author={Albrecht, Torsten and Winkelmann, Ricarda and Levermann, Anders},
  journal={Cryosphere},
  volume={14},
  number={2},
  year={2020},
  pages={599--632},
}

@article {Albrecht2020PaleoEnsemble,
  title={Glacial-cycle simulations of the Antarctic Ice Sheet with the Parallel Ice Sheet Model (PISM)--Part 2: Parameter ensemble analysis.},
  author={Albrecht, Torsten and Winkelmann, Ricarda and Levermann, Anders},
  journal={Cryosphere},
  volume={14},
  number={2},
  year={2020},
  pages={633--656},
}

@article {AlonsoSantillanaDawson,
    AUTHOR = {Alonso, R. and M. Santillana and C. Dawson},
     TITLE = {On the diffusive wave approximation of the shallow water equations},
   JOURNAL = {Eur. J. Appl. Math.},
      VOLUME = {19},
      NUMBER = {5},
      YEAR = {2008},
      PAGES = {575--606},
}


@article {Amundsonetal2010,
    AUTHOR = {Amundson, J. M. and M. Fahnestock and M. Truffer and J. Brown
              and M. P. L\"uthi and R. J. Motyka},
     TITLE = {Ice m\'elange dynamics and implications for terminus stability,
              {J}akobshavn {I}sbrae, {G}reenland},
   JOURNAL = {J. Geophys. Res.},
    VOLUME = {115},
      NOTE = {F01005},
       DOI = {10.1029/2009JF001405},
      YEAR = {2010},
}


@book {AscherPetzold,
    AUTHOR = {Ascher, U. and L. Petzold},
     TITLE = {Computer {M}ethods for {O}rdinary {D}ifferential {E}quations and
              {D}ifferential-algebraic {E}quations},
 PUBLISHER = {SIAM Press},
   ADDRESS = {Philadelphia, PA},
      YEAR = {1998},
}


@article{Aschwanden2019,
  title={Contribution of the Greenland Ice Sheet to sea level over the next millennium},
  author={Aschwanden, Andy and Fahnestock, Mark A and Truffer, Martin and Brinkerhoff, Douglas J and Hock, Regine and Khroulev, Constantine and Mottram, Ruth and Khan, S Abbas},
  journal={Science Advances},
  volume={5},
  number={6},
  pages={eaav9396},
  year={2019},
  publisher={American Association for the Advancement of Science},
}

@article {AschwandenAdalgeirsdottirKhroulev,
    AUTHOR = {A. Aschwanden and G. Adalgeirsd{\'o}ttir and C. Khroulev},
     TITLE = {Hindcasting to measure ice sheet model sensitivity to initial states},
   JOURNAL = {The Cryosphere},
    VOLUME = {7},
      YEAR = {2013},
     PAGES = {1083--1093},
       DOI = {10.5194/tc-7-1083-2013},
}


@article {AschwandenBlatter,
    AUTHOR = {A. Aschwanden and H. Blatter},
     TITLE = {Mathematical modeling and numerical simulation of polythermal
              glaciers},
   JOURNAL = {J. Geophys. Res.},
    VOLUME = {114},
      NOTE = {F01027},
       DOI = {10.1029/2008JF001028},
      YEAR = {2009},
}


@article {AschwandenBlatter2005,
    AUTHOR = {A. Aschwanden and H. Blatter},
     TITLE = {Meltwater production due to strain heating in
              {S}torglaci\"aren, {S}weden},
   JOURNAL = {J. Geophys. Res.},
    VOLUME = {110},
      NOTE = {F04024},
      DOI  = {10.1029/2005JF000328},
      YEAR = {2005},
}


@article {AschwandenBuelerKhroulevBlatter,
    AUTHOR = {A. Aschwanden and E. Bueler and C. Khroulev and H. Blatter},
     TITLE = {An enthalpy formulation for glaciers and ice sheets},
   JOURNAL = {J. Glaciol.},
    VOLUME = {58},
    NUMBER = {209},
      YEAR = {2012},
     PAGES = {441--457},
       DOI = {10.3189/2012JoG11J088},
}


@unpublished {BB,
    AUTHOR = {E. Bueler and J. Brown},
     TITLE = {On exact solutions and numerics for cold, shallow, and thermocoupled
              ice sheets},
      NOTE = {preprint \texttt{arXiv:physics/0610106}},
      YEAR = {2006},
}

@article {BBL,
    AUTHOR = {E. Bueler and J. Brown and C. Lingle},
     TITLE = {Exact solutions to the thermomechanically coupled shallow ice approximation:
              effective tools for verification},
   JOURNAL = {J. Glaciol.},
    VOLUME = {53},
    NUMBER = {182},
     PAGES = {499--516},
      YEAR = {2007},
}


@article {BBssasliding,
    AUTHOR = {E. Bueler and J. Brown},
     TITLE = {Shallow shelf approximation as a ``sliding law'' in a
              thermodynamically coupled ice sheet model},
   JOURNAL = {J. Geophys. Res.},
    VOLUME = {114},
      NOTE = {F03008},
      DOI  = {10.1029/2008JF001179},
      YEAR = {2009},
}


@article {BEDMAP01,
    AUTHOR = {M. B. Lythe and D. G. Vaughan},
     TITLE = {{BEDMAP}: A new ice thickness and subglacial topographic model
              of {A}ntarctica},
   JOURNAL = {J. Geophys. Res.},
    VOLUME = {106},
    NUMBER = {B6},
     PAGES = {11335--11351},
      YEAR = {2001},
}

@article{BEDMAP02,
     TITLE = {Bedmap2: improved ice bed, surface and thickness datasets for Antarctica},
    AUTHOR = {Fretwell, P and Pritchard, Hamish D and Vaughan, David G and Bamber, JL and Barrand, NE and Bell, R and Bianchi, C and Bingham, RG and Blankenship, DD and Casassa, G and others},
   JOURNAL = {The Cryosphere},
    VOLUME = {7},
     PAGES = {375--393},
      YEAR = {2013},
}


@unpublished{BKAJS,
   AUTHOR = {Ed Bueler and Constantine Khroulev and Andy Aschwanden
             and Ian Joughin and Ben E. Smith},
    TITLE = {Modeled and observed fast flow in the {G}reenland ice sheet},
     YEAR = {2009},
     NOTE = {submitted},
}


@unpublished {BLK2006earth,
    AUTHOR = {E. Bueler and C. S. Lingle and J. A. Kallen-Brown},
     TITLE = {Computation of a combined spherical-elastic and viscous-half-space
              {E}arth model for ice sheet simulation},
      NOTE = {preprint \texttt{arXiv:physics/0606074}},
      YEAR = {2006},
}


@article {BLKCB,
    AUTHOR = {E. Bueler and C. S. Lingle and J. A. Kallen-Brown and D. N. Covey and L. N. Bowman},
     TITLE = {Exact solutions and verification of numerical models for isothermal ice sheets},
   JOURNAL = {J. Glaciol.},
    VOLUME = {51},
    NUMBER = {173},
     PAGES = {291--306},
      YEAR = {2005},
       DOI = {10.3189/172756505781829449}
}


@article {BLKfastearth,
    AUTHOR = {E. Bueler and C. S. Lingle and J. A. Kallen-Brown},
     TITLE = {Fast computation of a viscoelastic deformable {E}arth model for
              ice sheet simulation},
   JOURNAL = {Ann. Glaciol.},
    VOLUME = {46},
     PAGES = {97--105},
      YEAR = {2007},
}


@book {Bak,
    AUTHOR = {P. Bak},
     TITLE = {How nature works: the science of self-organized criticality},
 PUBLISHER = {Springer},
      YEAR = {1999},
}
%AUTHOR = {Bamber, J. L. and Griggs, J. A. and Hurkmans, R. T. W. L. and Dowdeswell, J. A. and Gogineni, S. P. and Howat, I. and Mouginot, J. and Paden, J. and Palmer, S. and Rignot, E. and Steinhage, D.},


@phdthesis{Bakerthesis2012,
  author = {N. Baker},
   title = {The influence of subglacial hydrology on the flow of {W}est
            {A}ntarctic ice streams},
  school = {Trinity College, Scott Polar Research Institute, University of Cambridge},
    year = {2012},
}


@article{Balesetal2001,
	Author = {Bales, R.C. and McConnell, J.R. and Mosley-Thompson, E. and Lamorey, G.},
	Journal = {Geophys. Res. Lett},
	Number = {15},
	Pages = {2967--2970},
	Title = {Accumulation map for the {G}reenland {I}ce {S}heet: 1971-1990},
	Volume = {28},
	Year = {2001},
        DOI  = {10.1029/2000GL012052}
}


@article {BaliseRaymond1985,
    AUTHOR = {M. Balise and C. Raymond},
     TITLE = {Transfer of basal sliding variations to the surface of a
              linearly-viscous glacier},
   JOURNAL = {J. Glaciol.},
    VOLUME = {31},
    NUMBER = {109},
      YEAR = {1985},
     PAGES = {308--318},
}


@article{BamberLayberryGogenini,
	Author = {J.L. Bamber and R.L. Layberry and S.P. Gogenini},
	fJournal = {Journal of Geophysical Research},
        JOURNAL = {J. Geophys. Res.},
	Pages = {33,773--33,780},
	Title = {A new ice thickness and bed data set for the {G}reenland
	         ice sheet 1: {M}easurement, data reduction, and errors},
	Volume = {106 (D24)},
	Year = {2001},
}


@article {BamberVaughanJoughin,
    AUTHOR = {J. L. Bamber and D. G. Vaughan and I. Joughin},
     TITLE = {Widespread complex flow in the interior of the {A}ntarctic
              ice sheet},
      YEAR = {2000},
   JOURNAL = {Science},
    VOLUME = {287},
     PAGES = {1248--1250},
}


@Article{Bamberetal2013,
AUTHOR = {Bamber, J. L. and ten others},
TITLE = {A new bed elevation dataset for {G}reenland},
JOURNAL = {The Cryosphere},
VOLUME = {7},
YEAR = {2013},
NUMBER = {2},
PAGES = {499--510},
DOI = {10.5194/tc-7-499-2013}
}


@article {Baraletal2001,
    AUTHOR = {D. R. Baral and K. Hutter and R. Greve},
     TITLE = {Asymptotic theories of large-scale motion, temperature,
              and moisture distribution in land-based polythermal
              ice sheets: {A} critical review and new developments},
   JOURNAL = {Appl. Mech. Rev.},
    VOLUME = {54},
    NUMBER = {3},
     pages = {215--256},
       doi = {10.1115/1.3097296},
      YEAR = {2001},
}


@book {Barenblatt,
    AUTHOR = {G. I. Barenblatt},
     TITLE = {Scaling, {S}elf-similarity and {I}ntermediate {A}symptotics},
 PUBLISHER = {Cambridge Univ. Press},
      YEAR = {1996},
}


@article {Barenblatt1952,
    AUTHOR = {G. I. Barenblatt},
     TITLE = {On some unsteady motions of fluids and gases in a porous medium},
   JOURNAL = {Prikl. Mat. Mekh.},
    VOLUME = {16},
    NUMBER = {1},
     pages = {67--78},
      YEAR = {1952},
}

@article{SmithBarstad2004,
  title={A linear theory of orographic precipitation},
  author={Smith, Ronald B and Barstad, Idar},
  journal={Journal of the Atmospheric Sciences},
  volume={61},
  number={12},
  pages={1377--1391},
  year={2004}
}

@article{SmithBarstadBonneau2005,
  title={Orographic precipitation and Oregon’s climate transition},
  author={Smith, Ronald B and Barstad, Idar and Bonneau, Laurent},
  journal={Journal of the Atmospheric Sciences},
  volume={62},
  number={1},
  pages={177--191},
  year={2005}
}

@article {Bartholomausetal2008,
    AUTHOR = {T. C. Bartholomaus and R. S. Anderson and S. P. Anderson},
     TITLE = {Response of glacier basal motion to transient water storage},
   JOURNAL = {Nature Geosci.},
    VOLUME = {1},
     PAGES = {33--37},
      YEAR = {2008},
       DOI = {10.1038/ngeo.2007.52},
}


@article {Bartholomausetal2011,
    AUTHOR = {T. C. Bartholomaus and R. S. Anderson and S. P. Anderson},
     TITLE = {Growth and collapse of the distributed subglacial hydrologic
              system of {K}ennicott {G}lacier, {A}laska, {USA}, and its
              effects on basal motion},
   JOURNAL = {J. Glaciol.},
    VOLUME = {57},
    NUMBER = {206},
     PAGES = {985--1002},
      YEAR = {2011},
}


@book {Batchelor,
    AUTHOR = {G. Batchelor},
     TITLE = {An {I}ntroduction to {F}luid {D}ynamics},
 PUBLISHER = {Cambridge Univ. Press},
      YEAR = {1967},
}


@article{BeckmannGoosse2003,
	title={A parameterization of ice shelf-ocean interaction for climate models},
	volume={5},
	url={https://linkinghub.elsevier.com/retrieve/pii/S1463500302000197},
	number={2},
	journal={Ocean Modelling},
	publisher={Elsevier},
	author={Beckmann, A and Goosse, H},
	year={2003},
	pages={157--170}
}


@article{Bindschadler2013SeaRISE,
   title={Ice-sheet model sensitivities to environmental forcing and
          their use in projecting future sea-level ({T}he {S}ea{RISE}
          {P}roject)},
  author={R. Bindschadler and twenty-seven others},
 journal={J. Glaciol},
  volume={59},
  number={214},
   pages={195--224},
    year={2013},
}


@article {Blatter,
    AUTHOR = {H. Blatter},
     TITLE = {Velocity and stress fields in grounded glaciers: a simple algorithm
              for including deviatoric stress gradients},
      YEAR = {1995},
   JOURNAL = {J. Glaciol.},
    VOLUME = {41},
    NUMBER = {138},
     PAGES = {333--344},
}


@article{BlatterGreve2015,
  title  = {Comparison and verification of enthalpy schemes for polythermal glaciers
           and ice sheets with a one-dimensional model},
  author = {H. Blatter and R. Greve},
  journal= {Polar Science},
  year   = {2015},
  volume = {9},
  number = {2},
  pages  = {196--207},
}


@article {Bodvardsson,
    AUTHOR = {G. Bodvardsson},
     TITLE = {On the flow of ice-sheets and glaciers},
      YEAR = {1955},
   JOURNAL = {J{\"o}kull},
    VOLUME = {5},
     PAGES = {1--8},
}

@article{Borstad2013Creep,
  title={Creep deformation and buttressing capacity of damaged ice shelves: theory and application to Larsen C ice shelf},
  author={Borstad, CP and Rignot, E and Mouginot, J and Schodlok, MP},
  journal={The Cryosphere},
  volume={7},
  number={6},
  pages={1931--1947},
  year={2013},
  publisher={Copernicus GmbH}
}

@article{Borstad2016Constitutive,
  title={A constitutive framework for predicting weakening and reduced buttressing of ice shelves based on observations of the progressive deterioration of the remnant Larsen B Ice Shelf},
  author={Borstad, Chris and Khazendar, Ala and Scheuchl, Bernd and Morlighem, Mathieu and Larour, Eric and Rignot, Eric},
  journal={Geophysical Research Letters},
  volume={43},
  number={5},
  pages={2027--2035},
  year={2016},
  publisher={Wiley Online Library}
}

@article{Bougamontetal2011,
  title={Dynamic patterns of ice stream flow in a 3-{D} higher-order ice sheet
         model with plastic bed and simplified hydrology},
  author={Bougamont, M and Price, S and Christoffersen, P and Payne, AJ},
 journal={J. Geophys. Res.: Earth Surface},
  volume={116},
  number={F4},
    year={2011},
}


@article {BoxSteffan2001,
    AUTHOR = {J. E. Box and K. Steffen},
     TITLE = {Sublimation on the {G}reenland ice sheet from automated weather station observations},
      YEAR = {2001},
   JOURNAL = {J. Geophys. Res.},
    VOLUME = {106},
    NUMBER = {D24},
     PAGES = {33965--33981},
}


@book {Bracewell,
    AUTHOR = {Ronald N. Bracewell},
     TITLE = {The {F}ourier {T}ransform and {I}ts {A}pplications},
 PUBLISHER = {McGraw-Hill Book Company},
   ADDRESS = {New York},
   EDITION = {2nd},
      YEAR = {1978},
}


@book {Braess,
    AUTHOR = {Braess, D.},
     TITLE = {Finite {E}lements: {T}heory, fast solvers, and applications in elasticity theory},
   EDITION = {3rd},
 PUBLISHER = {Cambridge University Press},
      YEAR = {2007},
}


@book {BriggsHenson,
    AUTHOR = {William L. Briggs and Van Emden Henson},
     TITLE = {The {DFT}:  {A}n {O}wner's {M}anual for the {D}iscrete
              {F}ourier {T}ransform},
 PUBLISHER = {SIAM Press},
   ADDRESS = {Philadelphia},
      YEAR = {1995},
}


@article {Broughan,
    AUTHOR = {K. Broughan},
     TITLE = {Periodicity in an energy balance climate model},
      YEAR = {1997},
   JOURNAL = {Nonlinear Analysis},
    VOLUME = {30},
    NUMBER = {8},
     PAGES = {4995--5002},
}


@article {Brown2010,
    AUTHOR = {J. Brown},
     TITLE = {Efficient nonlinear solvers for nodal high-order finite elements
              in 3{D}},
      YEAR = {2010},
   JOURNAL = {J. Sci. Comput.},
    VOLUME = {45},
       DOI = {10.1007/s10915-010-9396-8},
     PAGES = {48--63},
}


@book {BrownChurchill,
    AUTHOR = {J. W. Brown and R. V. Churchill},
     TITLE = {Fourier {S}eries and {B}oundary {V}alue {P}roblems},
 PUBLISHER = {McGraw-Hill},
   EDITION = {6th},
      YEAR = {2000},
}


@unpublished{BrownPresentation,
    AUTHOR = {J. Brown},
     TITLE = {Verifying {PISM}},
      NOTE = "{UAF} {M}aster's project presentation",
      URL  = {https://www.pism.io/uaf-iceflow/slidesJBrown.pdf},
      YEAR = {2006},
}


@article{BrownSmithAhmadia2013,
  title={Achieving textbook multigrid efficiency for hydrostatic ice sheet flow},
  author={Brown, Jed and Smith, Barry and Ahmadia, Aron},
  journal={SIAM J. Sci. Comp.},
  volume={35},
  number={2},
  pages={B359--B375},
  year={2013},
}


@techreport {Bueler,
    AUTHOR = {Ed Bueler},
     TITLE = {Numerical approximation of a two--dimensional thermomechanical
              model for ice flow},
INSTITUTION = {University of Alaska, Fairbanks},
      TYPE = {Dept.~of Mathematical Sciences Tech.~Rep.},
    NUMBER = {02-02},
      YEAR = {2002},
}


@article{Bueler2014correspondence,
    AUTHOR = {E. Bueler},
     TITLE = {Correspondence:~{E}xtensions of the lumped subglacial-englacial
              hydrology model of {B}artholomaus and others (2011)},
   JOURNAL = {J.~Glaciol.},
    VOLUME = {60},
    NUMBER = {222},
     PAGES = {808--810},
      YEAR = {2014},
}


@article {Bueler2014exactmarine,
    AUTHOR = {E. Bueler},
     TITLE = {An exact solution for a steady, flow-line marine ice sheet},
   JOURNAL = {J.~Glaciol.},
    VOLUME = {60},
    NUMBER = {224},
     PAGES = {1117--1125},
      YEAR = {2014},
}


@article{BuelerSpray,
   AUTHOR = {Ed Bueler},
    TITLE = {Lessons from the short history of ice sheet model intercomparison},
  JOURNAL = {The Cryosphere Discussions},
   VOLUME = {2},
     YEAR = {2008},
    PAGES = {399--412},
      DOI = {10.5194/tcd-2-399-2008}
}


@unpublished {BuelerTestK,
    AUTHOR = {E. Bueler},
     TITLE = {An exact solution to the temperature equation in a column of ice and bedrock},
      NOTE = {preprint \texttt{arXiv:0710.1314}},
      YEAR = {2007},
}


@article{BuelervanPelt2015,
AUTHOR = {Bueler, E. and van Pelt, W.},
TITLE = {Mass-conserving subglacial hydrology in the Parallel Ice Sheet Model version 0.6},
JOURNAL = {Geoscientific Model Development},
VOLUME = {8},
YEAR = {2015},
NUMBER = {6},
PAGES = {1613--1635},
doi = {10.5194/gmd-8-1613-2015}
}


@book {BurdenFaires,
    AUTHOR = {Burden, Richard L. and Faires, J. Douglas},
     TITLE = {Numerical {A}nalysis},
 PUBLISHER = {Brooks/Cole},
   ADDRESS = {Pacific Grove, CA},
      YEAR = {2001},
   EDITION = {Seventh},
}


@article {Burgessetal2010,
    AUTHOR = {E.W. Burgess and R.R. Forster and J.E. Box and E. Mosley-Thompson and D.H. Bromwich and R.C. Bales and L.C. Smith},
     TITLE = {A spatially calibrated model of annual accumulation rate on the {G}reenland {I}ce {S}heet (1958--2007)},
   JOURNAL = {J. Geophys. Res.},
    VOLUME = {115},
    NUMBER = {F02004},
       DOI = {10.1029/2009JF001293},
      YEAR = {2010},
}


@article {CDV00,
    AUTHOR = {N. Calvo and J. Durany and C. V\'azquez},
     TITLE = {Numerical computation of ice sheet profiles with
              free boundary models},
      YEAR = {2000},
   JOURNAL = {Appl. Numer. Math.},
    VOLUME = {35},
     PAGES = {111--128},
}


@article {CDV02,
    AUTHOR = {N. Calvo and J. Durany and C. V\'azquez},
     TITLE = {Numerical approach of thermomechanical coupled problems
              with moving boundaries in theoretical glaciology},
      YEAR = {2002},
  FJOURNAL = {Mathematical Models and Methods in Applied Sciences},
   JOURNAL = {Math. Models and Methods in Appl. Sci.},
    VOLUME = {12},
    NUMBER = {2},
     PAGES = {229--248},
}


@article {CDV99,
    AUTHOR = {N. Calvo and J. D\'iaz and C. V\'azquez},
     TITLE = {Numerical approach of temperature distribution in a
              free boundary model for polythermal ice sheets},
      YEAR = {1999},
   JOURNAL = {Numer. Math.},
    VOLUME = {83},
     PAGES = {557--580},
}


@article {CalovGreve05,
    AUTHOR = {Reinhard Calov and Ralf Greve},
     TITLE = {Correspondence: {A} semi-analytical solution for the positive degree-day
              model with stochastic temperature variations},
      YEAR = {2005},
   JOURNAL = {J. Glaciol},
    VOLUME = {51},
    NUMBER = {172},
     PAGES = {173--175},
}


@article {Calovetal2009HEINOfinal,
    AUTHOR = {R. Calov and R. Greve and A. Abe-Ouchi and E. Bueler and P. Huybrechts and
              J. V. Johnson and F. Pattyn and D. Pollard and C. Ritz and F. Saito and L. Tarasov},
     TITLE = {Results from the ice sheet model intercomparison project---{H}einrich event
              intercomparison ({ISMIP HEINO})},
      YEAR = {2010},
   JOURNAL = {J. Glaciol},
    VOLUME = {56},
    NUMBER = {197},
     PAGES = {371--383},
}


@article {CareyetalError04,
    AUTHOR = {G. F. Carey and six others},
     TITLE = {Modelling error and constitutive relations in simulation of flow
              and transport},
   JOURNAL = {Int. J. Numer. Meth. Fluids},
    VOLUME = {46},
     PAGES = {1211--1236},
      YEAR = {2004},
}


% author list on preprint and print version:
%   AUTHOR = {N. Calvo and J. D\'iaz and J. Durany and E. Schiavi and C. V\'azquez},
% copyright year of the print version:
%     YEAR = {2002},
@book {Cathles,
    AUTHOR = {Cathles, L. M.},
     TITLE = {The {V}iscosity of the {E}arth's {M}antle},
 PUBLISHER = {Princeton University Press},
   ADDRESS = {Princeton, NJ},
      YEAR = {1975},
}


@book {Ciarlet,
    AUTHOR = {Ciarlet, P. G.},
     TITLE = {The {F}inite {E}lement {M}ethod for {E}lliptic {P}roblems},
      NOTE = {Reprint of the 1978 original},
 PUBLISHER = {SIAM Press},
      YEAR = {2002},
}


@article {ClarkAlleyPollard1999,
    AUTHOR = {P. U. Clark and R. B. Alley and D. Pollard},
     TITLE = {Northern {H}emisphere ice-sheet influences on global climate change},
   JOURNAL = {Science},
    VOLUME = {286},
    NUMBER = {5442},
     PAGES = {1104--1111},
       doi = {10.1126/science.286.5442.1104},
      YEAR = {1999},
}


@article {Clarke05,
    AUTHOR = {G. K. C. Clarke},
     TITLE = {Subglacial processes},
   JOURNAL = {Annu. Rev. Earth Planet. Sci.},
    VOLUME = {33},
     PAGES = {247--276},
       doi = {10.1146/annurev.earth.33.092203.122621},
      YEAR = {2005},
}


@article {Clarke2003,
	author = "Clarke, G. K.C.",
	title = "Hydraulics of subglacial outburst floods: new insights from the {Spring-Hutter} formulation",
	journal = "J. Glaciol.",
	volume = "49",
	number = "165",
	year = "2003",
	pages = "299--313",
	doi = "10.3189/172756503781830728",
}


@article {CliffeMorland,
    AUTHOR = {K. Cliffe and L. Morland},
     TITLE = {A thermo-mechanically coupled test case for axi-symmetric ice sheet flow},
   JOURNAL = {Continuum Mechanics and Thermodynamics},
    VOLUME = {13},
     PAGES = {135--148},
      YEAR = {2001},
}

@article{Cogley2011,
    title = {Glossary of glacier mass balance and related terms},
   author = {Cogley, JG and Hock, R and Rasmussen, LA and Arendt, AA and Bauder, A and Braithwaite, RJ and Jansson, P and Kaser, G and M{\"o}ller, M and Nicholson, L and others},
  journal = {IHP-VII technical documents in hydrology},
   volume = {86},
    pages = {965},
     year = {2011}
}


@article {ColingeRappaz,
    AUTHOR = {Colinge, Jacques and Rappaz, Jacques},
     TITLE = {A strongly nonlinear problem arising in glaciology},
   JOURNAL = {M2AN Math. Model. Numer. Anal.},
    VOLUME = {33},
      YEAR = {1999},
    NUMBER = {2},
     PAGES = {395--406},
}


@article {Comiso,
    AUTHOR = {J. Comiso},
     TITLE = {Variability and trends in {A}ntarctic surface temperatures from
              in situ and satellite infrared measurements},
   JOURNAL = {J. Climate},
    VOLUME = {13},
      YEAR = {2000},
     PAGES = {1674--1696},
}


@article{Cornfordetal2013,
title = "Adaptive mesh, finite volume modeling of marine ice sheets ",
journal = "J. Computational Physics ",
volume = "232",
number = "1",
pages = "529 - 549",
year = "2013",
doi = "10.1016/j.jcp.2012.08.037",
author = "S. Cornford and D. Martin and D. Graves and D. Ranken and A. Le Brocq and R. Gladstone and A. Payne and E. Ng and W. Lipscomb",
}


@article {CreytsSchoof2009,
    AUTHOR = {T. Creyts and C. Schoof},
     TITLE = {Drainage through subglacial water sheets},
   JOURNAL = {J. Geophys. Res.},
    VOLUME = {114},
    NUMBER = {F04008},
      YEAR = {2009},
     doi = {10.1029/2008JF001215},
}


@book{CuffeyPaterson,
    AUTHOR = {K. M. Cuffey and W. S. B. Paterson},
     TITLE = {The {P}hysics of {G}laciers},
 PUBLISHER = {Elsevier},
   EDITION = {4th},
      YEAR = {2010},
}


@article {Dansgaardetal1993,
    AUTHOR = {W. Dansgaard and ten others},
     TITLE = {Evidence for general instability of past climate from a 250-kyr ice-core record},
   JOURNAL = {Nature},
    VOLUME = {364},
      YEAR = {1993},
     PAGES = {218--220},
}


@article{Dasetal08,
author = {Das, Sarah B. and Joughin, Ian and Behn, Mark D. and Howat, Ian M. and King, Matt A. and Lizarralde, Dan and Bhatia, Maya P.},
title = {{Fracture Propagation to the Base of the Greenland Ice Sheet During Supraglacial Lake Drainage}},
journal = {Science},
volume = {320},
number = {5877},
pages = {778-781},
doi = {10.1126/science.1153360},
year = {2008},
}


@article{DeFooretal2011,
author = {DeFoor, W. and M. Person and H. C. Larsen and D. Lizarralde and D. Cohen and B. Dugan},
title = {Ice sheet-derived submarine groundwater discharge on {G}reenland's continental shelf},
journal = {Water Resour. Res.},
volume = {47},
number = {W07549},
doi = {10.1029/2011WR010536},
year = {2011},
}


@article {DeLaChapelleEtAl98,
    AUTHOR = {S. De La Chapelle and O. Castelnau and V. Lipenkov and P. Duval},
     TITLE = {Dynamic recrystallization and texture development in ice as
              revealed by the study of deep cores in {A}ntarctica and {G}reenland},
   JOURNAL = {J. Geophys. Res.},
    VOLUME = {103},
    NUMBER = {B3},
      YEAR = {1998},
     PAGES = {5091--5105},
}


@mastersthesis{DellaGiustina2011,
    AUTHOR = {D. DellaGiustina},
     TITLE = {Regional modeling of {G}reenland's outlet glaciers with the
              {Parallel Ice Sheet Model}},
INSTITUTION = {University of Alaska, Fairbanks},
     SCHOOL = {University of Alaska, Fairbanks},
      NOTE = {M.S. Computational Physics},
      YEAR = {2011},
}


@book {DiBenedetto,
    AUTHOR = {E. DiBenedetto},
     TITLE = {Degenerate {P}arabolic {E}quations},
 PUBLISHER = {Springer-Verlag},
   ADDRESS = {Berlin},
      YEAR = {1993},
}


@inproceedings{DickensMorey2013,
AUTHOR = {Dickens, P. and Morey, T.},
TITLE = {Increasing the scalability of {PISM} for high resolution ice sheet models},
YEAR = {2013},
BOOKTITLE = {Proceedings of the 14th IEEE International Workshop on Parallel and
Distributed Scientific and Engineering Computing, May 2013, Boston}
}


@article{Dukowiczetal2010,
    author = {Dukowicz, John K. and Price, Stephen F. and Lipscomb, William H.},
    title = {Consistent approximations and boundary conditions for ice-sheet dynamics from a principle of least action},
    year = {2010},
    journal = {Journal of Glaciology},
    volume = {56},
    number = {197},
    pages = {480--496},
    publisher = {International Glaciological Society},
    doi = {10.3189/002214310792447851},
}


@book {DuvautLions,
    AUTHOR = {Duvaut, G. and J. L. Lions},
     TITLE = {Inequalities in {M}echanics and {P}hysics},
 PUBLISHER = {Springer},
      YEAR = {1976},
}


@unpublished{EISIIdescribe,
    AUTHOR = {A. Payne},
     TITLE = {{EISMINT}: {I}ce sheet model intercomparison exercise
              phase two.  {P}roposed simplified geometry experiments},
      note = {},
      URL  = "https://web.archive.org/web/20220119191557/http://homepages.vub.ac.be/~phuybrec/eismint/thermo-descr.pdf",
      YEAR = {1997},
}


@article {EISMINT00,
    AUTHOR = {A. Payne and others},
     TITLE = {Results from the {EISMINT} model intercomparison: the effects of
              thermomechanical coupling},
   JOURNAL = {J. Glaciol.},
    VOLUME = {153},
     PAGES = {227--238},
      YEAR = {2000},
}


@article {EISMINT96,
    AUTHOR = {P. Huybrechts and others},
     TITLE = {The {EISMINT} benchmarks for testing ice-sheet models},
   JOURNAL = {Ann. Glaciol.},
    VOLUME = {23},
     PAGES = {1--12},
      YEAR = {1996},
}


@techreport {ERCOFTACGuidelines,
    AUTHOR = {ERCOFTAC},
     TITLE = {Best {P}ractices {G}uidelines for {I}ndustrial
              {C}omputational {F}luid {D}ynamics},
INSTITUTION = {European Research Community On Flow, Turbulence And Combustion
               (ERCOFTAC)},
      NOTE = {Version 1.0},
      YEAR = {2000},
}


@article{Edwards2014,
author = {Edwards, T. L. and Fettweis, X. and Gagliardini, O. and Gillet-Chaulet, F. and Goelzer, H. and Gregory, J. M. and Hoffman, M. and Huybrechts, Philippe and Payne, a. J. and Perego, M. and Price, S. and Quiquet, A. and Ritz, C.},
doi = {10.5194/tc-8-181-2014},
file = {:Users/andy/pdfs/Edwards et al. - 2014 - Probabilistic parameterisation of the surface mass balance–elevation feedback in regional climate model simula.pdf:pdf},
issn = {1994-0424},
journal = {The Cryosphere},
month = {jan},
number = {1},
pages = {181--194},
title = {{Probabilistic parameterisation of the surface mass balance–elevation feedback in regional climate model simulations of the Greenland ice sheet}},
volume = {8},
year = {2014}
}


@article {EgholmNielsen2010,
author = {Egholm, D. and Nielsen, S.},
title = {An adaptive finite volume solver for ice sheets and glaciers},
journal = {J. Geophys. Res.: Earth Surface},
volume = {115},
number = {F1},
doi = {10.1029/2009JF001394},
year = {2010},
}


@article {Egholmetal2011,
author = {Egholm, D. and Knudsen, M. and Clark, C. and Lesemann, J.},
title = {Modeling the flow of glaciers in steep terrains: The integrated second-order shallow ice approximation {(iSOSIA)}},
journal = {J. Geophys. Res.: Earth Surface},
volume = {116},
number = {F2},
doi = {10.1029/2010JF001900},
year = {2011},
}


@article{Eisen2008,
    AUTHOR = {O. Eisen},
     TITLE = {Inference of velocity pattern from isochronous layers
              in firn, using an inverse method},
   JOURNAL = {J. Glaciol.},
    VOLUME = {54},
    NUMBER = {187},
     PAGES = {613--630},
      YEAR = {2008},
}


@book {Elmanetal2005,
    AUTHOR = {H. C. Elman and D. J. Silvester and A. J. Wathen},
     TITLE = {Finite {E}lements and {F}ast {I}terative {S}olvers: with
              {A}pplications in {I}ncompressible {F}luid {D}ynamics},
 PUBLISHER = {Oxford University Press},
      YEAR = {2005},
}


@article {Ettemaetal2009,
    AUTHOR = {J. Ettema and M. R. van den Broeke and E. van Meijgaard and
              W. J. van de Berg and J. L. Bamber and J. E. Box and R. C. Bales},
     TITLE = {Higher surface mass balance of the {G}reenland ice sheet revealed
              by high-resolution climate modeling},
   JOURNAL = {Geophys. Res. Let.},
    VOLUME = {36},
    NUMBER = {L12501},
       DOI = {10.1029/2009GL038110},
      YEAR = {2009},
}


@book {Evans,
    AUTHOR = {Lawrence C. Evans},
     TITLE = {Partial {D}ifferential {E}quations},
    SERIES = {Graduate Studies in Mathematics},
 PUBLISHER = {American Mathematical Society},
      YEAR = {1998},
}


@article {Fahnestocketal2001,
    AUTHOR = {M. Fahnestock and W. Abdalati and I. Joughin and J. Brozena
              and P. Gogineni},
     TITLE = {High geothermal heat flow, basal melt, and the origin of
              rapid ice flow in central {G}reenland},
   JOURNAL = {Science},
    VOLUME = {294},
     PAGES = {2338--2342},
      YEAR = {2001},
}


@article {Farrell,
    AUTHOR = {W. E. Farrell},
     TITLE = {Deformation of the earth by surface loads},
   JOURNAL = {Rev. Geophysics and Space Physics},
    VOLUME = {10},
    NUMBER = {3},
     PAGES = {761--797},
      YEAR = {1972},
}


@unpublished {Fastook,
    AUTHOR = {James L. Fastook},
     TITLE = {A computationally efficient bedrock isostacy model},
      YEAR = {1999},
      NOTE = {unpublished},
}


@article {Faustoetal2009,
    AUTHOR = {R. S. Fausto and A. P. Ahlstrom and D. Van As
              and C. E. Boggild and S. J. Johnsen},
     TITLE = {A new present-day temperature parameterization
              for {G}reenland},
   JOURNAL = {J. Glaciol.},
    VOLUME = {55},
    NUMBER = {189},
     PAGES = {95--105},
      YEAR = {2009},
}


@article{Feldmannetal2014,
    AUTHOR = {Feldmann, J. and Albrecht, T. and Khroulev, C. and Pattyn, F.
              and Levermann, A.},
     TITLE = {Resolution-dependent performance of grounding line motion in a
              shallow model compared to a full-{S}tokes model according to the
              {MISMIP3d} intercomparison},
   JOURNAL = {J. Glaciol.},
    VOLUME = {60},
    NUMBER = {220},
     PAGES = {353--360},
       DOI = {10.3189/2014JoG13J093},
      YEAR = {2014},
}


@article {FlowersClarke2002_theory,
    AUTHOR = {G. E. Flowers and G. K. C. Clarke},
     TITLE = {A multicomponent coupled model of glacier hydrology
              1. {T}heory and synthetic examples},
   JOURNAL = {J. Geophys. Res.},
    VOLUME = {107},
    NUMBER = {B11},
     PAGES = {2287},
       DOI = {10.1029/2001JB001122},
      YEAR = {2002},
}


@article {FlowersClarke2002_trapridge,
    AUTHOR = {G. E. Flowers and G. K. C. Clarke},
     TITLE = {A multicomponent coupled model of glacier hydrology
              2. {A}pplication to {T}rapridge {G}lacier, {Y}ukon, {C}anada},
   JOURNAL = {J. Geophys. Res.},
    VOLUME = {107},
    NUMBER = {B11},
     PAGES = {2288},
       DOI = {10.1029/2001JB001124},
      YEAR = {2002},
}


@article {Flowersetal2005,
    AUTHOR = {G. E. Flowers and S. J. Marshall and H. Bj\"ornsson and G. K. C. Clarke},
     TITLE = {Sensitivity of {V}atnaj\"okull ice cap hydrology and dynamics to
              climate warming over the next 2 centuries},
   JOURNAL = {J. Geophys. Res.},
    VOLUME = {110},
    NUMBER = {F02011},
        DOI = {10.1029/2004JF000200},
      YEAR = {2005},
}


@inproceedings{FoldvikKvinge1974,
  title={Conditional instability of sea water at the freezing point},
  author={Foldvik, Arne and Kvinge, Thor},
  booktitle={Deep Sea Research and Oceanographic Abstracts},
  volume={21},
  number={3},
  pages={169--174},
  year={1974},
  organization={Elsevier}
}


@article{FongSaunders2011,
  title={{LSMR}: {A}n iterative algorithm for sparse least-squares problems},
  author={D. Fong and M. Saunders},
  journal={SIAM J. Sci. Computing},
  volume={33},
  number={5},
  pages={2950--2971},
  year={2011},
}


@book {Fowler,
    AUTHOR = {A. C. Fowler},
     TITLE = {Mathematical Models in the Applied Sciences},
 PUBLISHER = {Cambridge Univ. Press},
      YEAR = {1997},
}


@inproceedings{Fowler01,
  AUTHOR    = {Andrew C. Fowler},
  editor    = {Brian Straughan and others},
  BOOKTITLE = {Continuum {M}echanics and {A}pplications in
               {G}eophysics and the {E}nvironment},
  TITLE     = {Modelling the flow of glaciers and ice sheets},
  PUBLISHER = {Springer},
  YEAR      = {2001},
  PAGES     = {201--221},
}


@article{Fowler1992,
  title={Modelling ice sheet dynamics},
  author={A. C. Fowler},
  journal={Geophysical \& Astrophysical Fluid Dynamics},
  volume={63},
  pages={29--65},
  year={1992},
}


@inproceedings{Fowler97A,
  AUTHOR =       {A. C. Fowler},
  editor =       {J. I. D\'iaz},
  BOOKTITLE =        {The Mathematics of Models for Climatology and Environment},
  TITLE =      {Glaciers and ice sheets},
  VOLUME = {48},
  PUBLISHER =    {Springer},
  YEAR =         {1997},
  PAGES = {301--336},
}


@article {FowlerLarson1978,
    AUTHOR = {A. C. Fowler and D. A. Larson},
     TITLE = {On the flow of polythermal glaciers. {I}.
              {M}odel and preliminary analysis},
   JOURNAL = {Proc. R. Soc. Lond. A},
    VOLUME = {363},
     PAGES = {217--242},
      YEAR = {1978},
}


@article {FoxMaule,
    AUTHOR = {C. Fox Maule and M. E. Purucker and N. Olsen and K. Mosegaard},
     TITLE = {Heat flux anomalies in {A}ntarctica revealed by satellite magnetic data},
   JOURNAL = {Science},
    VOLUME = {309},
     PAGES = {464--467},
      YEAR = {2005},
}


@book {Friedman,
    AUTHOR = {Anver Friedman},
     TITLE = {Variational inequalities and free boundary problems},
 PUBLISHER = {Wiley Interscience},
      YEAR = {1982},
}


@misc {GSL,
  AUTHOR = {M. Galassi and others},
   TITLE = {{GNU} {S}cientific {L}ibrary {R}eference {M}anual},
 EDITION = {second},
     URL = {http://www.gnu.org/software/gsl/},
    YEAR = {2006},
}


@article {GilletChauletetal2005,
    AUTHOR = {F. Gillet-Chaulet and others},
     TITLE = {A user-friendly anisotropic flow law for ice-sheet modelling},
   JOURNAL = {J. Glaciol.},
    VOLUME = {51},
    NUMBER = {172},
     PAGES = {3--14},
      YEAR = {2005},
}


@article {Gladstoneetal2010,
    AUTHOR = {R. M. Gladstone and A. J. Payne and S. L. Cornford},
     TITLE = {Parameterising the grounding line in flow-line ice sheet models},
   JOURNAL = {The Cryosphere},
    VOLUME = {4},
     PAGES = {605--619},
      YEAR = {2010},
       doi = {10.5194/tc-4-605-2010},
}


@article {Glen,
    AUTHOR = {J. W. Glen},
     TITLE = {The creep of polycrystalline ice},
   JOURNAL = {Proc. Royal Soc. London A},
    VOLUME = {228},
     PAGES = {519--538},
      YEAR = {1955},
}


@article {GlowinskiRappaz,
    AUTHOR = {Glowinski, Roland and Rappaz, Jacques},
     TITLE = {Approximation of a nonlinear elliptic problem arising in a
              non-{N}ewtonian fluid flow model in glaciology},
   JOURNAL = {M2AN Math. Model. Numer. Anal.},
    VOLUME = {37},
      YEAR = {2003},
    NUMBER = {1},
     PAGES = {175--186},
}


@Article{Goelleretal2013,
AUTHOR = {S. Goeller and M. Thoma and K. Grosfeld and H. Miller},
TITLE = {A balanced water layer concept for subglacial hydrology in
         large-scale ice sheet models},
JOURNAL = {The Cryosphere},
VOLUME = {7},
YEAR = {2013},
NUMBER = {4},
PAGES = {1095--1106},
}


@article {Goldberg2011,
    AUTHOR = {D. Goldberg},
     TITLE = {A variationally derived, depth-integrated approximation to a
              higher-order glaciological flow model},
   JOURNAL = {J. Glaciol.},
    VOLUME = {57},
    NUMBER = {201},
      YEAR = {2011},
     PAGES = {157--170},
}


@article {Goldbergetal2009,
    AUTHOR = {D. Goldberg and D. M. Holland and C. Schoof},
     TITLE = {Grounding line movement and ice shelf buttressing in
              marine ice sheets},
   JOURNAL = {J. Geophys. Res.},
    VOLUME = {114},
    NUMBER = {F04026},
       DOI = {10.1029/2008JF001227},
      YEAR = {2009},
}


@article {GoldsbyKohlstedt,
    AUTHOR = {D. L. Goldsby and D. L. Kohlstedt},
     TITLE = {Superplastic deformation of ice: experimental observations},
   JOURNAL = {J. Geophys. Res.},
    VOLUME = {106},
    NUMBER = {M6},
     PAGES = {11017--11030},
      YEAR = {2001},
}


@article {GoldsbyKohlstedt97,
    AUTHOR = {D. L. Goldsby and D. L. Kohlstedt},
     TITLE = {Grain boundary sliding in fine-grained ice {I}},
   JOURNAL = {Scripta Materialia},
    VOLUME = {37},
    NUMBER = {9},
     PAGES = {1399--1406},
      YEAR = {1997},
}


@article{Golledgeetal2012,
AUTHOR = {N. Golledge and A. Mackintosh and 8 others},
TITLE = {Last {G}lacial {M}aximum climate in {N}ew {Z}ealand inferred from
         a modelled {S}outhern {A}lps icefield},
JOURNAL = {Quaternary Science Reviews},
VOLUME = {46},
YEAR = {2012},
PAGES = {30--45},
DOI = {10.1016/j.quascirev.2012.05.004},
}


@article{Golledgeetal2012ant,
AUTHOR = {N. Golledge and C. Fogwill and A. Mackintosh and K. Buckley},
TITLE = {Dynamics of the {L}ast {G}lacial {M}aximum {A}ntarctic ice-sheet
         and its response to ocean forcing},
JOURNAL = {Proc. Nat. Acad. Sci.},
VOLUME = {109},
NUMBER = {40},
YEAR = {2012},
PAGES = {16052--16056},
DOI = {10.1073/pnas.1205385109},
}


@article{Golledgeetal2013,
author = "Golledge, N. and twelve others",
title = "Glaciology and geological signature of the {Last Glacial Maximum Antarctic} ice sheet",
journal = "Quaternary Sci. Rev.",
volume = "78",
number = "0",
pages = "225--247",
year = "2013",
doi = "10.1016/j.quascirev.2013.08.011",
}


@Article{Golledgeetal2014,
AUTHOR = {Golledge, N. R. and Menviel, L. and Carter, L. and Fogwill, C. J. and England, M. H. and Cortese, G. and Levy, R. H.},
TITLE = {Antarctic contribution to meltwater pulse 1A from reduced Southern Ocean overturning},
JOURNAL = {Nature Communications},
VOLUME = {5},
DOI = {10.1038/ncomms6107},
YEAR = {2014},
}


@book{GolubVanLoan,
  title={Matrix {C}omputations},
  author={G. Golub and C. {Van Loan}},
  edition={4th},
  year={2012},
  publisher={JHU Press},
}


@article{GraeserKornhuber2009,
AUTHOR = {C. Gr\"aser and R. Kornhuber},
TITLE = {Multigrid methods for obstacle problems},
JOURNAL = {J. Comp. Math.},
VOLUME = {27},
NUMBER = {1},
YEAR = {2009},
PAGES = {1--44},
}


@book{Greenbaum1997,
  title={Iterative {M}ethods for {S}olving {L}inear {S}ystems},
  author={Greenbaum, A.},
  year={1997},
  publisher={SIAM Press}
}


@article {Greve,
    AUTHOR = {R. Greve},
     TITLE = {A continuum--mechanical formulation for shallow polythermal
              ice sheets},
   JOURNAL = {Phil. Trans. Royal Soc. London A},
    VOLUME = {355},
     PAGES = {921--974},
      YEAR = {1997},
}


@article {Greve00,
    AUTHOR = {Ralf Greve},
     TITLE = {On the response of the {G}reenland ice sheet to greenhouse
              climate change},
   JOURNAL = {Climatic Change},
    VOLUME = {46},
     PAGES = {289--303},
      YEAR = {2000},
}


@inproceedings {Greve2001,
    AUTHOR = {Ralf Greve},
     TITLE = {Glacial isostasy: {M}odels for the response
of the {E}arth to varying ice loads},
     PAGES = {307--325},
      YEAR = {2001},
  editor    = {Brian Straughan and others},
  BOOKTITLE = {Continuum {M}echanics and {A}pplications in
               {G}eophysics and the {E}nvironment},
  PUBLISHER = {Springer},
}


@article {Greve2005geothermal,
    AUTHOR = {R. Greve},
     TITLE = {Relation of measured basal temperatures and the spatial distribution
              of the geothermal heat flux for the {G}reenland ice sheet},
   JOURNAL = {Ann. Glaciol.},
    VOLUME = {42},
     PAGES = {424--432},
      YEAR = {2005},
}


@article {Greve97Greenland,
    AUTHOR = {Ralf Greve},
     TITLE = {Application of a polythermal three-dimensional ice
               sheet model to the
              {G}reenland ice sheet: {R}esponse to steady-state and transient
              climate scenarios},
   JOURNAL = {J. Climate},
  FJOURNAL = {Journal of Climate},
    VOLUME = {10},
    NUMBER = {5},
     PAGES = {901--918},
      YEAR = {1997},
}


@book{GreveBlatter2009,
    AUTHOR = {R. Greve and H. Blatter},
     TITLE = {Dynamics of {I}ce {S}heets and {G}laciers},
    SERIES = {Advances in Geophysical and Environmental
              Mechanics and Mathematics},
 PUBLISHER = {Springer},
      YEAR = {2009},
}


@unpublished{GreveNotes,
    AUTHOR = {Ralf Greve},
     TITLE = {Dynamics of Ice Sheets and Glaciers},
      NOTE = {Lecture notes Sapporo},
      YEAR = {2005},
}


@article {GreveTakahamaCalov,
    AUTHOR = {Ralf Greve and Ryoji Takahama and Reinhard Calov},
     TITLE = {Simulation of large-scale ice-sheet surges: The {ISMIP-HEINO} experiments},
   JOURNAL = {Polar Meteorol. Glaciol.},
    VOLUME = {20},
     PAGES = {1--15},
      YEAR = {2006},
}


@article {GreveWangMuegge2002,
    AUTHOR = {R. Greve and Y. Wang and B. M\"ugge},
     TITLE = {Comparison of numerical schemes for the solution of the
              advective age equation in ice sheets},
   JOURNAL = {Ann. Glaciol.},
    VOLUME = {35},
     PAGES = {487--494},
      YEAR = {2002},
}


@book{Groppetal1999,
  title={Using {MPI}: {P}ortable {P}arallel {P}rogramming with the
         {M}essage-{P}assing {I}nterface},
  author={Gropp, W. and Lusk, E. and Skjellum, A.},
  edition={2nd},
  year={1999},
  publisher={MIT Press},
}


@article {GrosfeldThyssen1994,
    AUTHOR = {K. Grosfeld and F. Thyssen},
     TITLE = {Temperature investigation and modeling on the
              {Filchner-Ronne Ice Shelf, Antarctica}},
   JOURNAL = {Ann. Glaciol.},
    VOLUME = {20},
     PAGES = {377--385},
      YEAR = {1994},
}


@article {Gudmundsson03,
    AUTHOR = {Gudmundsson, G. Hilmar},
     TITLE = {Transmission of basal variability to a glacier surface},
   JOURNAL = {J. Geophys. Res.},
    VOLUME = {108},
    NUMBER = {B5},
       doi = {10.1029/2002JB002107},
      YEAR = {2003},
}


@article{Gudmundsson09,
 AUTHOR = {G. H. Gudmundsson},
  TITLE = {Analytical solutions for the surface response to small
           amplitude perturbations in boundary data in the
           shallow-ice-stream approximation},
JOURNAL = {The Cryosphere},
 VOLUME = {2},
   YEAR = {2008},
 NUMBER = {2},
  PAGES = {77--93},
}


@unpublished {HEINOwebpage,
    AUTHOR = {Reinhard Calov and Ralf Greve},
     TITLE = {{ISMIP-HEINO} {I}ce {S}heet {M}odel {I}ntercomparison {P}roject: {H}einrich {E}vent {IN}terc{O}mparison},
       URL = "http://www.pik-potsdam.de/~calov/heino.html",
      YEAR = {2008},
      NOTE = {}
}


@article{HOMelmer,
 AUTHOR = {Gagliardini, O. and Zwinger, T.},
  TITLE = {The {ISMIP-HOM} benchmark experiments performed using the
           {F}inite-{E}lement code {E}lmer},
JOURNAL = {The Cryosphere},
 VOLUME = {2},
   YEAR = {2008},
 NUMBER = {1},
  PAGES = {67--76},
    DOI = {10.5194/tc-2-67-2008},
}


@unpublished {HOMwebpage,
    AUTHOR = {Frank Pattyn and Tony Payne},
     TITLE = {{ISMIP-HOM} {I}ce {S}heet {M}odel {I}ntercomparison {P}roject: benchmark experiments for {H}igher-{O}rder ice sheet {M}odels},
       URL = {https://frank.pattyn.web.ulb.be/ismip/welcome.html},
      YEAR = {2008},
      NOTE = {}
}


@article {Habermannetal2012,
 AUTHOR = {M. Habermann and D. Maxwell and M. Truffer},
  TITLE = {Reconstruction of basal properties in ice sheets using iterative
           inverse methods},
JOURNAL = {J. Glaciol.},
   YEAR = {2012},
 VOLUME = {58},
  ISSUE=  {210},
  PAGES = {795--807},
}


@article {Habermannetal2013,
AUTHOR = {Habermann, M. and Truffer, M. and Maxwell, D.},
TITLE = {Changing basal conditions during the speed-up of {J}akobshavn {I}sbrae,
         {G}reenland},
JOURNAL = {The Cryosphere},
VOLUME = {7},
YEAR = {2013},
NUMBER = {6},
PAGES = {1679--1692},
DOI = {10.5194/tc-7-1679-2013}
}


@article{Hadamard02,
    AUTHOR  = {Hadamard, Jacques},
    JOURNAL = {Princeton University Bulletin},
    PAGES   = {49--52},
    TITLE   = {{Sur les probl\`{e}mes aux d\'{e}riv\'{e}s partielles et leur signification physique}},
    VOLUME  = {13},
    YEAR    = {1902}
}


@phdthesis{HagdornThesis,
  Author = {Magnus K. M. Hagdorn},
   Title = {Reconstruction of the past and forecast of the future {E}uropean
            and {B}ritish ice sheets and associated sea level change},
  School = {The University of Edinburgh},
    Year = {2003},
}


@article {Halfar81,
    AUTHOR = {P. Halfar},
     TITLE = {On the dynamics of the ice sheets},
   JOURNAL = {J. Geophys. Res.},
    VOLUME = {86},
    NUMBER = {C11},
     PAGES = {11065--11072},
      YEAR = {1981},
}


@article {Halfar83,
    AUTHOR = {P. Halfar},
     TITLE = {On the dynamics of the ice sheets 2},
   JOURNAL = {J. Geophys. Res.},
    VOLUME = {88},
    NUMBER = {C10},
     PAGES = {6043--6051},
      YEAR = {1983},
}


@book{Hanke,
      TITLE = "Conjugate Graident Type Methods for Ill-posed Problems",
     AUTHOR = "Martin Hanke",
  PUBLISHER ="Longman Scientific \& Technical",
       YEAR = {1995},
     VOLUME = {327},
     SERIES = {Pitman Research Notes in Mathematics},
}


@article {Harperetal2010,
    AUTHOR = {J. Harper and J. Bradford and N. Humphrey and T. Meierbachtol},
     TITLE = {Vertical extension of the subglacial drainage system into basal crevasses},
   JOURNAL = {Nature},
    VOLUME = {467},
    NUMBER = {7315},
     PAGES = {579--582},
       DOI = {10.1038/nature09398},
      YEAR = {2010},
}


@article{HellmerOlbers1989,
  title={A two-dimensional model for the thermohaline circulation under an ice shelf},
  author={Hellmer, HH and Olbers, DJ},
  journal={Antarctic Science},
  volume={1},
  number={04},
  pages={325--336},
  year={1989},
  publisher={Cambridge Univ Press}
}


@book{Hellmeretal1998,
  title={{O}ceanic erosion of a floating {A}ntarctic glacier in the {A}mundsen {S}ea},
  author={Hellmer, Hartmut H. and Jacobs, Stanley S. and Jenkins, Adrian},
  year={1998},
  pages={83--99},
  publisher={American Geophysical Union}
}


@article {Hewitt2011,
    AUTHOR = {I. J. Hewitt},
     TITLE = {Modelling distributed and channelized subglacial drainage:
              the spacing of channels},
   JOURNAL = {J. Glaciol.},
    VOLUME = {57},
    NUMBER = {202},
     PAGES = {302--314},
      YEAR = {2011},
}


@article {Hewitt2013,
    AUTHOR = {I. J. Hewitt},
     TITLE = {Seasonal changes in ice sheet motion due to melt water lubrication},
   JOURNAL = {Earth Planet. Sci. Lett.},
    VOLUME = {371--372},
     PAGES = {16--25},
       DOI = {10.1016/j.epsl.2013.04.022},
      YEAR = {2013},
}


@article {Hewittetal2012,
    AUTHOR = {I. J. Hewitt and C. Schoof and M. A. Werder},
     TITLE = {Flotation and free surface flow in a model for
              subglacial drainage.  {P}art {II}: {C}hannel flow},
   JOURNAL = {J. Fluid Mech.},
    VOLUME = {702},
     PAGES = {157--188},
      YEAR = {2012},
}


@article {HighamTrefethen1993,
    AUTHOR = {D. Higham and L. N. Trefethen},
     TITLE = {Stiffness of {ODE}s},
   JOURNAL = {BIT},
    VOLUME = {33},
     PAGES = {285--303},
      YEAR = {1993},
}


@article {Hindmarsh,
    AUTHOR = {R. C. A. Hindmarsh},
     TITLE = {Time--scales and degrees of freedom operating in the evolution
              of continental ice sheets},
   JOURNAL = {Trans. R. Soc. Edinburgh, Ser. Earth Sci.},
    VOLUME = {81},
    NUMBER = {4},
     PAGES = {371--384},
      YEAR = {1990},
}


@inproceedings{Hindmarsh01,
  AUTHOR    = {R. C. A. Hindmarsh},
  editor    = {Brian Straughan and others},
  BOOKTITLE = {Continuum {M}echanics and {A}pplications in
               {G}eophysics and the {E}nvironment},
  TITLE     = {Notes on basic glaciological computational methods
               and algorithms},
  PUBLISHER = {Springer},
  YEAR      = {2001},
  PAGES     = {222--249},
}


@article {Hindmarsh04,
    AUTHOR = {R. C. A. Hindmarsh},
     TITLE = {Thermoviscous stability of ice-sheet flows},
   JOURNAL = {J. Fluid Mech.},
    VOLUME = {502},
     PAGES = {17--40},
      YEAR = {2004},
}


@article {Hindmarsh04compare,
    AUTHOR = {R. C. A. Hindmarsh},
     TITLE = {A numerical comparison of approximations to the {S}tokes
              equations used in ice sheet and glacier modeling},
   JOURNAL = {J. Geophys. Res.},
    VOLUME = {109},
       doi = {10.1029/2003JF000065},
      YEAR = {2004},
}


@article {Hindmarsh06,
    AUTHOR = {R. C. A. Hindmarsh},
     TITLE = {Stress gradient damping of thermoviscous ice flow instabilities},
   JOURNAL = {J. Geophys. Res.},
    VOLUME = {111},
    NUMBER = {B12409},
       doi = {10.1029/2005JB004019},
      YEAR = {2006},
}


@article{Hindmarsh1983ODEPACK,
  title={{ODEPACK, A Systematized Collection of ODE Solvers}},
  note={edited by Stepleman et al.},
  author={Hindmarsh, A. C},
  journal={IMACS Transactions on Scientific Computation},
  volume={1},
  pages={55--64},
  year={1983},
  publisher={North-Holland},
}


@article {HindmarshMembrane,
    AUTHOR = {Richard C. A. Hindmarsh},
     TITLE = {The role of membrane-like stresses in determining the stability
              and sensitivity of the {A}ntarctic ice sheets: back pressure and
              grounding line motion},
   JOURNAL = {Phil. Trans. R. Soc. A},
    VOLUME = {364},
       doi = {10.1098/rsta.2006.1797},
      YEAR = {2006},
     PAGES = {1733--1767},
}


@article {HindmarshPayne,
    AUTHOR = {R. C. A. Hindmarsh and A. J. Payne},
     TITLE = {Time--step limits for stable solutions of the ice--sheet equation},
   JOURNAL = {Ann. Glaciol.},
    VOLUME = {23},
     PAGES = {74--85},
      YEAR = {1996},
}


@article {Hindmarshetal2009,
	author = "R. Hindmarsh and G. Leysinger Vieli and and F. Parrenin",
	title = "A large-scale numerical model for computing isochrone geometry",
	journal = "Ann. Glaciol.",
	volume = "50",
	number = "51",
	year = "2009",
	pages = "130--140",
}


@article {Hock05,
    AUTHOR = {R. Hock},
     TITLE = {Glacier melt: a review of processes and their modelling},
   JOURNAL = {Prog. Phys. Geog.},
    VOLUME = {29},
    NUMBER = {3},
     PAGES = {362--391},
      YEAR = {2005},
}

@article{Hock2005b,
author = {Hock, Regine and Holmgren, Bj\"{o}rn},
journal = {J. Glaciol.},
number = {172},
pages = {25--36},
title = {{A distributed surface energy-balance model for complex topography and its application to Storglaci\"{a}ren, Sweden}},
volume = {51},
year = {2005}
}

@article{HollandJenkins1999,
  title={Modeling thermodynamic ice-ocean interactions at the base of an ice shelf},
  author={Holland, David M and Jenkins, Adrian},
  journal={Journal of Physical Oceanography},
  volume={29},
  number={8},
  pages={1787--1800},
  year={1999}
}


@article {Hollandetal2008,
    AUTHOR = {D. M. Holland and R. H. Thomas and B. de Young and
              M. H. Ribergaard and B. Lyberth},
     TITLE = {Acceleration of {J}akobshavn {I}sbr\ae~triggered by warm
              subsurface ocean waters},
   JOURNAL = {Nature Geoscience},
    VOLUME = {1},
     PAGES = {659--664},
       DOI = {10.1038/ngeo316},
      YEAR = {2008},
}


@article {HolmlundJanssonPettersson2005,
    AUTHOR = {P. Holmlund and P. Jansson and R. Pettersson},
     TITLE = {A re-analysis of the 58 year mass-balance record of
              {S}t\"orglaciaren, {S}weden},
   JOURNAL = {Ann. Glaciol.},
    VOLUME = {42},
     PAGES = {389--394},
      YEAR = {2005},
}


@article {Hooke,
    AUTHOR = {R. Hooke},
     TITLE = {Flow law for polycrystalline ice in glaciers: comparison of
              theoretical predictions, laboratory data, and field measurements},
   JOURNAL = {Rev. Geophys. Space. Phys.},
    VOLUME = {19},
    NUMBER = {4},
     PAGES = {664--672},
      YEAR = {1981},
}


@article {Hookeetal1997,
    AUTHOR = {R. Hooke and B. Hanson and N. Iverson and P. Jansson and U. Fischer},
     TITLE = {Rheology of till beneath {S}t\"orglaciaren, {S}weden},
   JOURNAL = {J. Glaciol.},
    VOLUME = {43},
    NUMBER = {143},
     PAGES = {172--179},
      YEAR = {1997},
}


@article {HowatJoughinScambos,
    AUTHOR = {Ian M. Howat and Ian Joughin and Ted A. Scambos},
     TITLE = {Rapid changes in ice discharge from {G}reenland outlet glaciers},
   JOURNAL = {Science},
    VOLUME = {315},
    NUMBER = {5818},
      YEAR = {2007},
     PAGES = {1559--1561},
       doi = {10.1126/science.1138478},
}


@article {HulbeMacAyeal,
    AUTHOR = {Christina L. Hulbe and Douglas R. MacAyeal},
     TITLE = {A new numerical model of coupled inland ice sheet, ice stream,
              and ice shelf flow and its application to the {W}est
              {A}ntarctic {I}ce {S}heet},
   JOURNAL = {J. Geophys. Res.},
    VOLUME = {104},
    NUMBER = {B11},
      YEAR = {1999},
     PAGES = {25349--25366},
}


@article {HumbertGreveHutter,
    AUTHOR = {A. Humbert and R. Greve and K. Hutter},
     TITLE = {Parameter sensitivity studies for the ice flow of the
              {R}oss {I}ce {S}helf, {A}ntarctica},
   JOURNAL = {J. Geophys. Res.},
    VOLUME = {110},
    NUMBER = {F04022},
       doi = {10.1029/2004JF000170},
      YEAR = {2005},
}


@book {HundsdorferVerwer2010,
    AUTHOR = {W. Hundsdorfer and J. G. Verwer},
     TITLE = {Numerical {S}olution of {T}ime-{D}ependent
              {A}dvection-{D}iffusion-{R}eaction {E}quations},
    SERIES = {Springer Series in Computational Mathematics},
 PUBLISHER = {Springer},
      YEAR = {2010},
}


@article {HunkeDukowicz97,
    AUTHOR = {E. Hunke and J. Dukowicz},
     TITLE = {An elastic-viscous-plastic model for sea ice dynamics},
   JOURNAL = {J. Phys. Oceanogr.},
    VOLUME = {27},
     PAGES = {1849--1867},
      YEAR = {1997},
}


@book {Hutter,
    AUTHOR = {K. Hutter},
     TITLE = {Theoretical {G}laciology},
 PUBLISHER = {D. Reidel},
      YEAR = {1983},
}


@article {Hutter93,
    AUTHOR = {K. Hutter},
     TITLE = {Thermomechanically coupled ice--sheet response:
              cold, polythermal, temperate},
   JOURNAL = {J. Glaciology},
    VOLUME = {39},
    NUMBER = {131},
     PAGES = {65--86},
      YEAR = {1993},
}


@inproceedings{HutterFreeBoundary,
  AUTHOR    = {K. Hutter},
  editor    = {I. Athanasopoulos and others},
  BOOKTITLE = {Free {B}oundary {P}roblems: {T}heory and {A}pplications},
  TITLE     = {Mathematical foundation of ice sheet and ice shelf
               dynamics: {A} physicist's view},
  PUBLISHER = {Chapman \& Hall},
  YEAR      = {1999},
  PAGES     = {192--203},
}


@article {Huybrechts02,
    AUTHOR = {P. Huybrechts},
     TITLE = {Sea-level changes at the {LGM} from ice-dynamic
              reconstructions of the {G}reenland and {A}ntarctic
              ice sheets during the glacial cycles},
   JOURNAL = {Quat. Sci. Rev.},
    VOLUME = {21},
     PAGES = {203--231},
      YEAR = {2002},
}


@article {Huybrechts90,
    AUTHOR = {P. Huybrechts},
     TITLE = {A 3--{D} model for the {A}ntarctic ice sheet: a sensitivity study
              on the glacial--interglacial contrast},
   JOURNAL = {Climate Dynamics},
    VOLUME = {5},
     PAGES = {79--92},
      YEAR = {1990},
}


@unpublished {HuybrechtsEISMINT,
    AUTHOR = {Ph. Huybrechts},
     TITLE = {Report of the {T}hird {EISMINT} {W}orkshop on {M}odel {I}ntercomparison},
      URL  = "https://web.archive.org/web/20220120063203/http://homepages.vub.ac.be/~phuybrec/pdf/EISMINT3.Huyb.1998.pdf",
      YEAR = {1998},
      NOTE = {}
}


@article {HuybrechtsdeWolde,
    AUTHOR = {P. Huybrechts and J. de Wolde},
     TITLE = {The dynamic response of the {G}reenland and {A}ntarctic ice sheets
              to multiple-century climatic warming},
   JOURNAL = {J. Climate},
    VOLUME = {12},
     PAGES = {2169--2188},
      YEAR = {1999},
}


@article {Huybrechtsetal2004,
    AUTHOR = {P. Huybrechts and J. Gregory and I. Janssens and M. Wild},
     TITLE = {Modelling {A}ntarctic and {G}reenland volume changes
              during the 20th and 21st centuries forced by {GCM}
              time slice integrations},
   JOURNAL = {Global and Planetary Change},
    VOLUME = {42},
     PAGES = {83--105},
      YEAR = {2004},
}


@article{ISMIPHOM,
AUTHOR = {Pattyn, F. and twenty others},
TITLE = {Benchmark experiments for higher-order and full {S}tokes ice sheet models ({ISMIP-HOM})},
JOURNAL = {The Cryosphere},
VOLUME = {2},
YEAR = {2008},
PAGES = {95--108},
}


@incollection {Imbrieetal1984,
    AUTHOR = {J. Imbrie and eight others},
     TITLE = {The orbital theory of {P}leistocene climate: {S}upport from a revised
              chronology of the marine delta-{O}-18 record},
 BOOKTITLE = {Milankovitch and {C}limate: {U}nderstanding the
              {R}esponse to {A}stronomical {F}orcing},
 PUBLISHER = {D. Reidel},
     PAGES = {269--305},
      YEAR = {1984},
}


@article {IvinsJames2005,
    AUTHOR = {Erik R. Ivins and Thomas S. James},
     TITLE = {Antarctic glacial isostatic adjustment: a new assessment},
   JOURNAL = {Antarctic Science},
    VOLUME = {17},
    NUMBER = {4},
     PAGES = {537--549},
      YEAR = {2005},
}


@article{Jakobssonetal2008,
	Author = {Jakobsson, M. and Macnab, R. and Mayer, L. and Anderson, R. and Edwards, M. and Hatzky, J. and Schenke, H.W. and Johnson, P.},
	Journal = {Geophys. Res. Lett.},
	 url = {https://www.ngdc.noaa.gov/mgg/bathymetry/arctic/},
	Number = {7},
	Title = {An improved bathymetric portrayal of the {A}rctic {O}cean: {I}mplications for ocean
	         modeling and geological, geophysical and oceanographic analyses},
	Volume = {35},
	Year = {2008},
}


@article {JamesIvins1998,
    AUTHOR = {Thomas S. James and Erik R. Ivins},
     TITLE = {Predictions of {A}ntarctic crustal motions driven by present-day
              ice sheet evolution and by isostatic memory of the {L}ast {G}lacial
              {M}aximum},
   JOURNAL = {J. Geophys. Res.},
    VOLUME = {103},
     PAGES = {4993--5017},
      YEAR = {1998},
}


@article {JanssonPettersson2007,
    AUTHOR = {P. Jansson and R. Pettersson},
     TITLE = {Spatial and temporal characteristics of a long mass balance record,
              {S}t\"orglaciaren, {S}weden},
   JOURNAL = {Arctic, Antarctic and Alpine Research},
    VOLUME = {39},
    NUMBER = {3},
     PAGES = {432--437},
      YEAR = {2007},
}


@article{JaroschSchoofAnslow2013,
AUTHOR = {Jarosch, A. H. and Schoof, C. G. and Anslow, F. S.},
TITLE = {Restoring mass conservation to shallow ice flow models over complex terrain},
JOURNAL = {The Cryosphere},
VOLUME = {7},
YEAR = {2013},
NUMBER = {1},
PAGES = {229--240},
DOI = {10.5194/tc-7-229-2013},
}


@article {Jarosch2008,
    AUTHOR = {A. H. Jarosch},
     TITLE = {Icetools: a full {S}tokes finite element model for glaciers},
   JOURNAL = {Computers \& Geosciences},
    VOLUME = {34},
     PAGES = {1005--1014},
       DOI = {10.1016/j.cageo.2007.06.012},
      YEAR = {2008},
}


@article {Jenssen,
    AUTHOR = {D. Jenssen},
     TITLE = {A three--dimensional polar ice--sheet model},
   JOURNAL = {J. Glaciol.},
    VOLUME = {18},
     PAGES = {373--389},
      YEAR = {1977},
}


@article {Jezek03,
    AUTHOR = {K. Jezek},
     TITLE = {Observing the {A}ntarctic ice sheet using the {RADARSAT}-1 synthetic aperture radar},
   JOURNAL = {Polar Geography},
    VOLUME = {27},
    NUMBER = {3},
     PAGES = {197--209},
      YEAR = {2003},
}


@article {JohnsenetalGRIP,
    AUTHOR = {S. J. Johnsen and D. Dahl-Jensen and
              W. Dansgaard and N. Gundestrup},
     TITLE = {Greenland paleotemperatures derived from {GRIP}
              bore hole temperature and ice core isotope profiles},
   JOURNAL = {Tellus},
    VOLUME = {47B},
     PAGES = {624--629},
      YEAR = {1995},
}


@book {Johnson,
    AUTHOR = {Claes Johnson},
     TITLE = {Numerical solution of partial differential equations by
              the finite element method},
 PUBLISHER = {Cambridge University Press},
      YEAR = {1992},
}


@article {JohnsonFastook,
    AUTHOR = {J.V. Johnson and J. L. Fastook},
     TITLE = {Northern {H}emisphere glaciation and its sensitivity to
              basal melt water},
   JOURNAL = {Quat. Int.},
    VOLUME = {95},
     PAGES = {65--74},
      YEAR = {2002},
}


@article {Joughin2002,
    AUTHOR = {I. Joughin},
     TITLE = {Ice-sheet velocity mapping: a combined interferometric
              and speckle-tracking approach},
   JOURNAL = {Ann. Glaciol.},
    VOLUME = {34},
     PAGES = {195--201},
      YEAR = {2002},
}


@article {JoughinAbdalatiFahnestock,
    AUTHOR = {I. Joughin and W. Abdalati and M. Fahnestock},
     TITLE = {Large fluctuations in speed on {G}reenland's
              {J}akobshavn {I}sbr\ae~glacier},
   JOURNAL = {Nature},
    VOLUME = {432},
    NUMBER = {23},
      YEAR = {2004},
     PAGES = {608--610},
}


@article {JoughinMacAyealTulaczyk,
    AUTHOR = {I. Joughin and D. R. MacAyeal and S. Tulaczyk},
     TITLE = {Basal shear stress of the {R}oss ice streams from
              control method inversions},
   JOURNAL = {J. Geophys. Res.},
    VOLUME = {109},
    NUMBER = {B09405},
       doi = {10.1029/2003JB002960},
      YEAR = {2004},
}


@article{Joughinetal08,
author = {Joughin, Ian and Das, Sarah B. and King, Matt A. and
          Smith, Ben E. and Howat, Ian M. and Moon, Twila},
title = {{Seasonal Speedup Along the Western Flank of the Greenland Ice Sheet}},
journal = {Science},
volume = {320},
number = {5877},
pages = {781-783},
doi = {10.1126/science.1153288},
year = {2008},
url = {https://science.sciencemag.org/content/320/5877/781},
}


@article {Joughinetal1999northGreenland,
    AUTHOR = {I. Joughin and M. Fahnestock and R. Kwok and P. Gogineni and C. Allen},
     TITLE = {Ice flow of {H}umboldt, {P}etermann and {R}yder {G}letcher, northern {G}reenland},
   JOURNAL = {J. Glaciol.},
    VOLUME = {45},
    NUMBER = {150},
     PAGES = {231--241},
      YEAR = {1999},
}


@article {Joughinetal2001,
    AUTHOR = {I. Joughin and M. Fahnestock and D. MacAyeal and
              J. L. Bamber and P. Gogineni},
     TITLE = {Observation and analysis of ice flow in the largest
              {G}reenland ice stream},
   JOURNAL = {J. Geophys. Res.},
    VOLUME = {106},
    NUMBER = {D24},
      YEAR = {2001},
     PAGES = {34021--34034},
}


@article {Joughinetal2008JGR,
    AUTHOR = {I. Joughin and I. M. Howat and M. Fahnestock and B. Smith and
              W. Krabill and R. B. Alley and H. Stern and M. Truffer},
     TITLE = {Continued evolution of {J}akobshavn {I}sbrae following its rapid speedup},
   JOURNAL = {J. Geophys. Res.},
    VOLUME = {113},
    NUMBER = {F04006},
       doi = {10.1029/2008JF001023},
      YEAR = {2008},
}


@article {Joughinetal2009,
    AUTHOR = {I. Joughin and S. Tulaczyk and J. Bamber and D. Blankenship
              and J. Holt and T. Scambos and D. Vaughan},
     TITLE = {Basal conditions for {P}ine {I}sland and {T}hwaites {G}laciers,
              {W}est {A}ntarctica, determined using satellite and airborne data},
   JOURNAL = {J. Glaciol.},
    VOLUME = {55},
    NUMBER = {190},
      YEAR = {2009},
      PAGES = {245--257},
}


@article {Joughinetal2010,
    AUTHOR = {I. Joughin and B. E. Smith and I. M. Howat and T. Scambos and T. Moon},
     TITLE = {Greenland flow variability from ice-sheet-wide velocity mapping},
   JOURNAL = {J. Glaciol.},
    VOLUME = {56},
    NUMBER = {197},
      YEAR = {2010},
      PAGES = {415--430},
}

@article{Joughinetal2010-PIG,
  title={Sensitivity of 21st century sea level to ocean-induced thinning of {Pine Island Glacier, Antarctica}},
  author={Joughin, Ian and Smith, Benjamin E and Holland, David M},
  journal={Geophysical Research Letters},
  volume={37},
  number={20},
  year={2010},
}


@article{Joughinetal2014,
  title={Marine ice sheet collapse potentially under way for the {Thwaites Glacier Basin, West Antarctica}},
  author={Joughin, I. and Smith, B. and Medley, B.},
  journal={Science},
  volume={344},
  number={6185},
  pages={735--738},
  year={2014},
}


@article {JoughinetalGrBal97,
    AUTHOR = {I. Joughin and M. Fahnestock and S. Ekholm and R. Kwok},
     TITLE = {Balance velocities of the {G}reenland ice sheet},
   JOURNAL = {Geophysical Research Letters},
    VOLUME = {24},
    NUMBER = {23},
      YEAR = {1997},
     PAGES = {3045--3048},
}


@article {JouvetBueler2012,
    AUTHOR = {G. Jouvet and E. Bueler},
     TITLE = {Steady, shallow ice sheets as obstacle problems: well-posedness
              and finite element approximation},
   JOURNAL = {SIAM J. Appl. Math.},
    VOLUME = {72},
    NUMBER = {4},
     PAGES = {1292--1314},
       DOI = {10.1137/110856654},
      YEAR = {2012},
}


@article {JouvetRappaz2011,
    AUTHOR = {G. Jouvet and J. Rappaz},
     TITLE = {Analysis and finite element approximation of a nonlinear stationary
              {S}tokes problem arising in glaciology},
   JOURNAL = {Advances in Numerical Analysis},
    VOLUME = {2011},
     PAGES = {24 pages},
      YEAR = {2011},
}


@article {Jouvetetal2011,
    AUTHOR = {G. Jouvet and J. Rappaz and E. Bueler and H. Blatter},
     TITLE = {Existence and stability of steady state solutions of
              the shallow ice sheet equation by an energy minimization approach},
   JOURNAL = {J. Glaciol.},
    VOLUME = {57},
    NUMBER = {202},
      YEAR = {2011},
     PAGES = {345--354},
}


@article{Jouvetetal2012proc,
    AUTHOR = {G. Jouvet and E. Bueler and C. Gr\"aser and R. Kornhuber},
     TITLE = {A nonsmooth {N}ewton multigrid method for a hybrid, shallow model
              of marine ice sheets},
   JOURNAL = {AMS Contemporary Mathematics (SCA 2012)},
    VOLUME = {586},
       DOI = {10.1090/conm/586/11657},
      YEAR = {2013},
     PAGES = {197--205},
}


@article{Kamb1987,
  title={Glacier surge mechanism based on linked cavity configuration of the
         basal water conduit system},
  author={Kamb, B.},
  journal={J. Geophys. Res.},
  volume={92},
  number={B9},
  pages={9083--9100},
  year={1987},
}


@book{KarniadakisSherwin,
  title={Spectral/hp {E}lement {M}ethods for {C}omputational {F}luid {D}ynamics},
  author={G. Karniadakis and S. Sherwin},
  year={2013},
  edition={2nd},
  publisher={Oxford University Press},
}


@article {Katzetal07,
    AUTHOR = {R. Katz and M. Knepley and B. Smith and M. Spiegelman and E. Coon},
     TITLE = {Numerical simulation of geodynamic processes with the
              {P}ortable {E}xtensible {T}oolkit for {S}cientific computation},
   JOURNAL = {Phys. Earth Planet In.},
  FJOURNAL = {Physics of the Earth and Planetary Interiors},
    VOLUME = {163},
      YEAR = {2007},
     PAGES = {52--68},
}


@book {Kelley,
    AUTHOR = {C. T. Kelley},
     TITLE = {Solving Nonlinear Equations with Newton's Method},
    SERIES = {Fundamentals of Algorithms},
 PUBLISHER = {SIAM Press},
      YEAR = {1987},
}


@misc {KhroulevLipscombBueler,
    AUTHOR    = {C. Khroulev and W. Lipscomb and E. Bueler},
     TITLE    = {Developing a common coupling interface between ice-sheet and climate models},
 HOWPUBLISHED = {poster at International Glaciological Society symposium,
                 Fairbanks, AK},
      YEAR    = {2012},
}


@book {KinderlehrerStampacchia,
    AUTHOR = {David Kinderlehrer and Guido Stampacchia},
     TITLE = {An {I}ntroduction to {V}ariational {I}nequalities and their
              {A}pplications},
    SERIES = {Pure and Applied Mathematics},
 PUBLISHER = {Academic Press},
      YEAR = {1980},
}


@article {KlemannWolf,
    AUTHOR = {V. Klemann and D. Wolf},
     TITLE = {Implications of a ductile crustal layer for the deformation caused by
              the Fennoscandian ice sheet},
   JOURNAL = {Geophys. J. Int.},
    VOLUME = {139},
      YEAR = {1999},
     PAGES = {216--226},
}


@article {KnollKeyes2004,
    AUTHOR = {D. A. Knoll and D. E. Keyes},
     TITLE = {Jacobian-free {N}ewton-{K}rylov methods: a survey of approaches
              and applications},
   JOURNAL = {J. Comp. Phys.},
    VOLUME = {193},
      YEAR = {2004},
     PAGES = {357--397},
}


@article {Kondic,
    AUTHOR = {Kondic, L.},
     TITLE = {Instabilities in gravity driven flow of thin fluid films},
   JOURNAL = {SIAM Rev.},
    VOLUME = {45},
      YEAR = {2003},
    NUMBER = {1},
     PAGES = {95--115 (electronic)},
}


@book {Ladyzhenskaya,
    AUTHOR = {Ladyzhenskaya, O. A.},
     TITLE = {The {M}athematical {T}heory of {V}iscous {I}ncompressible {F}low},
    SERIES = {Revised English edition},
 PUBLISHER = {Gordon and Breach Science Publishers},
   ADDRESS = {New York},
      YEAR = {1963},
}


@article {LangenSolgaardHvidberg2012,
    AUTHOR = {P. Langen and A. Solgaard and C. Hvidberg},
     TITLE = {Self-inhibiting growth of the {G}reenland {I}ce {S}heet},
   JOURNAL = {Geophys. Res. Lett.},
    VOLUME = {39},
      YEAR = {2012},
    NUMBER = {L12502},
       DOI = {10.1029/2012GL051810},
}


@article {Larouretal2012,
    AUTHOR = {Larour, E. and Seroussi, H. and Morlighem, M. and Rignot, E.},
     TITLE = {Continental scale, high order, high spatial resolution, ice sheet
              modeling using the {Ice Sheet System Model (ISSM)}},
   JOURNAL = {J. Geophys. Res.},
    VOLUME = {117},
    NUMBER = {F01022},
       doi = {10.1029/2011JF002140},
      YEAR = {2012},
}


@article {LarouretalRonne,
    AUTHOR = {E. Larour and E. Rignot and I. Joughin and D. Aubry},
     TITLE = {Rheology of the {R}onne {I}ce {S}helf, {A}ntarctica, inferred from
              satellite radar interferometry data using an inverse control method},
   JOURNAL = {Geo. Res. Letters},
    VOLUME = {32},
    NUMBER = {L05503},
      YEAR = {2005},
       doi = {10.1029/2004GL021693},
}


@article {Larsenetal,
    AUTHOR = {Christopher F. Larsen and Roman J. Motyka and Jeffrey T. Freymuller
              and Keith A. Echelmeyer and Erik R. Ivins},
     TITLE = {Rapid viscoelastic uplift in southeast {A}laska caused by post-{L}ittle
              {I}ce {A}ge glacial retreat},
   JOURNAL = {Earth Planet. Sci. Lett.},
    VOLUME = {237},
      YEAR = {2005},
     PAGES = {548--560},
}


@article{LayberryBamber,
	Author = {R.L. Layberry and J.L. Bamber},
	fJournal = {Journal of Geophysical Research},
        JOURNAL = {J. Geophys. Res.},
	Pages = {33,781--33,788},
	Title = {A new ice thickness and bed data set for the {G}reenland
	         ice sheet 2: {R}elationship between dynamics and basal topography},
	Volume = {106 (D24)},
	Year = {2001},
}


@article{LeBrocqPayneSiegert2006,
author = "A. M. Le Brocq and A. J Payne and M. J Siegert",
title = "West {A}ntarctic balance calculations: {I}mpact of flux-routing algorithm, smoothing algorithm and topography",
journal = "Computers &amp; Geosciences",
volume = "32",
number = "10",
pages = "1780--1795",
year = "2006",
doi = "10.1016/j.cageo.2006.05.003",
url = "http://www.sciencedirect.com/science/article/pii/S0098300406000781",
}


@article {LeBrocqetal2009,
	author = "Le Brocq, A. and Payne, A. and Siegert, M. and Alley, R.",
	title = "A subglacial water-flow model for {W}est {A}ntarctica",
	journal = "J. Glaciol.",
	volume = "55",
	number = "193",
	year = "2009",
	pages = "879--888",
	doi = "10.3189/002214309790152564"
}


@Article{LeBrocqetal2010,
AUTHOR = {Le Brocq, A. M. and Payne, A. J. and Vieli, A.},
TITLE = {An improved {A}ntarctic dataset for high resolution numerical ice sheet models {(ALBMAP v1)}},
JOURNAL = {Earth System Science Data},
VOLUME = {2},
YEAR = {2010},
NUMBER = {2},
PAGES = {247--260},
DOI = {10.5194/essd-2-247-2010}
}


@article {LeMeurHuybrechts,
    AUTHOR = {E. Le Meur and P. Huybrechts},
     TITLE = {A comparison of different ways of dealing with isostasy: examples
              from modeling the {A}ntarctic ice sheet during the last glacial cycle},
   JOURNAL = {Annals of Glaciology},
    VOLUME = {23},
      YEAR = {1996},
     PAGES = {309--317},
}


@book {LeVeque,
    AUTHOR = {R. J. LeVeque},
     TITLE = {Finite Volume Methods for Hyperbolic Problems},
    SERIES = {Cambridge Texts in Applied Mathematics},
 PUBLISHER = {Cambridge University Press},
      YEAR = {2002},
}


@Article{Leguyetal2014,
AUTHOR = {Leguy, G. R. and Asay-Davis, X. S. and Lipscomb, W. H.},
TITLE = {Parameterization of basal friction near grounding lines in a one-dimensional ice sheet model},
JOURNAL = {The Cryosphere},
VOLUME = {8},
YEAR = {2014},
PAGES = {1239--1259},
DOI = {10.5194/tc-8-1239-2014}
}


@incollection{Lemaitre1996Damage,
  title={Phenomenological aspects of damage},
  author={Lemaitre, Jean},
  booktitle={A course on damage mechanics},
  pages={1--37},
  year={1996},
  publisher={Springer}
}


@article{Lemieuxetal2011,
title = "Implementation of the Jacobian-free Newton-Krylov method for solving the first-order ice sheet momentum balance",
journal = "J. Computational Physics",
volume = "230",
number = "17",
pages = "6531 - 6545",
year = "2011",
doi = "10.1016/j.jcp.2011.04.037",
author = "Jean-Fran{\,c}ois Lemieux and Stephen F. Price and Katherine J. Evans and Dana Knoll and Andrew G. Salinger and David M. Holland and Antony J. Payne",
}


@article {Lengetal2012,
    AUTHOR = {Leng, W. and L. Ju and M. Gunzburger and S. Price and T. Ringler},
     TITLE = {A parallel high-order accurate finite element nonlinear {S}tokes
              ice sheet model and benchmark experiments},
   JOURNAL = {J. Geophys. Res.},
    VOLUME = {117},
      YEAR = {2012},
    NUMBER = {F01001},
       DOI = {10.1029/2011JF001962},
}


@article {Letreguillyetal1991,
    AUTHOR = {A. Letr\`eguilly and P. Huybrechts and N. Reeh},
     TITLE = {Steady-state characteristics of the {G}reenland ice sheet under
              different climates},
   JOURNAL = {J. Glaciol.},
    VOLUME = {37},
    NUMBER = {125},
     PAGES = {149--157},
      YEAR = {1991},
}


@article {Levermann2011,
    AUTHOR = {A. Levermann},
     TITLE = {When glacial giants roll over},
   JOURNAL = {Nature},
    VOLUME = {472},
     PAGES = {43--44},
      YEAR = {2011},
}


@Article{Levermannetal2012,
AUTHOR = {Levermann, A. and Albrecht, T. and Winkelmann, R. and Martin, M. A. and Haseloff, M. and Joughin, I.},
TITLE = {Kinematic first-order calving law implies potential for abrupt ice-shelf retreat},
JOURNAL = {The Cryosphere},
VOLUME = {6},
YEAR = {2012},
PAGES = {273--286},
DOI = {10.5194/tc-6-273-2012},
}

@article{LewisPerkin1986,
author = {Lewis, E. L. and Perkin, R. G.},
title = {Ice pumps and their rates},
journal = {Journal of Geophysical Research: Oceans},
volume = {91},
number = {C10},
issn = {2156-2202},
doi = {10.1029/JC091iC10p11756},
pages = {11756--11762},
keywords = {Floods, Arctic and Antarctic oceanography, Ice mechanics and air/sea/ice exchange processes},
year = {1986},
}

@article {LeysingerVieliGudmundsson,
    AUTHOR = {G. J.-M. C. {Leysinger Vieli} and G. H. Gudmundsson},
     TITLE = {On estimating length fluctuations of glaciers caused
              by changes in climatic forcing},
   JOURNAL = {J. Geophys. Res.},
    VOLUME = {109},
      YEAR = {2004},
      NOTE = {F01007},
      DOI  = {10.1029/2003JF000027}
}


@incollection {LingleBrown1987,
    AUTHOR = {C. S. Lingle and T. J. Brown},
     TITLE = {A subglacial aquifer bed model and water pressure-dependent
              basal sliding relationship for a {W}est {A}ntarctic ice stream},
    EDITOR = {C. J. Van der Veen and J. Oerlemans},
 BOOKTITLE = {Dynamics of the {W}est {A}ntarctic {I}ce {S}heet},
 PUBLISHER = {D. Reidel},
      YEAR = {1987},
}


@article {LingleClark,
    AUTHOR = {C. S. Lingle and J. A. Clark},
     TITLE = {A numerical model of interactions between a marine ice sheet and
              the solid earth: {A}pplication to a {W}est {A}ntarctic ice stream},
   JOURNAL = {J. Geophys. Res.},
    VOLUME = {90},
    NUMBER = {C1},
      YEAR = {1985},
     PAGES = {1100--1114},
}


@article {LingleTroshina,
    AUTHOR = {C. S. Lingle and E. N. Troshina},
     TITLE = {Relative magnitudes of shear and longitudinal strain rates in
              the inland {A}ntarctic ice sheet, and response to increasing
              accumulation},
   JOURNAL = {Ann. Glaciol.},
    VOLUME = {27},
      YEAR = {1998},
     PAGES = {187--193},
}


@article {LipenkovEtAl89,
    AUTHOR = {V. Lipenkov and N. I. Barkov and P. Duval and P. Pimienta},
     TITLE = {Crystalline texture of the 2083 m ice core at {V}ostok {S}tation,
              {A}ntarctica},
   JOURNAL = {J. Glaciol.},
    VOLUME = {35},
    NUMBER = {1},
      YEAR = {1989},
     PAGES = {392--398},
}


@Article{Livingstoneetal2013,
AUTHOR = {Livingstone, S. J. and Clark, C. D. and Woodward, J. and Kingslake, J.},
TITLE = {Potential subglacial lake locations and meltwater drainage pathways
         beneath the {A}ntarctic and {G}reenland ice sheets},
JOURNAL = {The Cryosphere},
VOLUME = {7},
YEAR = {2013},
NUMBER = {6},
PAGES = {1721--1740},
DOI = {10.5194/tc-7-1721-2013}
}


@article {LliboutryDuval1985,
    AUTHOR = {L. A. Lliboutry and P. Duval},
     TITLE = {Various isotropic and anisotropic ices found in glaciers and
              polar ice caps and their corresponding rheologies},
   JOURNAL = {Annales Geophys.},
    VOLUME = {3},
      YEAR = {1985},
     PAGES = {207--224},
}


@article{Luethi2002,
	Author = {M. L{\"u}thi and M. Funk and A. Iken and S. Gogineni and M. Truffer},
	Journal = {J. Glaciol.},
	Number = {162},
	Pages = {369\,--\,385},
	Title = {Mechanisms of fast flow in {J}akobshavns {I}sbr{\ae}, {G}reenland; {P}art {III}: measurements of ice deformation, temperature and cross-borehole conductivity in boreholes to the bedrock},
	Volume = {48},
	Year = {2002}
}


@article{Luethietal2009,
	Author = {M. L{\"u}thi and M. Fahnestock and M. Truffer},
	Title = {Correspondence: Calving icebergs indicate a thick layer of temperate
ice at the base of {J}akobshavn {I}sbrae, {G}reenland},
	Journal = {J. Glaciol.},
	Volume = {55},
	Number = {191},
	Pages = {563\,--\,566},
	Year = {2009}
}


@article{Luthckeetal2006,
author = {Luthcke, S. B. and Zwally, H. J. and Abdalati, W. and
Rowlands, D. D. and Ray, R. D. and Nerem, R. S. and Lemoine, F. G. and
McCarthy, J. J. and Chinn, D. S.},
title = {Recent Greenland Ice Mass Loss by Drainage System from
Satellite Gravity Observations},
volume = {314},
number = {5803},
pages = {1286-1289},
year = {2006},
doi = {10.1126/science.1130776},
journal = {Science}
}


@article{MISMIP2012,
 AUTHOR = {F. Pattyn and C. Schoof and L. Perichon and 15 others},
  TITLE = {Results of the {M}arine {I}ce {S}heet {M}odel {I}ntercomparison
           {P}roject, {MISMIP}},
JOURNAL = {The Cryosphere},
 VOLUME = {6},
   YEAR = {2012},
  PAGES = {573--588},
    DOI = {10.5194/tc-6-573-2012},
}


@article{MISMIP3d2013,
AUTHOR = {F. Pattyn and L. Perichon and G. Durand and 25 others},
TITLE = {Grounding-line migration in plan-view marine ice-sheet models: results of the ice2sea {MISMIP3d} intercomparison},
JOURNAL = {J. Glaciol.},
VOLUME = {59},
NUMBER = {215},
YEAR = {2013},
PAGES = {410--422},
}


@unpublished {MISMIPwebpage,
    AUTHOR = {Christian Schoof and Richard Hindmarsh and Frank Pattyn},
     TITLE = {{M}arine {I}ce {S}heet {M}odel {I}ntercomparison {P}roject},
       url = "https://frank.pattyn.web.ulb.be/mismip/welcome.html",
      YEAR = {2008},
      NOTE = {}
}


@article {MacAyeal,
    AUTHOR = {D. R. MacAyeal},
     TITLE = {Large-scale ice flow over a viscous basal sediment: theory and
              application to ice stream {B}, {A}ntarctica},
   JOURNAL = {J. Geophys. Res.},
    VOLUME = {94},
    NUMBER = {B4},
      YEAR = {1989},
     PAGES = {4071--4087},
}


@article {MacAyealBarcilon,
    AUTHOR = {D. R. MacAyeal and V. Barcilon},
     TITLE = {Ice-shelf response to ice-stream discharge fluctuations:
              {I}. {U}nconfined ice tongues},
   JOURNAL = {J. Glaciol.},
    VOLUME = {34},
    NUMBER = {116},
      YEAR = {1988},
     PAGES = {121--127},
}


@unpublished {MacAyealLessons,
    AUTHOR = {MacAyeal, D.R.},
     TITLE = {{EISMINT}: {L}essons in {I}ce-{S}heet {M}odeling},
      NOTE = {Department of Geophysical Sciences, University of Chicago, 428 pages},
       URL = {https://web.archive.org/web/20220120063203/http://homepages.vub.ac.be/~phuybrec/pdf/MacAyeal.lessons.pdf},
      YEAR = {1997},
}


@article {MacAyealetal,
    AUTHOR = {D. R. MacAyeal and V. Rommelaere and Ph. Huybrechts and C.L. Hulbe and
              J. Determann and C. Ritz},
     TITLE = {An ice-shelf model test based on the {R}oss ice shelf},
   JOURNAL = {Ann. Glaciol.},
    VOLUME = {23},
      YEAR = {1996},
     PAGES = {46--51},
}


@article {MacAyealtutorial,
    AUTHOR = {D. R. MacAyeal},
     TITLE = {A tutorial on the use of control methods in ice-sheet modeling},
   JOURNAL = {J. Glaciol.},
    VOLUME = {39},
    NUMBER = {131},
      YEAR = {1993},
     PAGES = {91--98},
}


@article {Mahaffy,
    AUTHOR = {M. W. Mahaffy},
     TITLE = {A three--dimensional numerical model of ice sheets: tests on the
              {B}arnes {I}ce {C}ap, {N}orthwest {T}erritories},
   JOURNAL = {J. Geophys. Res.},
    VOLUME = {81},
    NUMBER = {6},
     PAGES = {1059--1066},
      YEAR = {1976},
}


@article {MarshallClarke97a,
    AUTHOR = {S. J. Marshall and G. K. C. Clarke},
     TITLE = {A continuum mixture model of ice stream thermomechanics in the
              {L}aurentide {I}ce {S}heet: 1. {T}heory},
   JOURNAL = {J. Geophys. Res.},
    VOLUME = {102},
    NUMBER = {B9},
     PAGES = {20599--20613},
      YEAR = {1997},
}


@article {MarshallClarke97b,
    AUTHOR = {S. J. Marshall and G. K. C. Clarke},
     TITLE = {A continuum mixture model of ice stream thermomechanics in the
              {L}aurentide {I}ce {S}heet: 2. {A}pplication to the {H}udson
              {S}trait {I}ce {S}tream},
   JOURNAL = {J. Geophys. Res.},
    VOLUME = {102},
    NUMBER = {B9},
     PAGES = {20615--20637},
      YEAR = {1997},
}


@article {MarshallJamesClarke,
    AUTHOR = {S. J. Marshall and T. S. James and G. K. C. Clarke},
     TITLE = {North {A}merican {I}ce {S}heet reconstructions at the
              {L}ast {G}lacial {M}aximum},
   JOURNAL = {Quaternary Sci. Rev.},
    VOLUME = {21},
     PAGES = {175--192},
      YEAR = {2002},
}


@article {MartinHindmarshNavarro2009,
author = {C. Mart\'in and R. Hindmarsh and F. Navarro},
title = {On the effects of divide migration, along-ridge flow, and basal sliding
         on isochrones near an ice divide},
journal = {J. Geophys. Res. (Earth Surface)},
volume = {114},
number = {F2},
doi = {10.1029/2008JF001025},
year = {2009},
}


@Article{Martinetal2011,
AUTHOR = {Martin, M. A. and Winkelmann, R. and Haseloff, M. and
          Albrecht, T. and Bueler, E. and Khroulev, C. and Levermann, A.},
TITLE = {The {P}otsdam {P}arallel {I}ce {S}heet {M}odel ({PISM-PIK})
         --{P}art 2: {D}ynamic equilibrium simulation of the {A}ntarctic ice sheet},
JOURNAL = {The Cryosphere},
VOLUME = {5},
YEAR = {2011},
PAGES = {727--740},
}


@article {Maxwelletal2008,
    AUTHOR = {D. Maxwell and M. Truffer and S. Avdonin and M. Stuefer},
     TITLE = {An iterative scheme for determining glacier velocities
              and stresses},
   JOURNAL = {J. Glaciol.},
    VOLUME = {54},
    NUMBER = {188},
      YEAR = {2008},
     PAGES = {888--898},
}


@Article{MengelLevermann2014,
AUTHOR = {Mengel, M. and Levermann, A.},
TITLE = {Ice plug prevents irreversible discharge from East Antarctica},
JOURNAL = {Nature Clim. Change},
VOLUME = {4},
PAGES = {451--455},
DOI = {10.1038/nclimate2226},
YEAR = {2014},
}


@book {MetcalfReid,
    AUTHOR = {Michael Metcalf and John Reid},
     TITLE = {{FORTRAN} 90/95 {E}xplained},
   EDITION = {Second},
 PUBLISHER = {Oxford University Press},
      YEAR = {1999},
}


@article {MolerVanLoan,
    AUTHOR = {Moler, Cleve and Van Loan, Charles},
     TITLE = {Nineteen dubious ways to compute the exponential of a matrix,
              twenty-five years later},
   JOURNAL = {SIAM Rev.},
    VOLUME = {45},
      YEAR = {2003},
    NUMBER = {1},
     PAGES = {3--49 (electronic)},
}


@article {Moonetal2012,
    AUTHOR = {T. Moon and I. Joughin and B. Smith and I. Howat},
     TITLE = {21st-{C}entury evolution of {G}reenland outlet glacier velocities},
   JOURNAL = {Science},
    VOLUME = {336},
       DOI = {10.1126/science.1219985},
     PAGES = {576--578},
      YEAR = {2012},
}


@article {MooreKing08,
    AUTHOR = {P. Moore and M. A. King},
     TITLE = {Antarctic ice mass balance estimates from {GRACE}:
              {T}idal aliasing effects},
   JOURNAL = {J. Geophys. Res.},
    VOLUME = {113},
    NUMBER = {F02005},
       DOI = {10.1029/2007JF000871},
      YEAR = {2008},
}


@inproceedings{Morland,
  AUTHOR    = {L. W. Morland},
  editor    = {C. J. van der Veen and J. Oerlemans},
  BOOKTITLE = {Dynamics of the {W}est {A}ntarctic ice sheet},
  TITLE     = {Unconfined ice-shelf flow},
  PUBLISHER = {Kluwer Academic Publishers},
  YEAR      = {1987},
  PAGES     = {99--116},
}

@article {Morland97,
    AUTHOR = {L. W. Morland},
     TITLE = {Radially symmetric ice sheet flow},
   JOURNAL = {Phil. Trans. R. Soc. Lond. A},
    VOLUME = {355},
      YEAR = {1997},
     PAGES = {1873--1904},
}

@article {MorlandJohnson,
    AUTHOR = {L. W. Morland and I. R. Johnson},
     TITLE = {Steady motion of ice sheets},
   JOURNAL = {J. Glaciol.},
    VOLUME = {25},
    NUMBER = {92},
      YEAR = {1980},
     PAGES = {229--246},
}


@inproceedings{MorlandZainuddin,
  AUTHOR    = {L. W. Morland and R. Zainuddin},
  editor    = {C. J. van der Veen and J. Oerlemans},
  BOOKTITLE = {Dynamics of the {W}est {A}ntarctic ice sheet},
  TITLE     = {Plane and radial ice-shelf flow with prescribed temperature profile},
  PUBLISHER = {Kluwer Academic Publishers},
  YEAR      = {1987},
  PAGES     = {117--140},
}


@article{Morlighem2016,
author = {Morlighem, M. and Bondzio, J. and Seroussi, H. and Rignot, E. and Larour, E. and Humbert, A. and Rebuffi, S.},
doi = {10.1002/2016GL067695},
journal = {Geophysical Research Letters},
keywords = {10.1002/2016GL067695 and glaciology,Store Gletscher,calving,ice-ocean interactions,inverse modeling},
pages = {n/a--n/a},
title = {{Modeling of Store Gletscher's calving dynamics, West Greenland, in response to ocean thermal forcing}},
url = {https://agupubs.onlinelibrary.wiley.com/doi/full/10.1002/2016GL067695},
year = {2016}
}


@article {Morlighemetal2010,
    AUTHOR = {M. Morlighem and E. Rignot and H. Seroussi and
              E. Larour and H. Ben Dhia and D. Aubry},
     TITLE = {Spatial patterns of basal drag inferred using control
              methods from a full-{S}tokes and simpler models for
              {P}ine {I}sland {G}lacier, {W}est {A}ntarctica},
   JOURNAL = {Geophys. Res. Lett.},
    VOLUME = {37},
    NUMBER = {L14502},
      YEAR = {2010},
     doi = {10.1029/2010GL043853},
}


@book {MortonMayers,
    AUTHOR = {K. W. Morton and D. F. Mayers},
     TITLE = {Numerical {S}olutions of {P}artial {D}ifferential {E}quations:
              {A}n {I}ntroduction},
 PUBLISHER = {Cambridge University Press},
 edition   = {2nd},
      YEAR = {2005},
}


@techreport {NPARCTutorial,
    AUTHOR = {John W. Slater},
     TITLE = {Tutorial on {CFD} {V}erification and {V}alidation},
     URL   = {https://www.grc.nasa.gov/WWW/wind/valid/tutorial/tutorial.html},
      INSTITUTION = {NPARC Alliance},
      TYPE = {Web site tutorial},
      NOTE = {Much of the material follows AIAA G-077-1998, ``Guide for the
              Verification and Validation of Computational Fluid Dynamics
              Simulations.''},
      YEAR = {2001},
}


@book{NocedalWright,
  title={Numerical {O}ptimization},
  author={Nocedal, J. and Wright, S.J.},
  year={1999},
  publisher={Springer}
}


@article{Nowicki2013AntarcticaSeaRISE,
 AUTHOR = {Nowicki, S. and 30 others},
  TITLE = {Insights into spatial sensitivities of ice mass response to environmental change from the SeaRISE ice sheet modeling project: I. Antarctica},
JOURNAL = {J. Geophys. Res.: Earth Surface},
VOLUME = {118},
NUMBER = {2},
PAGES = {1002--1024},
doi = {10.1002/jgrf.20081},
year = {2013},
}


@article{Nowicki2013GreenlandSeaRISE,
 AUTHOR = {Nowicki, S. and 30 others},
  TITLE = {Insights into spatial sensitivities of ice mass response to environmental change from the SeaRISE ice sheet modeling project: II. Greenland},
   YEAR = {2013},
JOURNAL = {J. Geophys. Res.: Earth Surface},
VOLUME = {118},
NUMBER = {2},
PAGES = {1025--1044},
doi = {10.1002/jgrf.20076},
}


@article {Nye,
    AUTHOR = {J. F. Nye},
     TITLE = {The distribution of stress and velocity in glaciers and
              ice-sheets},
   JOURNAL = {Proc. Royal Soc. London A},
    VOLUME = {239},
     PAGES = {113--133},
      YEAR = {1957},
}


@article {Nye00,
    AUTHOR = {J. F. Nye},
     TITLE = {A flow model for the polar caps of {M}ars},
   JOURNAL = {J. Glaciol.},
    VOLUME = {46},
    NUMBER = {154},
     PAGES = {438--444},
      YEAR = {2000},
}


@article{Nye1976,
  title={Water flow in glaciers: {J}\"okulhlaups, tunnels and veins},
  author={J. F. Nye},
  journal={J. Glaciol.},
  volume={17},
  number={76},
  year={1976},
  pages={181--207},
}


@article {Nye52,
    AUTHOR = {J. F. Nye},
     TITLE = {The mechanics of glacier flow},
   JOURNAL = {J. Glaciol.},
    VOLUME = {2},
    NUMBER = {2},
     PAGES = {82--93},
      YEAR = {1952},
}

@article {Nye52plastic,
    AUTHOR = {J. F. Nye},
     TITLE = {A method of calculating the thicknesses of the ice-sheets},
   JOURNAL = {Nature},
    VOLUME = {169},
    NUMBER = {4300},
     PAGES = {529--530},
      YEAR = {1952},
}


@article {NyeIcarus2000,
    AUTHOR = {J. F. Nye and W. B. Durham and P. M. Schenk and J. M. Moore},
     TITLE = {The instability of a {S}outh {P}olar {C}ap on {M}ars
              composed of carbon dioxide},
   JOURNAL = {Icarus},
    VOLUME = {144},
       doi = {10.1006/icar.1999.6306},
     PAGES = {449--455},
      YEAR = {2000},
}


@book{Ockendonetal2003,
    AUTHOR = {J. Ockendon and S. Howison and A. Lacey and S. Movchan},
     TITLE = {Applied {P}artial {D}ifferential {E}quations},
 PUBLISHER = {Oxford University Press},
   EDITION = {revised},
      YEAR = {2003},
}


@book{Oerlemans2008minimal,
    AUTHOR = {J. H. Oerlemans},
     TITLE = {Minimal {G}lacier {M}odels},
 PUBLISHER = {Igitur, Utrecht Publishing \& Archiving Services},
   ADDRESS = {Utrecht},
      YEAR = {2008},
}


@book{OerlemansVeen,
    AUTHOR = {H. Oerlemans and C. J. van der Veen},
     TITLE = {Ice {S}heets and {C}limate},
 PUBLISHER = {D. Reidel},
      YEAR = {1984},
}


@article {Oerlemansetal,
    AUTHOR = {J. Oerlemans and ten others},
     TITLE = {Modelling the response of glaciers to climate warming},
   JOURNAL = {Climate Dynamics},
    VOLUME = {14},
     PAGES = {267--274},
      YEAR = {1998},
}


@article {Ohmura87,
    AUTHOR = {A. Ohmura},
     TITLE = {New temperature distribution maps for {G}reenland},
   JOURNAL = {Z. Gletscherkd. Glazialgeol.},
    VOLUME = {23},
    NUMBER = {1},
     PAGES = {1--45},
      YEAR = {1987},
}


@article {OhmuraReeh,
    AUTHOR = {A. Ohmura and N. Reeh},
     TITLE = {New precipitation and accumulation maps for {G}reenland},
   JOURNAL = {J. Glaciol.},
    VOLUME = {37},
    NUMBER = {125},
     PAGES = {140--148},
      YEAR = {1991},
}

@article{OlbersHellmer2010,
    title={A box model of circulation and melting in ice shelf caverns},
    author={Olbers, Dirk and Hellmer, Hartmut},
    journal={Ocean Dynamics},
    volume={60},
    number={1},
    pages={141--153},
    year={2010},
    publisher={Springer}
}

@article{Oreskesetal94,
    AUTHOR = {N. Oreskes and K. Shrader-Frechette and K. Belitz},
     TITLE = {Verification, Validation, and Confirmation of Numerical Models in the Earth Sciences},
   JOURNAL = {Science},
    VOLUME = {263},
    NUMBER = {5147},
     PAGES = {641--646},
      YEAR = {1994},
}


@article {Orowan,
    AUTHOR = {E. Orowan},
     TITLE = {Discussion},
   JOURNAL = {J. Glaciol.},
    VOLUME = {1},
    NUMBER = {5},
     PAGES = {231--236},
      YEAR = {1949},
}


@unpublished {POLICEwebpage,
    AUTHOR = {Philippe Huybrechts},
     TITLE = {{ISMIP-POLICE}: A new intercomparison exercise to assess model uncertainties
              in polar ice sheet simulations under future climatic warming conditions},
       URL = "https://web.archive.org/web/20150511084958/http://homepages.vub.ac.be/~phuybrec/police.html",
      YEAR = {2008},
      NOTE = {}
}


@article {PaigeSaunders1982,
    AUTHOR = {C. Paige and M. Saunders},
     TITLE = {{LSQR}: {A}n algorithm for sparse linear equations and sparse
              least squares},
   JOURNAL = {ACM Transactions on Mathematical Software},
    VOLUME = {8},
    NUMBER = {1},
     PAGES = {43--71},
      YEAR = {1982},
}


@book{Parker,
  title={Geophysical {I}nverse {T}heory},
  author={R. Parker},
  year={1994},
  publisher={Princeton University Press},
}


@article {Parreninetal04,
    AUTHOR = {F. Parrenin and F. Remy and C. Ritz and M. J. Siegert and J. Jouzel},
     TITLE = {New modeling of the {V}ostok ice flow line and implication
              for the glaciological chronology of the {V}ostok ice core},
   JOURNAL = {J. Geophys. Res.},
    VOLUME = {109},
    PAGES = {D20102},
       DOI = {10.1029/2004JD004561},
      YEAR = {2004},
}


@article{Parreninetal2006,
	author = "F. Parrenin and R. Hindmarsh and F. Remy",
	title = "Analytical solutions for the effect of topography, accumulation
	         rate and lateral flow divergence on isochrone layer geometry",
	journal = "J. Glaciol.",
	volume = "52",
	number = "177",
	year = "2006",
	pages = "191--202",
}


@book{Paterson,
    AUTHOR = {W. S. B. Paterson},
     TITLE = {The {P}hysics of {G}laciers},
 PUBLISHER = {Pergamon},
   EDITION = {3rd},
      YEAR = {1994},
}


@article {PatersonBudd,
    AUTHOR = {W. S. B. Paterson and W. F. Budd},
     TITLE = {Flow parameters for ice sheet modeling},
   JOURNAL = {Cold Reg. Sci. Technol.},
    VOLUME = {6},
    NUMBER = {2},
     PAGES = {175--177},
      YEAR = {1982},
}


@article {Pattyn03,
    AUTHOR = {Frank Pattyn},
     TITLE = {A new three-dimensional higher-order thermomechanical ice sheet model:
              {B}asic sensitivity, ice stream development, and ice flow across subglacial
              lakes},
   JOURNAL = {J. Geophys. Res.},
    VOLUME = {108},
    NUMBER = {B8},
       DOI = {10.1029/2002JB002329},
      YEAR = {2003},
}


@article {PattynDeBrabanderHuyghe,
    AUTHOR = {Frank Pattyn and Sand De Brabander and Ann Huyghe},
     TITLE = {Basal and thermal control mechanisms of the {R}agnhild glaciers,
              {E}ast {A}ntarctica},
   JOURNAL = {Ann. Glaciol.},
    VOLUME = {40},
     PAGES = {225--231},
      YEAR = {2005},
}


@article {PattynDeSmedtSouchez,
    AUTHOR = {F. Pattyn and B. De Smedt and R. Souchez},
     TITLE = {Influence of subglacial {L}ake {V}ostok on the regional ice dynamics
              of the {A}ntarctic ice sheet: a model study},
   JOURNAL = {J. Glaciol.},
    VOLUME = {50},
    NUMBER = {171},
     PAGES = {583--589},
      YEAR = {2004},
}


@article {PayneBaldwin,
    AUTHOR = {A. J. Payne and D. J. Baldwin},
     TITLE = {Analysis of ice--flow instabilities identified in the {EISMINT}
              intercomparison exercise},
   JOURNAL = {Ann. Glaciol.},
    VOLUME = {30},
     PAGES = {204--210},
      YEAR = {2000},
}


@article {PayneDongelmans,
    AUTHOR = {A. J. Payne and P. W. Dongelmans},
     TITLE = {Self--organization in the thermomechanical flow of ice sheets},
   JOURNAL = {J. Geophys. Res.},
    VOLUME = {102},
    NUMBER = {B6},
     PAGES = {12219--12233},
      YEAR = {1997},
}


@article{PeglerListerWorster2012,
author = {S. S. Pegler and J. R. Lister and M. G. Worster},
title = {Release of a viscous power-law fluid over an inviscid ocean},
journal = {J. Fluid Mech.},
volume = {700},
year = {2012},
pages = {63--76},
doi = {10.1017/jfm.2012.91},
}


@article{PeglerWorster2012,
author = {S. S. Pegler and M. G. Worster},
title = {Dynamics of a viscous layer flowing radially over an inviscid ocean},
journal = {J. Fluid Mech.},
volume = {696},
year = {2012},
pages = {152--174},
doi = {10.1017/jfm.2012.21},
}


@article{Pegleretal2013,
  title={Lateral controls on grounding-line dynamics},
  author={Pegler, S. S. and Kowal, K. and Hasenclever, L. and Worster, M. G.},
  journal={J. Fluid Mech.},
  volume={722},
  pages={R1},
  year={2013},
}


@article {PelissierReynaud,
    AUTHOR = {M. C. P\`elissier and L. Reynaud},
     TITLE = {\'{E}tude d'un mod\`ele d'\'ecoulement de glacier},
      JOURNAL = {C. R. Acad. Sci. Paris},
      VOLUME = {279},
      NUMBER = {13},
      PAGES = {531--534},
      YEAR = {1974},
}


@article {Peltier,
    AUTHOR = {W. R. Peltier},
     TITLE = {The impulse response of a {M}axwell earth},
   JOURNAL = {Rev. Geophys. Space Phys.},
    VOLUME = {12},
     PAGES = {649--669},
      YEAR = {1974},
}


@article {Peltier1998review,
    AUTHOR = {W. R. Peltier},
     TITLE = {Postglacial variations in the level of the sea: {I}mplications
              for climate dynamics and solid-earth geophysics},
   JOURNAL = {Rev. Geophys.},
    VOLUME = {36},
    NUMBER = {4},
     PAGES = {603--689},
      YEAR = {1998},
}


@article {Peltieretal,
    AUTHOR = {W. R. Peltier and D. L. Goldsby and D. L. Kohlstedt and L. Tarasov},
     TITLE = {Ice--age ice--sheet rheology: constraints from the last {G}lacial
              {M}aximum form of the {L}aurentide ice sheet},
   JOURNAL = {Ann. Glaciol.},
    VOLUME = {30},
     PAGES = {163--176},
      YEAR = {2000},
}


@book{Peyret,
    AUTHOR = {R. Peyret},
     TITLE = {Spectral {M}ethods for {I}ncompressible {V}iscous {F}low},
 PUBLISHER = {Springer},
    SERIES = {Applied Mathematical Sciences},
    VOLUME = {148},
      YEAR = {2002},
}

@article{Pfefferetal2008,
author = {W. T. Pfeffer and J. T. Harper and S. O'Neel},
journal = {Science},
title = {Kinematic constraints on glacier contributions to 21st-century
         sea-level rise},
volume = {321},
year = {2008},
pages = {1340--1343},
}


@article{PhillipsRajaramSteffan2010,
author = {Phillips, T. and Rajaram, H. and Steffen, K.},
doi = {10.1029/2010GL044397},
journal = {Geophy. Res. Lett.},
number = {20},
pages = {1--5},
title = {{Cryo-hydrologic warming: A potential mechanism for rapid thermal response of ice sheets}},
volume = {37},
year = {2010}
}


@article {Picassoetal04,
    AUTHOR = {Picasso, Marco and Rappaz, Jacques and Reist, Adrian and Funk,
              Martin and Blatter, Heinz},
     TITLE = {Numerical simulation of the motion of a two-dimensional
              glacier},
   JOURNAL = {Internat. J. Numer. Methods Engrg.},
    VOLUME = {60},
      YEAR = {2004},
    NUMBER = {5},
     PAGES = {995--1009},
}


@article {PierceValid,
    AUTHOR = {D. W. Pierce},
     TITLE = {Beyond the {M}eans: {V}alidating {C}limate {M}odels with {H}igher-{O}rder {S}tatistics},
   JOURNAL = {Computing in Science and Engineering},
    VOLUME = {6},
    NUMBER = {5},
     PAGES = {22--29},
      YEAR = {2004},
}


@article {PimentelFlowers2011,
    AUTHOR = {Pimentel, S. and G. Flowers},
     TITLE = {A numerical study of hydrologically driven glacier dynamics and subglacial flooding},
   JOURNAL = {Proc. R. Soc. A},
    VOLUME = {467},
     PAGES = {537--558},
       DOI = {10.1098/rspa.2010.0211},
      YEAR = {2011},
}


@article {PimentelFlowersSchoof2010,
    AUTHOR = {Pimentel, S. and G. Flowers and C. Schoof},
     TITLE = {A hydrologically coupled higher-order flow-band model of ice dynamics
              with a {C}oulomb friction sliding law},
   JOURNAL = {J. Geophys. Res.},
    VOLUME = {115},
    NUMBER = {F04023},
       DOI = {10.1029/2009JF001621},
      YEAR = {2010},
}


@article {Pollacketal,
    AUTHOR = {H. N. Pollack and S. J. Hurter and J. R. Johnson},
     TITLE = {Heat flow from the {E}arth's interior: analysis
              of the global data set},
      YEAR = {1993},
   JOURNAL = {Rev. Geophys.},
    VOLUME = {31},
    NUMBER = {3},
     PAGES = {267--280},
}


@incollection {PollardDeConto,
    AUTHOR = {D. Pollard and R. M. DeConto},
     TITLE = {A coupled ice-sheet/ice-shelf/sediment model applied to a
              marine-margin flowline: {F}orced and unforced variations},
    EDITOR = {M. J. Hambrey and others},
 BOOKTITLE = {Glacial {S}edimentary {P}rocesses and {P}roducts},
 PUBLISHER = {Blackwell Publishing Ltd.},
      YEAR = {2007},
      NOTE = {Special Publication Number 39 of the International Association
              of Sedimentologists},
}


@article {PollardDeConto2009WAIS,
    AUTHOR = {David Pollard and Robert M. DeConto},
     TITLE = {Modelling {W}est {A}ntarctic ice sheet growth and collapse
              through the past five million years},
      YEAR = {2009},
   JOURNAL = {Nature},
    VOLUME = {458},
       DOI = {10.1038/nature07809},
     PAGES = {329--333},
}

@article {PollardDeConto2012SLIDE,
     title = {A simple inverse method for the distribution of basal sliding coefficients under ice sheets, applied to Antarctica},
    author = {Pollard, D and DeConto, RM},
   journal = {The Cryosphere},
    volume = {6},
    number = {5},
     pages = {953},
      year = {2012},
}

@book {PostLaChapelle,
    AUTHOR = {A. Post and E. R. LaChapelle},
     TITLE = {Glacier {I}ce},
   EDITION = {revised},
 PUBLISHER = {University of Washington Press and
              International Glaciological Society},
      YEAR = {2000},
}


@article {PralongFunk,
    AUTHOR = {A. Pralong and M. Funk},
     TITLE = {Dynamic damage model of crevasse opening and
              application to glacier calving},
   JOURNAL = {J. Geophys. Res.},
    VOLUME = {110},
    NUMBER = {B01309},
       doi = {10.1029/2004JB003104},
      YEAR = {2005},
}


@book {Pressetal,
    AUTHOR = {W. H. Press and S. A. Teukolsky and W. T. Vetterling
              and B. P. Flannery},
     TITLE = {Numerical {R}ecipes in {C}: {T}he {A}rt of {S}cientific
              {C}omputing},
   EDITION = {2nd},
 PUBLISHER = {Cambridge University Press},
      YEAR = {1992},
}


@article {Priceetal2011,
    AUTHOR = {S. Price and A. Payne and I. Howat and B. Smith},
     TITLE = {Committed sea-level rise for the next century from {G}reenland
              ice sheet dynamics during the past decade},
   JOURNAL = {Proc. Nat. Acad. Sci.},
  FJOURNAL = {Proceedings of the National Academy of Sciences of the USA},
    VOLUME = {108},
    NUMBER = {22},
       doi = {10.1073/pnas.1017313108},
      YEAR = {2011},
     PAGES = {8978--8983},
}


@article{Pritchardetal2010,
author = {H. D. Pritchard and S.B. Luthcke and A.H. Fleming},
title = {Understanding ice-sheet mass balance: progress in satellite
         altimetry and gravimetry},
journal = {J. Glaciol.},
volume = {56},
year = {2010},
number = {200},
pages = {1151--1161},
}


@article {RIGGS1,
    AUTHOR = {C. R. Bentley},
     TITLE = {The {R}oss {I}ce shelf {G}eophysical and {G}laciological {S}urvey ({RIGGS}):
              {I}ntroduction and summary of measurments performed},
      YEAR = {1984},
   JOURNAL = {Antarctic Research Series},
    VOLUME = {42},
    NUMBER = {1},
     PAGES = {1--20},
}


@article {RIGGS2,
    AUTHOR = {C. R. Bentley},
     TITLE = {Glaciological studies on the {R}oss {I}ce {S}helf, {A}ntarctica, 1973--1978},
      YEAR = {1984},
   JOURNAL = {Antarctic Research Series},
    VOLUME = {42},
    NUMBER = {2},
     PAGES = {21--53},
}


@article{Rahmstorfetal2007,
    AUTHOR = {S. Rahmstorf and others},
     TITLE = {Recent climate observations compared to projections},
   JOURNAL = {Science},
    VOLUME = {316},
    NUMBER = {5825},
     PAGES = {709},
      YEAR = {2007},
       doi = {10.1126/science.1136843},
}


@article {RappazReist05,
    AUTHOR = {Rappaz, Jacques and Reist, Adrian},
     TITLE = {Mathematical and numerical analysis of a three-dimensional
              fluid flow model in glaciology},
   JOURNAL = {Math. Models Methods Appl. Sci. (M3AS)},
    VOLUME = {15},
      YEAR = {2005},
    NUMBER = {1},
     PAGES = {37--52},
}


@article {Raviart,
    AUTHOR = {P. A. Raviart},
     TITLE = {Sur la r\'esolution de certaines equations paraboliques non lin\'eaires},
      JOURNAL = {J. Functional Anal.},
      VOLUME = {5},
      PAGES = {299--328},
      YEAR = {1970},
}


@article {Raymond1971,
    AUTHOR = {C. F. Raymond},
     TITLE = {Determination of the three-dimensional velocity field in a glacier},
      JOURNAL = {J. Glaciol.},
      VOLUME = {10},
      NUMBER = {58},
      PAGES = {39--53},
      YEAR = {1971},
}


@article {Raymondenergy,
    AUTHOR = {C. F. Raymond},
     TITLE = {Energy balance of ice streams},
      JOURNAL = {J. Glaciol.},
      VOLUME = {46},
      NUMBER = {155},
      PAGES = {665--647},
      YEAR = {2000},
}


@book {ReedSimon,
    AUTHOR = {Reed, Michael and Simon, Barry},
     TITLE = {Methods of {M}odern {M}athematical {P}hysics {I}},
   EDITION = {2nd},
 PUBLISHER = {Academic Press},
      YEAR = {1980},
}


@article {Reehetal,
    AUTHOR = {Niels Reeh and Erik Lintz Christensen and Christoph Mayer
              and Ole B. Olesen},
     TITLE = {Tidal bending of glaciers: a linear viscoelastic approach},
      YEAR = {2003},
   JOURNAL = {Ann. Glaciol.},
    VOLUME = {37},
    NUMBER = {1},
     PAGES = {83--89},
}

@article{ReeseAlbrecht2018,
  AUTHOR ={Reese, Ronja and Albrecht, Torsten and Mengel, Matthias and Asay-Davis, Xylar and Winkelmann, Ricarda},
   TITLE = {Antarctic sub-shelf melt rates via PICO},
 JOURNAL = {The Cryosphere},
  VOLUME = {12},
    YEAR = {2018},
  NUMBER = {6},
   PAGES = {1969--1985},
     DOI = {10.5194/tc-12-1969-2018}
}


@article {Reynaud,
    AUTHOR = {L. Reynaud},
     TITLE = {Flow of a valley glacier with a solid friction law},
      JOURNAL = {J. Glaciol.},
      VOLUME = {12},
      NUMBER = {65},
      PAGES = {251--258},
      YEAR = {1973},
}


@article {RignotKanagaratnam2008,
    AUTHOR = {E. Rignot and P. Kanagaratnam},
     TITLE = {Changes in the velocity structure of the {G}reenland {I}ce {S}heet},
      JOURNAL = {Science},
      VOLUME = {311},
      PAGES = {986--990},
      DOI = {10.1126/science.1121381},
      YEAR = {2008},
}


@article{Rignotetal2011,
author = {Rignot, E. and Mouginot, J. and Scheuchl, B.},
title = {Ice flow of the {A}ntarctic {I}ce {S}heet},
volume = {333},
number = {6048},
pages = {1427--1430},
year = {2011},
doi = {10.1126/science.1208336},
journal = {Science},
}

@article{Rignotetal2016,
author = {Rignot, E. and Xu, Y. and Menemenlis, D. and Mouginot, J. and Scheuchl, B. and Li, X. and Morlighem, M. and Seroussi, H. and den Broeke, M. van and Fenty, I. and Cai, C. and An, L. and Fleurian, B. de},
title = {Modeling of ocean-induced ice melt rates of five west Greenland glaciers over the past two decades},
journal = {Geophysical Research Letters},
volume = {43},
number = {12},
pages = {6374-6382},
keywords = {glaciology, greenland, calving, ice-ocean interaction, mass balance, subaqueous melt},
doi = {10.1002/2016GL068784},
year = {2016},
}

@unpublished {RitzEISMINT,
    AUTHOR = {C. Ritz},
     TITLE = {{EISMINT} {I}ntercomparison {E}xperiment: {C}omparison of existing
              {G}reenland models},
      YEAR = {1997},
      note = {},
      URL = {https://web.archive.org/web/20220120054655/http://homepages.vub.ac.be/~phuybrec/eismint/greenland.html},
}


@article {RitzFabreLetreguilly,
    AUTHOR = {C. Ritz and A. Fabre and A. Letr\'eguilly},
     TITLE = {Sensitivity of a {G}reenland ice sheet model to ice flow and
              ablation parameters: consequences for the evolution through the last
              glacial cycle},
   JOURNAL = {Climate Dyn.},
    VOLUME = {13},
    NUMBER = {1},
     PAGES = {11--24},
      YEAR = {1997},
}


@article {Ritzetal2001,
    AUTHOR = {Catherine Ritz and Vincent Rommelaere and Christophe Dumas},
     TITLE = {Modeling the evolution of {A}ntarctic ice sheet over the last 420,000 years:
              {I}mplications for altitude changes in the {V}ostok region},
   JOURNAL = {J. Geophys. Res.},
    VOLUME = {106},
    NUMBER = {D23},
     PAGES = {31943--31964},
      YEAR = {2001},
}


@book {Roache,
    AUTHOR = {Roache, P.J.},
     TITLE = {{V}erification and {V}alidation in {C}omputational {S}cience and
              {E}ngineering},
 PUBLISHER = {Hermosa Publishers},
   ADDRESS = {Albuquerque, New Mexico},
      YEAR = {1998},
}


@article {RoacheCSE,
    AUTHOR = {P. J. Roache},
     TITLE = {Building {PDE} codes to be {V}erifiable and {V}alidatable},
   JOURNAL = {Computing in Science and Engineering},
    VOLUME = {6},
    NUMBER = {5},
     PAGES = {30--38},
      YEAR = {2004},
}


@article{Robeletal2014,
  title={Rapid grounding line migration induced by internal ice stream variability},
  author={Robel, A. and Schoof, C. and Tziperman, E.},
  journal={Journal of Geophysical Research: Earth Surface},
  volume={119},
  number={11},
  pages={2430--2447},
  year={2014},
}


@book{Rodrigues,
  title = {Obstacle {P}roblems in {M}athematical {P}hysics},
  publisher = {North-Holland Publishing Co.},
  year = {1987},
  author = {Rodrigues, J.F.},
  volume = {134},
  pages = {xvi+352},
  series = {North-Holland Mathematics Studies},
  address = {Amsterdam},
}


@inproceedings{RodriguesUrbano,
  AUTHOR =       {J. F. Rodrigues and J. M. Urbano},
  BOOKTITLE =        "Free {B}oundary {P}roblems: {T}heory and {A}pplications",
  TITLE =  "On the mathematical analysis of a valley glacier model",
  PUBLISHER =    "Chapman \& Hall",
  SERIES = "CRC Res. Notes Math.",
  VOLUME = "409",
  PAGES = "237--245",
  YEAR =         "1999",
}


@article{RogozhinaRau2014,
  author={Rogozhina, I. and Rau, D.},
  title={Vital role of daily temperature variability in surface mass balance parameterizations of the Greenland Ice Sheet},
  journal={The Cryosphere},volume=8,pages={575-585},year=2014,
  doi={10.5194/tc-8-575-2014}}


@article {RommelaereMacAyeal,
    AUTHOR = {V. Rommelaere and D. R. MacAyeal},
     TITLE = {Large-scale rheology of the {R}oss {I}ce {S}helf, {A}ntarctica, computed
              by a control method},
   JOURNAL = {Ann. Glaciol.},
    VOLUME = {24},
     PAGES = {43--48},
      YEAR = {1997},
}


@book {Saad,
    AUTHOR = {Yousef Saad},
     TITLE = {Iterative {M}ethods for {S}parse {L}inear {S}ystems},
   EDITION = {second},
 PUBLISHER = {SIAM Press},
      YEAR = {2003},
}


@article {SaitoAbeOuchi,
    AUTHOR = {F. Saito and A. Abe-Ouchi},
     TITLE = {Sensitivity of {G}reenland ice sheet simulation to the numerical
              procedure employed for ice-sheet dynamics},
   JOURNAL = {Ann. Glaciol.},
    VOLUME = {42},
    NUMBER = {1},
      YEAR = {2005},
     PAGES = {331--336},
}


@article {SaitoEISMINT,
    AUTHOR = {F. Saito and A. Abe-Ouchi and H. Blatter},
     TITLE = {European {I}ce {S}heet {M}odelling {I}nitiative ({EISMINT}) model
              intercomparison experiments with first-order mechanics},
   JOURNAL = {J. Geophys. Res.},
    VOLUME = {111},
    NUMBER = {{F}02012},
       doi = {10.1029/2004JF000273},
      YEAR = {2006},
}


@article {SaitoMargin,
    AUTHOR = {F. Saito and A. Abe-Ouchi and H. Blatter},
     TITLE = {An improved numerical scheme to compute horizontal gradients at
              the ice-sheet margin: its effect on the simulated ice thickness
              and temperature},
   JOURNAL = {Ann. Glaciol.},
    VOLUME = {46},
     PAGES = {87--96},
      YEAR = {2007},
}

@article{SargentFastook2010,
    AUTHOR = {Sargent, A. and Fastook, J. L.},
     TITLE = {Manufactured analytical solutions for isothermal full-Stokes ice sheet models},
   JOURNAL = {The Cryosphere},
    VOLUME = {4},
      YEAR = {2010},
    NUMBER = {3},
     PAGES = {285--311},
       DOI = {10.5194/tc-4-285-2010},
}

@article {SavagePaterson,
    AUTHOR = {J. C. Savage and W. S. B. Paterson},
     TITLE = {Borehole measurements in the {A}thabasca {G}lacier},
   JOURNAL = {J. Geophys. Res.},
    VOLUME = {68},
     PAGES = {4521--4536},
      YEAR = {1963},
}


@article{SayagPeglerWorster2012,
author = {R. Sayag and S. S. Pegler and M. G. Worster},
title = {Floating extensional flows},
year = {2012},
journal = {Physics of Fluids},
volume = {24},
number = {9},
doi = {10.1063/1.4747184}
}


@article{SayagWorster2013,
author = {R. Sayag and M. G. Worster},
title = {Axisymmetric gravity currents of power-law fluids over a rigid horizontal surface},
journal = {J. Fluid Mech.},
volume = {716},
year = {2013},
doi = {10.1017/jfm.2012.545},
}


@article {Scambosetal2005,
    AUTHOR = {T. Scambos and O. Sergienko and A. Sargent
              and D. MacAyeal and J. Fastook},
     TITLE = {{ICES}at profiles of tabular iceberg margins and
              iceberg breakup at low latitudes},
   JOURNAL = {Geophys. Res. Let.},
    VOLUME = {32},
    NUMBER = {L23S09},
       DOI = {10.1029/2005GL023802},
      YEAR = {2005},
}


@book {Schey,
    AUTHOR = {H. M. Schey},
     TITLE = {div, grad, curl, and all that: an informal text on vector calculus},
 PUBLISHER = {W. W. Norton},
   EDITION = {4th},
      YEAR = {2005},
}


@article {Schoof2005cavitation,
    AUTHOR = {Schoof, C.},
     TITLE = {The effect of cavitation on glacier sliding},
   JOURNAL = {Proc. R. Soc. A},
    VOLUME = {461},
     PAGES = {609--627},
       doi = {10.1098/rspa.2004.1350},
      YEAR = {2005},
}


@article{Schoof2007deformable,
  title={Cavitation on deformable glacier beds},
  author={Schoof, Christian},
  journal={SIAM J. Appl. Math.},
  volume={67},
  number={6},
  pages={1633--1653},
  year={2007},
}


@article {SchoofCoulombBlatter,
    AUTHOR = {Schoof, C.},
     TITLE = {Coulomb  friction and other sliding laws in a higher order glacier
              flow model},
   JOURNAL = {Math. Models Methods Appl. Sci. (M3AS)},
       DOI = {10.1142/S0218202510004180},
    VOLUME = {20},
     ISSUE = {1},
     PAGES = {157--189},
      YEAR = {2010},
}


@article {SchoofHewitt2013,
    AUTHOR = {C. Schoof and I. J. Hewitt},
     TITLE = {Ice-sheet dynamics},
   JOURNAL = {Annu. Rev. Fluid Mech.},
    VOLUME = {45},
     PAGES = {217--239},
      YEAR = {2013},
}


@article {SchoofHindmarsh,
    AUTHOR = {Schoof, C. and Hindmarsh, R.},
     TITLE = {Thin-film flows with wall slip: an asymptotic analysis
              of higher order glacier flow models},
   JOURNAL = {Quart. J. Mech. Appl. Math.},
      YEAR = {2010},
    VOLUME = {63},
    NUMBER = {1},
     PAGES = {73--114},
       DOI = {10.1093/qjmam/hbp025},
}


@article {SchoofMargins,
    AUTHOR = {Schoof, C.},
     TITLE = {On the mechanics of ice-stream shear margins},
   JOURNAL = {J. Glaciol.},
    VOLUME = {50},
    NUMBER = {169},
     PAGES = {208--218},
      YEAR = {2004},
}


@article {SchoofMarine1,
    AUTHOR = {Schoof, C.},
     TITLE = {Marine ice-sheet dynamics. {P}art 1.  {T}he case of rapid sliding},
   JOURNAL = {J. Fluid Mech.},
  FJOURNAL = {Journal of Fluid Mechanics},
    VOLUME = {573},
      YEAR = {2007},
     PAGES = {27--55},
}


@article {SchoofMarine2,
    AUTHOR = {C. Schoof},
     TITLE = {{Marine ice sheet dynamics. Part 2: A Stokes Flow contact problem}},
   JOURNAL = {J. Fluid Mech.},
      YEAR = {2011},
    VOLUME = {679},
     PAGES = {122--255},
}


@article {SchoofStream,
    AUTHOR = {Schoof, C.},
     TITLE = {A variational approach to ice stream flow},
   JOURNAL = {J. Fluid Mech.},
  FJOURNAL = {Journal of Fluid Mechanics},
    VOLUME = {556},
      YEAR = {2006},
     PAGES = {227--251},
}


@article {SchoofTill,
    AUTHOR = {Schoof, C.},
     TITLE = {Variational methods for glacier flow over plastic till},
   JOURNAL = {J. Fluid Mech.},
  FJOURNAL = {Journal of Fluid Mechanics},
    VOLUME = {555},
      YEAR = {2006},
     PAGES = {299--320},
}


@article {Schoofbasaltopg2003,
    AUTHOR = {Schoof, C.},
     TITLE = {The effect of basal topography on ice sheet dynamics},
   JOURNAL = {Continuum Mech. Thermodyn.},
    VOLUME = {15},
     PAGES = {295--307},
      YEAR = {2003},
       DOI = {10.1007/s00161-003-0119-3},
}


@article {Schoofetal2012,
    AUTHOR = {C. Schoof and I. J. Hewitt and M. A. Werder},
     TITLE = {Flotation and free surface flow in a model for
              subglacial drainage.  {P}art {I}: {D}istributed drainage},
   JOURNAL = {J. Fluid Mech.},
    VOLUME = {702},
     PAGES = {126--156},
      YEAR = {2012},
}


@article {Schoofformdrag2002,
    AUTHOR = {Schoof, C.},
     TITLE = {Basal perturbations under ice streas: form drag and surface
              expression},
   JOURNAL = {J. Glaciol.},
    VOLUME = {48},
    NUMBER = {162},
     PAGES = {407--416},
      YEAR = {2002},
}


@article {Schoofmarinedynamics,
    AUTHOR = {Schoof, C.},
     TITLE = {Ice sheet grounding line dynamics: Steady states, stability, and hysteresis},
   JOURNAL = {J. Geophys. Res.},
    VOLUME = {112},
      YEAR = {2007},
      NOTE = {F03S28},
      DOI  = {10.1029/2006JF000664}
}


@article {Schoofmeltsupply,
    AUTHOR = {C. Schoof},
     TITLE = {Ice sheet acceleration driven by melt supply variability},
   JOURNAL = {Nature},
      YEAR = {2010},
    VOLUME = {468},
    NUMBER = {7325},
     PAGES = {803--806},
}


@article{Seguinot2013,
  author={Seguinot, J.},
  title={Spatial and seasonal effects of temperature variability in a positive degree day surface melt model},
  journal={J. Glaciol.},
  volume=59,
  number=218,
  year=2013,
  pages={1202-1204},
  doi={10.3189/2013JoG13J081}
}


@article{SeguinotRogozhina2014,
  author  = {Seguinot, J. and Rogozhina, I.},
  title   = {Daily temperature variability predetermined by thermal conditions over ice sheet surfaces},
  journal = {J. Glaciol.},
  year    = {2014},
  doi     = {10.3189/2014JoG14J036}
}


@article {ShapiroRitzwoller,
    AUTHOR = {N. M. Shapiro and M. H. Ritzwoller},
     TITLE = {Inferring surface heat flux distributions guided by a global
              seismic model: particular application to {A}ntarctica},
   JOURNAL = {Earth Planet. Sci. Lett.},
    VOLUME = {223},
      YEAR = {2004},
     PAGES = {213--224},
       URL = {http://ciei.colorado.edu/~nshapiro/MODEL/ASC_VERSION/hfmap.asc.gz},
}


@article {ShepardWingham,
    AUTHOR = {Andrew Shepard and Duncan Wingham},
     TITLE = {Recent sea-level contributions of the {A}ntarctic and {G}reenland ice sheets},
   JOURNAL = {Science},
    VOLUME = {315},
      YEAR = {2007},
     PAGES = {1529--1532},
      doi  = {10.1126/science.1136776},
}


@incollection{Shewchuk1996,
author = {J. R. Shewchuk},
title = {Triangle:  {E}ngineering a {2D} {Q}uality {M}esh {G}enerator and
  {D}elaunay {T}riangulator},
booktitle = {Applied Computational Geometry: Towards Geometric Engineering},
editor = {M. Lin and D. Manocha},
series = {Lecture Notes in Computer Science},
volume = 1148,
publisher = {Springer-Verlag},
pages = {203--222},
year = 1996,
}


@article{Shreve1972,
  title={Movement of water in glaciers},
  author={Shreve, R.},
  journal={J. Glaciol},
  volume={11},
  number={62},
  pages={205--214},
  year={1972},
}


@inbook{Siegertetal2007,
title={Hydrological connections between {A}ntarctic subglacial lakes,
       the flow of water beneath the {E}ast {A}ntarctic Ice Sheet and
       implications for sedimentary processes},
author={Siegert, M. and Le Brocq, A. and Payne, A.},
booktitle={{Glacial Sedimentary Processes and Products}},
editor={Michael J. Hambrey and Poul Christoffersen and Neil F. Glasser and Bryn Hubbard},
year={2007},
pages={3--10},
publisher={Wiley-Blackwell},
address={Malden, MA, USA},
}

@article {SmithMorland,
    AUTHOR = {G. Smith and L. Morland},
     TITLE = {Viscous relations for the steady creep of polycrytalline ice},
   JOURNAL = {Cold. Reg. Sci. Tech.},
    VOLUME = {5},
      YEAR = {1981},
     PAGES = {141--150},
}

@book{Smithetal1996,
  title={Domain decomposition: parallel multilevel methods for
         elliptic partial differential equations},
  author={Smith, B. and Bjorstad, P. and Gropp, W.},
  year={1996},
  publisher={Cambridge University Press}
}

@book {Sneddon,
    AUTHOR = {Ian N. Sneddon},
     TITLE = {{F}ourier {T}ransforms},
 PUBLISHER = {McGraw-Hill Book Company},
   ADDRESS = {New York},
      YEAR = {1951},
}


@article{SolgaardLangen2012,
author = {A. Solgaard and P. Langen},
title = {Multistability of the Greenland ice sheet and the effects of an adaptive mass balance formulation},
year = {2012},
journal = {Climate Dynamics},
doi = {10.1007/s00382-012-1305-4},
}


@article{Solgaardetal2011,
 Author = {Solgaard, A.M. and Reeh, N. and Japsen, P. and Nielsen, T.},
Journal = {Journal of Glaciology},
 Number = {205},
  Pages = {871--880},
  Title = {Snapshots of the Greenland ice sheet configuration in the
           Pliocene to early Pleistocene},
 Volume = {57},
   Year = {2011},
    doi = {10.3189/002214311798043816},
}


@Article{Sorensenetal2011,
AUTHOR = {Sorensen, L. S. and Simonsen, S. B. and 6 others},
TITLE = {Mass balance of the Greenland ice sheet (2003-2008) from ICESat data - the impact of interpolation, sampling and firn density},
JOURNAL = {The Cryosphere},
VOLUME = {5},
YEAR = {2011},
NUMBER = {1},
PAGES = {173--186},
DOI = {10.5194/tc-5-173-2011}
}


@book {Strikwerda,
    AUTHOR = {John C. Strikwerda},
     TITLE = {Finite {D}ifference {S}chemes and {P}artial {D}ifferential
              {E}quations},
 PUBLISHER = {Wadsworth},
   ADDRESS = {Pacific Grove, California},
      YEAR = {1989},
}

@book{Tarantola,
 AUTHOR    = {Tarantola, Albert},
 TITLE     = {Inverse Problem Theory and Methods for Model Parameter
              Estimation},
 YEAR      = {2004},
 PUBLISHER = {SIAM Press},
}


@article {TarasovPeltier,
    AUTHOR = {L. Tarasov and W. R. Peltier},
     TITLE = {Greenland glacial history and local geodynamic consequences},
   JOURNAL = {Geophys. J. Int.},
    VOLUME = {150},
      YEAR = {2002},
     PAGES = {198--229},
}


@article {TarasovPeltier2004,
    AUTHOR = {L. Tarasov and W. R. Peltier},
     TITLE = {A geophysically constrained large ensemble analysis of the
              deglacial history of the {N}orth {A}merican ice-sheet complex},
   JOURNAL = {Quaternary Science Reviews},
    VOLUME = {23},
      YEAR = {2004},
     PAGES = {359--388},
}


@article {Tarasovetal2011,
    AUTHOR = {L. Tarasov and A. S. Dyke and R. M. Neal and W. R. Peltier},
     TITLE = {A data-calibrated distribution of deglacial chronologies for
              the {N}orth {A}merican ice complex from glaciological modeling},
   JOURNAL = {Earth Planet. Sci. Lett.},
      YEAR = {2011},
     NOTE = {in press},
}


@article {Thorsteinsson2001,
    AUTHOR = {T. Thorsteinsson},
     TITLE = {An analytical approach to deformation of
              anisotropic ice-crystal aggregates},
   JOURNAL = {J. Glaciol.},
    VOLUME = {47},
    NUMBER = {158},
      YEAR = {2001},
     PAGES = {507--516},
}

@article{Tomkin2007,
year={2007},
author = {Jonathan H. Tomkin},
title = {Coupling glacial erosion and tectonics at active orogens: A numerical modeling study},
journal = {Journal of Geophysical Research: Earth Surface},
volume = {112},
number = {F2},
pages = {},
doi = {10.1029/2005JF000332},
url = {https://agupubs.onlinelibrary.wiley.com/doi/full/10.1029/2005JF000332},
}

@book {Trefethen,
    AUTHOR = {L. N. Trefethen},
     TITLE = {Spectral {M}ethods in {MATLAB}},
 PUBLISHER = {SIAM Press},
      YEAR = {2000},
}


@book {Trefethen2013,
    AUTHOR = {L. N. Trefethen},
     TITLE = {Approximation {T}heory and {A}pproximation {P}ractice},
 PUBLISHER = {SIAM Press},
      YEAR = {2013},
}


@book {TrefethenBau,
    AUTHOR = {L. N. Trefethen and D. Bau},
     TITLE = {Numerical {L}inear {A}lgebra},
 PUBLISHER = {SIAM Press},
      YEAR = {1997},
}

@article {TrufferEchelmeyer,
    AUTHOR = {M. Truffer and K. Echelmeyer},
     TITLE = {Of isbrae and ice streams},
   JOURNAL = {Ann. Glaciol.},
    VOLUME = {36},
    NUMBER = {1},
      YEAR = {2003},
     PAGES = {66--72},
}

@article {TrufferEchelmeyerHarrison2001,
author = "M. Truffer and K. Echelmeyer and W. Harrison",
title = "Implications of till deformation on glacier dynamics",
journal = "J. Glaciol.",
volume = "47",
number = "156",
year = "2001",
pages = "123-134",
doi = "10.3189/172756501781832449",
}

@article {TrufferFahnestock,
    AUTHOR = {M. Truffer and M. Fahnestock},
     TITLE = {Rethinking ice sheet time scales},
   JOURNAL = {Science},
    VOLUME = {315},
    NUMBER = {5818},
      YEAR = {2007},
     PAGES = {1508--1510},
      doi  = {10.1126/science.1140469},
}


@article {TrufferHarrison2006,
    AUTHOR = {M. Truffer and W. Harrison},
     TITLE = {In situ measurements of till deformation and water pressure},
   JOURNAL = {J. Glaciol.},
    VOLUME = {52},
    NUMBER = {177},
      YEAR = {2006},
     PAGES = {175--182},
}


@article {TrufferHarrisonEchelmeyer2000,
    AUTHOR = {M. Truffer and K. Echelmeyer and W. Harrison},
     TITLE = {Glacier motion dominated by processes deep in underlying till},
   JOURNAL = {J. Glaciol.},
    VOLUME = {46},
    NUMBER = {153},
      YEAR = {2000},
     PAGES = {213--221},
}


@article {Tulaczyketal2000,
    AUTHOR = {S. Tulaczyk and W. B. Kamb and H. F. Engelhardt},
     TITLE = {Basal mechanics of {I}ce {S}tream {B}, {W}est {A}ntarctica 1.~{T}ill mechanics},
   JOURNAL = {J. Geophys. Res.},
    VOLUME = {105},
    NUMBER = {{B}1},
      YEAR = {2000},
     PAGES = {463--481},
     DOI   = {10.1029/1999jb900329},
}


@article {Tulaczyketal2000b,
    AUTHOR = {S. Tulaczyk and W. B. Kamb and H. F. Engelhardt},
     TITLE = {Basal mechanics of {I}ce {S}tream {B}, {W}est {A}ntarctica 2.~{U}ndrained plastic bed model},
   JOURNAL = {J. Geophys. Res.},
    VOLUME = {105},
    NUMBER = {{B}1},
      YEAR = {2000},
     PAGES = {483--494},
}


@article {VandenBergetal2006,
    AUTHOR = {J. Van den Berg and R. S. W. Van de Wal and J. Oerlemans},
     TITLE = {Effects of spatial discretization in ice-sheet modelling
              using the shallow-ice approximation},
   JOURNAL = {J. Glaciol.},
    VOLUME = {52},
    NUMBER = {176},
      YEAR = {2006},
     PAGES = {89--98},
}


@article {VaughanArthern,
    AUTHOR = {David G. Vaughan and Robert Arthern},
     TITLE = {Why is it hard to predict the future of ice sheets?},
   JOURNAL = {Science},
    VOLUME = {315},
    NUMBER = {5818},
      YEAR = {2007},
     PAGES = {1503--1504},
      doi  = {10.1126/science.1141111},
}


@article {Vaughanetal99,
    AUTHOR = {D. Vaughan and J. Bamber and M. Giovinetto and J. Russell and A. P. Cooper},
     TITLE = {Reassessment of net surface mass balance in {A}ntarctica},
   JOURNAL = {J. Climate},
    VOLUME = {12},
      YEAR = {1999},
     PAGES = {933--946},
}


@inproceedings{VazquezOldPME,
  AUTHOR =       {J. L. Vazquez},
  editor =       "Delfour",
  BOOKTITLE =        "Shape Optimization and Free Boundaries",
  TITLE =  "An introduction to the mathematical theory of the porous medium
            equation",
  PUBLISHER =    "Kluwer",
  YEAR =         "1992",
}


@book {VazquezPME,
    AUTHOR = {V{\'a}zquez, Juan Luis},
     TITLE = {The {P}orous {M}edium {E}quation},
    SERIES = {Oxford Mathematical Monographs},
 PUBLISHER = {The Clarendon Press Oxford University Press},
   ADDRESS = {Oxford},
      YEAR = {2007},
}


@article {Vazquezetal2003,
    author = {C. V\'azquez and E. Schiavi and J. Durany and J. I. D\'iaz and N. Calvo},
     TITLE = {On a doubly nonlinear parabolic obstacle problem modelling
              ice sheet dynamics},
      YEAR = {2003},
   JOURNAL = {SIAM J. Appl. Math.},
    VOLUME = {63},
    NUMBER = {2},
     PAGES = {683--707},
       doi = {10.1137/S0036139901385345},
}


@article {VelicognaWahr06,
    AUTHOR = {I. Velicogna and J. Wahr},
     TITLE = {Measurements of time-variable gravity show mass
              loss in {A}ntarctica},
   JOURNAL = {Science},
    VOLUME = {311},
    NUMBER = {5768},
      YEAR = {2006},
     PAGES = {1754--1756},
      doi  = {10.1126/science.1123785},
}


@inproceedings{Vialov,
  AUTHOR =       {S. S. Vialov},
  BOOKTITLE = {International Association of Scientific Hydrology Publication 47
              (Symposium at Chamonix 1958---Physics of the movement of ice)},
  TITLE = {Regularities of glacial shields movement and the theory of plastic
           viscous flow},
  YEAR  = {1958},
  PAGES = {266-275},
}


@article {VieliPayne,
    AUTHOR = {A. Vieli and A. J. Payne},
     TITLE = {Assessing the ability of numerical ice sheet models to
              simulate grounding line migration},
      YEAR = {2005},
   JOURNAL = {J. Geophysical Research},
    VOLUME = {110},
      NOTE = {F01003},
      DOI  = {10.1029/2004JF000202}
}


@book{Vogel,
 AUTHOR    = {Vogel, Curtis R.},
 TITLE     = {Computational Methods for Inverse Problems},
 YEAR      = {2002},
 PUBLISHER = {Society for Industrial and Applied Mathematics},
 ADDRESS   = {Philadelphia, PA, USA},
}


@article {VostokCore,
    AUTHOR = {{{EPICA} community members}},
     TITLE = {Eight glacial cycles from an {A}ntarctic ice core},
      YEAR = {2004},
   JOURNAL = {Nature},
    VOLUME = {429},
     PAGES = {623--628},
       doi = {10.1038/nature02599},
}


@phdthesis{Waddington,
    AUTHOR = {E. D. Waddington},
     TITLE = {Accurate modelling of glacier flow},
INSTITUTION = {University of British Columbia},
    SCHOOL = {University of British Columbia},
      YEAR = {1981},
}


@article {Walder1982,
    AUTHOR = {J. S. Walder},
     TITLE = {Stability of sheet flow of water beneath temperate
              glaciers and implications for glacier surging},
   JOURNAL = {J. Glaciol.},
    VOLUME = {28},
    NUMBER = {99},
      YEAR = {1982},
     PAGES = {273--293},
}


@article{Wangetal2013,
   author = {{Wang}, Q. and {Danilov}, S. and {Sidorenko}, D. and {Timmermann}, R. and
	{Wekerle}, C. and {Wang}, X. and {Jung}, T. and {Schr{\"o}ter}, J.
	},
    title = "{The Finite Element Sea ice-Ocean Model (FESOM): formulation of an unstructured-mesh ocean general circulation model}",
  journal = {Geoscientific Model Development Discussions},
     year = 2013,
    month = jul,
   volume = 6,
    pages = {3893-3976},
      doi = {10.5194/gmdd-6-3893-2013},
   adsurl = {http://adsabs.harvard.edu/abs/2013GMDD....6.3893W},
  adsnote = {Provided by the SAO/NASA Astrophysics Data System}
}


@book {Watson,
    AUTHOR = {Watson, G. N.},
     TITLE = {A {T}reatise on the {T}heory of {B}essel {F}unctions},
 PUBLISHER = {Cambridge University Press},
   ADDRESS = {New York},
      YEAR = {1966},
}


@article {Weertman,
    AUTHOR = {J. Weertman},
     TITLE = {The theory of glacier sliding},
   JOURNAL = {J. Glaciol.},
    VOLUME = {5},
      YEAR = {1964},
     PAGES = {287--303},
}


@article {Weertman61stability,
    AUTHOR = {J. Weertman},
     TITLE = {Stability of ice-age ice sheets},
   JOURNAL = {J. Geophys. Res.},
    VOLUME = {66},
      YEAR = {1961},
     PAGES = {3783--3792},
}


@article {WeisGreveHutter,
    AUTHOR = {M. Weis and R. Greve and K. Hutter},
     TITLE = {Theory of shallow ice shelves},
   JOURNAL = {Continuum Mech. Thermodyn.},
    VOLUME = {11},
    NUMBER = {1},
      YEAR = {1999},
     PAGES = {15--50},
}


@article{Werderetal2013,
  title={Modeling channelized and distributed subglacial drainage in two dimensions},
  author={Werder, M. and Hewitt, I. and Schoof, C. and Flowers, G.},
  journal={J Geophys. Res.: Earth Surface},
  volume={118},
  number={4},
  pages={2140--2158},
  year={2013},
}


@book {Wesseling,
    AUTHOR = {Pieter Wesseling},
     TITLE = {Principles of {C}omputational {F}luid {D}ynamics},
 PUBLISHER = {Springer-Verlag},
      YEAR = {2001},
}


@article{WinkelmannLevermann2012,
AUTHOR = {Winkelmann, R. and Levermann, A.},
TITLE = {Linear response functions to project contributions to future sea level},
JOURNAL = {Climate Dynamics},
VOLUME = {38},
YEAR = {2012},
URL = {http://www.pik-potsdam.de/~anders/publications/winkelmann_levermann12c.pdf},
PAGES = {in press},
}


@Article{Winkelmannetal2011,
AUTHOR = {Winkelmann, R. and Martin, M. A. and Haseloff, M. and Albrecht, T. and Bueler, E. and Khroulev, C. and Levermann, A.},
TITLE = {The {P}otsdam {P}arallel {I}ce {S}heet {M}odel ({PISM-PIK}) {P}art 1: {M}odel description},
JOURNAL = {The Cryosphere},
VOLUME = {5},
YEAR = {2011},
PAGES = {715--726},
}


@article{Winkelmannetal2012,
 AUTHOR = {Winkelmann, R. and A. Levermann and K. Frieler and M.A. Martin},
  TITLE = {Increased future ice discharge from Antarctica owing to higher snowfall},
   YEAR = {2012},
JOURNAL = {Nature},
 VOLUME = {492},
  PAGES = {239--242},
}


@book {Wunsch1996,
    AUTHOR = {C. Wunsch},
     TITLE = {The {O}cean {C}irculation {I}nverse {P}roblem},
 PUBLISHER = {Cambridge University Press},
      YEAR = {1996},
}


@article{Xu2013,
abstract = {We present three-dimensional, high-resolution simulations of ice melting at the calving face of Store Glacier, a tidewater glacier in West Greenland, using the Massachusetts Institute of Technology general circulation model. We compare the simulated ice melt with an estimate derived from oceanographic data. The simulations show turbulent upwelling and spreading of the freshwater-laden plume along the ice face and the vigorous melting of ice at rates of meters per day. The simulated August 2010 melt rate of 2.0±0.3 m/d is within uncertainties of the melt rate of 3.0±1.0 m/d calculated from oceanographic data. Melting is greatest at depth, above the subglacial channels, causing glacier undercutting. Melt rates increase proportionally to thermal forcing raised to the power of 1.2–1.6 and to subglacial water flux raised to the power of 0.5–0.9. Therefore, in a warmer climate, Store Glacier melting by ocean may increase from both increased ocean temperature and subglacial discharge.},
author = {Xu, Yun and Rignot, Eric and Fenty, Ian and Menemenlis, Dimitris and Flexas, M. Mar},
doi = {10.1002/grl.50825},
journal = {Geophysical Research Letters},
keywords = {Greenland,climate change,glaciology,hydrology,ocean modeling},
number = {17},
pages = {4648--4653},
title = {{Subaqueous melting of Store Glacier, west Greenland from three-dimensional, high-resolution numerical modeling and ocean observations}},
volume = {40},
year = {2013}
}


@unpublished{ZiemenEGU2012poster,
  AUTHOR = {Ziemen, F. and C. Rodehacke and U. Mikolajewicz},
  TITLE = {{LGM} ice sheets simulated with a complex fully coupled ice sheet--climate model},
  YEAR = {2012},
  NOTE = {poster presented at EGU General Assembly, Vienna, Austria},
  URL = {http://www.mpimet.mpg.de/fileadmin/staff/ziemenflorian/florian_ziemen_egu_2012.pdf},
}


@article{ZoetIverson20,
  title={A slip law for glaciers on deformable beds},
  author={Zoet, Lucas K and Iverson, Neal R},
  journal={Science},
  volume={368},
  number={6486},
  pages={76--78},
  year={2020},
  publisher={American Association for the Advancement of Science}
}


@article {ZwallyGiovinetto2001,
    AUTHOR = {Zwally, H. J. and M. B. Giovinetto},
     TITLE = {Balance mass flux and ice velocity across the equilibrium line
              in drainage systems of {G}reenland},
   JOURNAL = {J. Geophys. Res.},
    VOLUME = {106},
    NUMBER = {D24},
      YEAR = {2001},
     PAGES = {33717--33728},
       doi = {10.1029/2001JD900120},
}


@article {Zwallyetal02,
    AUTHOR = {H. Jay Zwally and Waleed Abdalati and Tom Herring and Kristine Larson and
              Jack Saba and Konrad Steffen},
     TITLE = {Surface melt-induced acceleration of {G}reenland ice-sheet flow},
   JOURNAL = {Science},
    VOLUME = {297},
    NUMBER = {5579},
      YEAR = {2002},
     PAGES = {218--222},
       doi = {10.1126/science.1072708},
}


@article {ZweckHuybrechts,
    AUTHOR = {Chris Zweck and Philippe Huybrechts},
     TITLE = {Modeling of the northern hemisphere ice sheets during the last
              glacial cycle and glaciological sensitivity},
      YEAR = {2005},
   JOURNAL = {J. Geophysical Research},
    VOLUME = {110},
      NOTE = {D07103},
       DOI = {10.1029/2004JD005489}
}


@article {Zwingeretal07,
    AUTHOR = {Thomas Zwinger and Ralf Greve and Olivier Gagliardini and
              Takayuki Shiraiwa and Mikko Lyly},
     TITLE = {A full {S}tokes-flow thermo-mechanical model for firn and ice
              applied to the {G}orshkov crater glacier, {K}amchatka},
      YEAR = {2007},
   JOURNAL = {Ann. Glaciol.},
    VOLUME = {45},
    NUMBER = {1},
     PAGES = {29--37},
}


@Article{deFleurianetal2014,
AUTHOR = {de Fleurian, B. and Gagliardini, O. and Zwinger, T. and Durand, G. and Le Meur, E. and Mair, D. and R{\aa}back, P.},
TITLE = {A double continuum hydrological model for glacier applications},
JOURNAL = {The Cryosphere},
VOLUME = {8},
YEAR = {2014},
NUMBER = {1},
PAGES = {137--153},
DOI = {10.5194/tc-8-137-2014}
}


@article{denOuden2010,
   AUTHOR = {den Ouden, M. A. G. and Reijmer, C. H. and Pohjola, V. and
             van de Wal, R. S. W. and Oerlemans, J. and Boot, W.},
    TITLE = {Stand-alone single-frequency {GPS} ice velocity observations
             on {N}ordenski\"oldbreen, {S}valbard},
  JOURNAL = {The Cryosphere},
   VOLUME = {4},
     YEAR = {2010},
   NUMBER = {4},
    PAGES = {593--604},
      DOI = {10.5194/tc-4-593-2010},
}


@unpublished {massbalanceglossary,
    AUTHOR = {G. Cogley and others},
     TITLE = {Glossary of {M}ass-{B}alance and {R}elated {T}erms},
      NOTE = {IACS Working Group on Mass-balance Terminology and Methods, Draft 3, 10 July},
       URL = {https://unesdoc.unesco.org/ark:/48223/pf0000192525_eng},
      YEAR = {2009},
}


@InProceedings{petsc-efficient,
    Author     = "Satish Balay and William D. Gropp and Lois Curfman McInnes and Barry F. Smith",
   Title          = "Efficient Management of Parallelism in Object Oriented Numerical Software Libraries",
    Booktitle  = "Modern Software Tools in Scientific Computing",
    Editor       = "E. Arge and A. M. Bruaset and H. P. Langtangen",
    Pages       = "163--202",
    Publisher = "Birkh{\"{a}}user Press",
    Year           = "1997",
}


@TechReport{petsc-user-ref,
    Author     = "S. Balay and others",
   Title       = "{PETS}c {U}sers {M}anual",
   Number      = "ANL-95/11 - Revision 3.15",
   Institution = "Argonne National Laboratory",
   Year        = "2021",
}


@Misc{petsc-web-page,
  Author    = "{PETSc web page}",
   URL      = "https://petsc.org/",
   Year     = "2023",
}


@unpublished{pism-installation-manual,
   Title    = {{PISM}, a {P}arallel {I}ce {S}heet {M}odel: {I}nstallation {M}anual},
  Author    = {{PISM authors}},
    Url     = "http://www.pism.io/docs/installation",
   Year     = "2023",
   Note     = {},
}


@unpublished{pism-user-manual,
   Title    = {{PISM}, a {P}arallel {I}ce {S}heet {M}odel: {U}ser's {M}anual},
  Author    = {{PISM authors}},
   Url      = "http://www.pism.io/docs/manual",
   Year     = "2023",
   NOTE     = {}
}


@Misc{pism-web-page,
  Author    = {{PISM authors}},
  title     = {{PISM}, a {P}arallel {I}ce {S}heet {M}odel},
   Url      = {http://www.pism.io/},
   Year     = {2023},
}


@Misc{scipy,
  author =    {Eric Jones and Travis Oliphant and Pearu Peterson and others},
  title =     {{SciPy}: Open source scientific tools for {Python}},
  year =      {2001--},
  url  = {https://www.scipy.org/}
}


@misc{siple-web-page,
  author    = {David Maxwell},
  title     = {{\tt siple}, a small inverse problems library},
    url     = {https://github.com/damaxwell/siple},
   year     = {2011},
}


@techreport{tao-user-ref,
  author =       "Todd Munson and Jason Sarich and Stefan Wild and
                  Steven Benson and Lois Curfman McInnes",
  title =        "TAO 2.0 Users Manual",
  year =         "2012",
  institution =  "Mathematics and Computer Science Division, Argonne  National Laboratory",
  number =       "ANL/MCS-TM-322",
  url    =       "https://www.mcs.anl.gov/research/projects/tao/",
}


@article{vanPeltOerlemans2012,
author = {W. J. J. van Pelt and J. Oerlemans},
title = {Numerical simulations of cyclic behaviour in the Parallel Ice Sheet Model (PISM)},
year = {2012},
journal = {Journal of Glaciology},
volume = {58},
number = {208},
doi = {10.3189/2012JoG11J217},
pages = {347--360},
}


@article{vanPeltetal,
AUTHOR = {van Pelt, W. and Oerlemans, J. and Reijmer, C. and Pohjola, V.
          and Pettersson, R. and van Angelen, J. H.},
TITLE = {Simulating melt, runoff and refreezing on {N}ordenski\"oldbreen,
           {S}valbard, using a coupled snow and energy balance model},
JOURNAL = {The Cryosphere},
VOLUME = {6},
YEAR = {2012},
NUMBER = {3},
PAGES = {641--659},
DOI = {10.5194/tc-6-641-2012}
}


@Article{vanPeltetal2013,
AUTHOR = {van Pelt, W. J. J. and Oerlemans, J. and Reijmer, C. H. and Pettersson, R. and Pohjola, V. A. and Isaksson, E. and Divine, D.},
TITLE = {An iterative inverse method to estimate basal topography and initialize ice flow models},
JOURNAL = {The Cryosphere},
VOLUME = {7},
YEAR = {2013},
NUMBER = {3},
PAGES = {987--1006},
DOI = {10.5194/tc-7-987-2013}
}


@phdthesis{vanPeltthesis,
  author       = {van Pelt, W.},
  title        = {Modelling the dynamics and boundary processes of {S}valbard
                  glaciers},
  school       = {Institute for Marine and Atmospheric Research Utrecht (IMAU)},
  year         = 2013,
  address      = {The Netherlands},
}


@article{vandeWal2008,
author = {van de Wal, R. S. W. and Boot, W. and van den Broeke, M. R. and Smeets, C. J. P. P. and Reijmer, C. H. and Donker, J. J. A. and Oerlemans, J.},
title = {Large and Rapid Melt-Induced Velocity Changes in the Ablation Zone of the {G}reenland Ice Sheet},
volume = {321},
number = {5885},
pages = {111-113},
year = {2008},
doi = {10.1126/science.1158540},
journal = {Science},
}


@article{vandenBroeke2009,
author = {van den Broeke, M. R. and Bamber, J. L. and Ettema, J. and Rignot, E. and Schrama, E. and van de Berg, W. J. and van Meijgaard, E. and Velicogna, I. and Wouters, B.},
doi = {10.1126/science.1178176},
journal = {Science},
number = {5955},
pages = {984--986},
pmid = {19965509},
title = {{Partitioning recent Greenland mass loss}},
volume = {326},
year = {2009}
}


@book{vanderVeen,
    AUTHOR = {C. J. van der Veen},
     TITLE = {Fundamentals of {G}lacier {D}ynamics},
    EDITION = {2nd},
 PUBLISHER = {CRC Press},
      YEAR = {2013},
}


@unpublished{vanderVeen83,
    AUTHOR = {C. J. van der Veen},
     TITLE = {A note on the equilibrium profile of a free floating ice shelf},
      NOTE = {{IMAU} Report V83-15. State University Utrecht, Utrecht},
      YEAR = {1983},
     PAGES = {257--267},
}

@article {vanderVeen85,
    AUTHOR = {C. J. van der Veen},
     TITLE = {Response of a marine ice sheet to changes at the grounding line},
   JOURNAL = {Quat. Res.},
    VOLUME = {24},
      YEAR = {1985},
     PAGES = {257--267},
}

@article {vanderVeenEval99,
    AUTHOR = {C. J. van der Veen},
     TITLE = {Evaluating the performance of cryospheric models},
   JOURNAL = {Polar Geography},
    VOLUME = {23},
    NUMBER = {2},
      YEAR = {1999},
     PAGES = {83--96},
}

@inproceedings {vanderVeenPayne,
    AUTHOR = {C. J. van der Veen and A. J. Payne},
     TITLE = {Modelling land-ice dynamics},
  editor   = {J. L. Bamber and A. J. Payne},
 BOOKTITLE = {Mass {B}alance of the {C}ryosphere: {O}bservations and {M}odelling of
              {C}ontemporary and {F}uture {C}hanges},
 PUBLISHER = {Cambridge University Press},
     PAGES = {169--225},
      YEAR = {2004},
}

@article {vanderVeenWhillans1996,
    AUTHOR = {C. J. van der Veen and I. M. Whillans},
     TITLE = {Model experiments on the evolution and stability of ice streams},
   JOURNAL = {Ann. Glaciol.},
    VOLUME = {23},
      YEAR = {1996},
     PAGES = {129--137},
}

@article {vanderVeenetal2001precip,
    AUTHOR = {C. J. van der Veen and D. H. Bromwich and B. Csatho and C. Kim},
     TITLE = {Trend analysis of {G}reenland precipitation},
   JOURNAL = {J. Geophys. Res.},
    VOLUME = {106},
    NUMBER = {D24},
      YEAR = {2001},
     PAGES = {33909--33918},
}

@article{vanderWeletal2013,
author = {N. van der Wel and P. Christoffersen and M. Bougamont},
title = {The influence of subglacial hydrology on the flow of {K}amb {I}ce {S}tream, {W}est {A}ntarctica},
journal = {J. Geophys. Res.: Earth Surface},
volume = {118},
pages = {1-14},
year = {2013},
doi = {10.1029/2012JF002570},
}<|MERGE_RESOLUTION|>--- conflicted
+++ resolved
@@ -1,5 +1,3 @@
-<<<<<<< HEAD
-=======
 @Article{Garbe2023,
   author    = {Julius Garbe and Maria Zeitz and Uta Krebs-Kanzow and Ricarda Winkelmann},
   journal   = {The Cryosphere},
@@ -73,7 +71,6 @@
   publisher = {Springer Science and Business Media {LLC}},
 }
 
->>>>>>> f6dd13c5
 @Article{Smolarkiewicz1989,
   author    = {Piotr K. Smolarkiewicz},
   journal   = {Monthly Weather Review},
@@ -88,8 +85,6 @@
   url       = {https://journals.ametsoc.org/view/journals/mwre/117/11/1520-0493_1989_117_2626_copdas_2_0_co_2.xml},
 }
 
-<<<<<<< HEAD
-=======
 @Article{Berger1978,
   author    = {Andr{\'{e}} L. Berger},
   journal   = {Journal of the Atmospheric Sciences},
@@ -137,7 +132,6 @@
 DOI = {10.5194/tc-15-5739-2021}
 }
 
->>>>>>> f6dd13c5
 @TechReport{Salinger2002,
   author    = {Andrew G Salinger and Nawaf M Bou-rabee and Elizabeth A Burroughs and Roger P Pawlowski and Richard B Lehoucq and Louis Romero and Edward D Wilkes},
   title     = {{LOCA} 1.0 Library of Continuation Algorithms: Theory and Implementation Manual},
